(function webpackUniversalModuleDefinition(root, factory) {
	if(typeof exports === 'object' && typeof module === 'object')
		module.exports = factory(require("lbry-redux"));
	else if(typeof define === 'function' && define.amd)
		define(["lbry-redux"], factory);
	else {
		var a = typeof exports === 'object' ? factory(require("lbry-redux")) : factory(root["lbry-redux"]);
		for(var i in a) (typeof exports === 'object' ? exports : root)[i] = a[i];
	}
})(window, function(__WEBPACK_EXTERNAL_MODULE__3__) {
return /******/ (function(modules) { // webpackBootstrap
/******/ 	// The module cache
/******/ 	var installedModules = {};
/******/
/******/ 	// The require function
/******/ 	function __webpack_require__(moduleId) {
/******/
/******/ 		// Check if module is in cache
/******/ 		if(installedModules[moduleId]) {
/******/ 			return installedModules[moduleId].exports;
/******/ 		}
/******/ 		// Create a new module (and put it into the cache)
/******/ 		var module = installedModules[moduleId] = {
/******/ 			i: moduleId,
/******/ 			l: false,
/******/ 			exports: {}
/******/ 		};
/******/
/******/ 		// Execute the module function
/******/ 		modules[moduleId].call(module.exports, module, module.exports, __webpack_require__);
/******/
/******/ 		// Flag the module as loaded
/******/ 		module.l = true;
/******/
/******/ 		// Return the exports of the module
/******/ 		return module.exports;
/******/ 	}
/******/
/******/
/******/ 	// expose the modules object (__webpack_modules__)
/******/ 	__webpack_require__.m = modules;
/******/
/******/ 	// expose the module cache
/******/ 	__webpack_require__.c = installedModules;
/******/
/******/ 	// define getter function for harmony exports
/******/ 	__webpack_require__.d = function(exports, name, getter) {
/******/ 		if(!__webpack_require__.o(exports, name)) {
/******/ 			Object.defineProperty(exports, name, { enumerable: true, get: getter });
/******/ 		}
/******/ 	};
/******/
/******/ 	// define __esModule on exports
/******/ 	__webpack_require__.r = function(exports) {
/******/ 		if(typeof Symbol !== 'undefined' && Symbol.toStringTag) {
/******/ 			Object.defineProperty(exports, Symbol.toStringTag, { value: 'Module' });
/******/ 		}
/******/ 		Object.defineProperty(exports, '__esModule', { value: true });
/******/ 	};
/******/
/******/ 	// create a fake namespace object
/******/ 	// mode & 1: value is a module id, require it
/******/ 	// mode & 2: merge all properties of value into the ns
/******/ 	// mode & 4: return value when already ns object
/******/ 	// mode & 8|1: behave like require
/******/ 	__webpack_require__.t = function(value, mode) {
/******/ 		if(mode & 1) value = __webpack_require__(value);
/******/ 		if(mode & 8) return value;
/******/ 		if((mode & 4) && typeof value === 'object' && value && value.__esModule) return value;
/******/ 		var ns = Object.create(null);
/******/ 		__webpack_require__.r(ns);
/******/ 		Object.defineProperty(ns, 'default', { enumerable: true, value: value });
/******/ 		if(mode & 2 && typeof value != 'string') for(var key in value) __webpack_require__.d(ns, key, function(key) { return value[key]; }.bind(null, key));
/******/ 		return ns;
/******/ 	};
/******/
/******/ 	// getDefaultExport function for compatibility with non-harmony modules
/******/ 	__webpack_require__.n = function(module) {
/******/ 		var getter = module && module.__esModule ?
/******/ 			function getDefault() { return module['default']; } :
/******/ 			function getModuleExports() { return module; };
/******/ 		__webpack_require__.d(getter, 'a', getter);
/******/ 		return getter;
/******/ 	};
/******/
/******/ 	// Object.prototype.hasOwnProperty.call
/******/ 	__webpack_require__.o = function(object, property) { return Object.prototype.hasOwnProperty.call(object, property); };
/******/
/******/ 	// __webpack_public_path__
/******/ 	__webpack_require__.p = "";
/******/
/******/
/******/ 	// Load entry module and return exports
/******/ 	return __webpack_require__(__webpack_require__.s = 0);
/******/ })
/************************************************************************/
/******/ ([
/* 0 */
/***/ (function(module, __webpack_exports__, __webpack_require__) {

"use strict";
__webpack_require__.r(__webpack_exports__);
/* harmony import */ var constants_action_types__WEBPACK_IMPORTED_MODULE_0__ = __webpack_require__(1);
/* harmony reexport (module object) */ __webpack_require__.d(__webpack_exports__, "LBRYINC_ACTIONS", function() { return constants_action_types__WEBPACK_IMPORTED_MODULE_0__; });
/* harmony import */ var lbryio__WEBPACK_IMPORTED_MODULE_1__ = __webpack_require__(2);
/* harmony reexport (safe) */ __webpack_require__.d(__webpack_exports__, "Lbryio", function() { return lbryio__WEBPACK_IMPORTED_MODULE_1__["default"]; });

/* harmony import */ var rewards__WEBPACK_IMPORTED_MODULE_2__ = __webpack_require__(7);
/* harmony reexport (safe) */ __webpack_require__.d(__webpack_exports__, "rewards", function() { return rewards__WEBPACK_IMPORTED_MODULE_2__["default"]; });

<<<<<<< HEAD
Object.defineProperty(exports, "__esModule", {
  value: true
});
exports.selectIsSettingSync = exports.selectIsRetrievingSync = exports.selectSetSyncErrorMessage = exports.selectSyncHash = exports.selectHasWallet = exports.makeSelectViewCountForUri = exports.selectFetchingTrendingUris = exports.selectTrendingUris = exports.selectFetchingFeaturedUris = exports.selectFeaturedUris = exports.selectBlackListedOutpoints = exports.selectFetchingCostInfo = exports.selectCostForCurrentPageUri = exports.selectAllCostInfoByUri = exports.makeSelectCostInfoForUri = exports.makeSelectFetchingCostInfoForUri = exports.selectUserInviteReferralLink = exports.selectUserInviteNewErrorMessage = exports.selectUserInviteNewIsPending = exports.selectUserInviteStatusFailed = exports.selectUserInvitees = exports.selectUserInvitesRemaining = exports.selectUserInviteStatusIsPending = exports.selectAccessToken = exports.selectUserIsVerificationCandidate = exports.selectIdentityVerifyErrorMessage = exports.selectIdentityVerifyIsPending = exports.selectPhoneVerifyIsPending = exports.selectPhoneVerifyErrorMessage = exports.selectEmailVerifyErrorMessage = exports.selectEmailVerifyIsPending = exports.selectPhoneNewIsPending = exports.selectPhoneNewErrorMessage = exports.selectEmailNewErrorMessage = exports.selectEmailNewIsPending = exports.selectUserIsRewardApproved = exports.selectPhoneToVerify = exports.selectEmailToVerify = exports.selectUserCountryCode = undefined;
exports.selectUserPhone = exports.selectUserEmail = exports.selectUser = exports.selectUserIsPending = exports.selectAuthenticationIsPending = exports.selectSubscriptionClaims = exports.selectUnreadSubscriptions = exports.selectUnreadAmount = exports.selectUnreadByChannel = exports.selectSubscriptionsBeingFetched = exports.selectShowSuggestedSubs = exports.selectFirstRunCompleted = exports.selectSuggestedChannels = exports.selectIsFetchingSuggested = exports.selectSuggested = exports.selectViewMode = exports.selectIsFetchingSubscriptions = exports.selectSubscriptions = exports.selectEnabledChannelNotifications = exports.makeSelectUnreadByChannel = exports.makeSelectIsSubscribed = exports.makeSelectIsNew = exports.selectReferralReward = exports.selectRewardContentClaimIds = exports.selectRewardByType = exports.selectClaimRewardError = exports.selectClaimErrorsByType = exports.selectIsClaimRewardPending = exports.selectClaimsPendingByType = exports.selectUnclaimedRewardValue = exports.selectFetchingRewards = exports.selectUnclaimedRewards = exports.selectClaimedRewardsByTransactionId = exports.selectClaimedRewards = exports.selectClaimedRewardsById = exports.selectUnclaimedRewardsByType = exports.makeSelectRewardByType = exports.makeSelectRewardAmountByType = exports.makeSelectIsRewardClaimPending = exports.makeSelectClaimRewardError = exports.selectIsAuthenticating = exports.selectAuthToken = exports.syncReducer = exports.statsReducer = exports.homepageReducer = exports.blacklistReducer = exports.costInfoReducer = exports.userReducer = exports.subscriptionsReducer = exports.rewardsReducer = exports.authReducer = exports.doSetSync = exports.doGetSync = exports.doFetchViewCount = exports.doFetchTrendingUris = exports.doFetchFeaturedUris = exports.doBlackListedOutpointsSubscribe = exports.doFetchCostInfoForUri = exports.doUserInviteNew = exports.doUserIdentityVerify = exports.doUserResendVerificationEmail = exports.doFetchAccessToken = exports.doUserPhoneVerify = exports.doUserPhoneVerifyFailure = exports.doUserPhoneReset = exports.doUserPhoneNew = exports.doUserEmailVerify = exports.doUserEmailVerifyFailure = exports.doUserEmailToVerify = exports.doUserCheckEmailVerified = exports.doUserEmailNew = exports.doUserFetch = exports.doAuthenticate = exports.doInstallNew = exports.doFetchInviteStatus = exports.setSubscriptionLatest = exports.doUpdateUnreadSubscriptions = exports.doShowSuggestedSubs = exports.doSetViewMode = exports.doRemoveUnreadSubscriptions = exports.doRemoveUnreadSubscription = exports.doFetchRecommendedSubscriptions = exports.doFetchMySubscriptions = exports.doCompleteFirstRun = exports.doCheckSubscriptionsInit = exports.doCheckSubscriptions = exports.doCheckSubscription = exports.doChannelSubscriptionDisableNotifications = exports.doChannelSubscriptionEnableNotifications = exports.doChannelUnsubscribe = exports.doChannelSubscribe = exports.doFetchRewardedContent = exports.doClaimRewardClearError = exports.doClaimEligiblePurchaseRewards = exports.doClaimRewardType = exports.doRewardList = exports.doGenerateAuthToken = exports.rewards = exports.Lbryio = exports.LBRYINC_ACTIONS = undefined;
=======
/* harmony import */ var redux_reducers_subscriptions__WEBPACK_IMPORTED_MODULE_3__ = __webpack_require__(8);
/* harmony reexport (safe) */ __webpack_require__.d(__webpack_exports__, "subscriptionsReducer", function() { return redux_reducers_subscriptions__WEBPACK_IMPORTED_MODULE_3__["default"]; });
>>>>>>> 4f2d4a50

/* harmony import */ var redux_actions_auth__WEBPACK_IMPORTED_MODULE_4__ = __webpack_require__(11);
/* harmony reexport (safe) */ __webpack_require__.d(__webpack_exports__, "doGenerateAuthToken", function() { return redux_actions_auth__WEBPACK_IMPORTED_MODULE_4__["doGenerateAuthToken"]; });

/* harmony import */ var redux_actions_rewards__WEBPACK_IMPORTED_MODULE_5__ = __webpack_require__(12);
/* harmony reexport (safe) */ __webpack_require__.d(__webpack_exports__, "doRewardList", function() { return redux_actions_rewards__WEBPACK_IMPORTED_MODULE_5__["doRewardList"]; });

/* harmony reexport (safe) */ __webpack_require__.d(__webpack_exports__, "doClaimRewardType", function() { return redux_actions_rewards__WEBPACK_IMPORTED_MODULE_5__["doClaimRewardType"]; });

/* harmony reexport (safe) */ __webpack_require__.d(__webpack_exports__, "doClaimEligiblePurchaseRewards", function() { return redux_actions_rewards__WEBPACK_IMPORTED_MODULE_5__["doClaimEligiblePurchaseRewards"]; });

/* harmony reexport (safe) */ __webpack_require__.d(__webpack_exports__, "doClaimRewardClearError", function() { return redux_actions_rewards__WEBPACK_IMPORTED_MODULE_5__["doClaimRewardClearError"]; });

/* harmony reexport (safe) */ __webpack_require__.d(__webpack_exports__, "doFetchRewardedContent", function() { return redux_actions_rewards__WEBPACK_IMPORTED_MODULE_5__["doFetchRewardedContent"]; });

/* harmony import */ var redux_actions_subscriptions__WEBPACK_IMPORTED_MODULE_6__ = __webpack_require__(17);
/* harmony reexport (safe) */ __webpack_require__.d(__webpack_exports__, "doChannelSubscribe", function() { return redux_actions_subscriptions__WEBPACK_IMPORTED_MODULE_6__["doChannelSubscribe"]; });

/* harmony reexport (safe) */ __webpack_require__.d(__webpack_exports__, "doChannelUnsubscribe", function() { return redux_actions_subscriptions__WEBPACK_IMPORTED_MODULE_6__["doChannelUnsubscribe"]; });

/* harmony reexport (safe) */ __webpack_require__.d(__webpack_exports__, "doChannelSubscriptionEnableNotifications", function() { return redux_actions_subscriptions__WEBPACK_IMPORTED_MODULE_6__["doChannelSubscriptionEnableNotifications"]; });

/* harmony reexport (safe) */ __webpack_require__.d(__webpack_exports__, "doChannelSubscriptionDisableNotifications", function() { return redux_actions_subscriptions__WEBPACK_IMPORTED_MODULE_6__["doChannelSubscriptionDisableNotifications"]; });

/* harmony reexport (safe) */ __webpack_require__.d(__webpack_exports__, "doCheckSubscription", function() { return redux_actions_subscriptions__WEBPACK_IMPORTED_MODULE_6__["doCheckSubscription"]; });

/* harmony reexport (safe) */ __webpack_require__.d(__webpack_exports__, "doCheckSubscriptions", function() { return redux_actions_subscriptions__WEBPACK_IMPORTED_MODULE_6__["doCheckSubscriptions"]; });

/* harmony reexport (safe) */ __webpack_require__.d(__webpack_exports__, "doCheckSubscriptionsInit", function() { return redux_actions_subscriptions__WEBPACK_IMPORTED_MODULE_6__["doCheckSubscriptionsInit"]; });

/* harmony reexport (safe) */ __webpack_require__.d(__webpack_exports__, "doCompleteFirstRun", function() { return redux_actions_subscriptions__WEBPACK_IMPORTED_MODULE_6__["doCompleteFirstRun"]; });

/* harmony reexport (safe) */ __webpack_require__.d(__webpack_exports__, "doFetchMySubscriptions", function() { return redux_actions_subscriptions__WEBPACK_IMPORTED_MODULE_6__["doFetchMySubscriptions"]; });

/* harmony reexport (safe) */ __webpack_require__.d(__webpack_exports__, "doFetchRecommendedSubscriptions", function() { return redux_actions_subscriptions__WEBPACK_IMPORTED_MODULE_6__["doFetchRecommendedSubscriptions"]; });

<<<<<<< HEAD
var _sync = __webpack_require__(28);

Object.defineProperty(exports, 'doGetSync', {
  enumerable: true,
  get: function get() {
    return _sync.doGetSync;
  }
});
Object.defineProperty(exports, 'doSetSync', {
  enumerable: true,
  get: function get() {
    return _sync.doSetSync;
  }
});

var _auth2 = __webpack_require__(29);
=======
/* harmony reexport (safe) */ __webpack_require__.d(__webpack_exports__, "doRemoveUnreadSubscription", function() { return redux_actions_subscriptions__WEBPACK_IMPORTED_MODULE_6__["doRemoveUnreadSubscription"]; });
>>>>>>> 4f2d4a50

/* harmony reexport (safe) */ __webpack_require__.d(__webpack_exports__, "doRemoveUnreadSubscriptions", function() { return redux_actions_subscriptions__WEBPACK_IMPORTED_MODULE_6__["doRemoveUnreadSubscriptions"]; });

<<<<<<< HEAD
var _rewards2 = __webpack_require__(30);
=======
/* harmony reexport (safe) */ __webpack_require__.d(__webpack_exports__, "doSetViewMode", function() { return redux_actions_subscriptions__WEBPACK_IMPORTED_MODULE_6__["doSetViewMode"]; });
>>>>>>> 4f2d4a50

/* harmony reexport (safe) */ __webpack_require__.d(__webpack_exports__, "doShowSuggestedSubs", function() { return redux_actions_subscriptions__WEBPACK_IMPORTED_MODULE_6__["doShowSuggestedSubs"]; });

<<<<<<< HEAD
var _user2 = __webpack_require__(31);
=======
/* harmony reexport (safe) */ __webpack_require__.d(__webpack_exports__, "doUpdateUnreadSubscriptions", function() { return redux_actions_subscriptions__WEBPACK_IMPORTED_MODULE_6__["doUpdateUnreadSubscriptions"]; });
>>>>>>> 4f2d4a50

/* harmony reexport (safe) */ __webpack_require__.d(__webpack_exports__, "setSubscriptionLatest", function() { return redux_actions_subscriptions__WEBPACK_IMPORTED_MODULE_6__["setSubscriptionLatest"]; });

<<<<<<< HEAD
var _cost_info2 = __webpack_require__(32);
=======
/* harmony import */ var redux_actions_user__WEBPACK_IMPORTED_MODULE_7__ = __webpack_require__(16);
/* harmony reexport (safe) */ __webpack_require__.d(__webpack_exports__, "doFetchInviteStatus", function() { return redux_actions_user__WEBPACK_IMPORTED_MODULE_7__["doFetchInviteStatus"]; });
>>>>>>> 4f2d4a50

/* harmony reexport (safe) */ __webpack_require__.d(__webpack_exports__, "doInstallNew", function() { return redux_actions_user__WEBPACK_IMPORTED_MODULE_7__["doInstallNew"]; });

<<<<<<< HEAD
var _blacklist2 = __webpack_require__(34);
=======
/* harmony reexport (safe) */ __webpack_require__.d(__webpack_exports__, "doAuthenticate", function() { return redux_actions_user__WEBPACK_IMPORTED_MODULE_7__["doAuthenticate"]; });
>>>>>>> 4f2d4a50

/* harmony reexport (safe) */ __webpack_require__.d(__webpack_exports__, "doUserFetch", function() { return redux_actions_user__WEBPACK_IMPORTED_MODULE_7__["doUserFetch"]; });

<<<<<<< HEAD
var _homepage2 = __webpack_require__(35);
=======
/* harmony reexport (safe) */ __webpack_require__.d(__webpack_exports__, "doUserEmailNew", function() { return redux_actions_user__WEBPACK_IMPORTED_MODULE_7__["doUserEmailNew"]; });
>>>>>>> 4f2d4a50

/* harmony reexport (safe) */ __webpack_require__.d(__webpack_exports__, "doUserCheckEmailVerified", function() { return redux_actions_user__WEBPACK_IMPORTED_MODULE_7__["doUserCheckEmailVerified"]; });

<<<<<<< HEAD
var _stats2 = __webpack_require__(36);
=======
/* harmony reexport (safe) */ __webpack_require__.d(__webpack_exports__, "doUserEmailToVerify", function() { return redux_actions_user__WEBPACK_IMPORTED_MODULE_7__["doUserEmailToVerify"]; });
>>>>>>> 4f2d4a50

/* harmony reexport (safe) */ __webpack_require__.d(__webpack_exports__, "doUserEmailVerifyFailure", function() { return redux_actions_user__WEBPACK_IMPORTED_MODULE_7__["doUserEmailVerifyFailure"]; });

<<<<<<< HEAD
var _sync2 = __webpack_require__(37);

Object.defineProperty(exports, 'syncReducer', {
  enumerable: true,
  get: function get() {
    return _sync2.syncReducer;
  }
});

var _auth3 = __webpack_require__(38);
=======
/* harmony reexport (safe) */ __webpack_require__.d(__webpack_exports__, "doUserEmailVerify", function() { return redux_actions_user__WEBPACK_IMPORTED_MODULE_7__["doUserEmailVerify"]; });
>>>>>>> 4f2d4a50

/* harmony reexport (safe) */ __webpack_require__.d(__webpack_exports__, "doUserPhoneNew", function() { return redux_actions_user__WEBPACK_IMPORTED_MODULE_7__["doUserPhoneNew"]; });

/* harmony reexport (safe) */ __webpack_require__.d(__webpack_exports__, "doUserPhoneReset", function() { return redux_actions_user__WEBPACK_IMPORTED_MODULE_7__["doUserPhoneReset"]; });

/* harmony reexport (safe) */ __webpack_require__.d(__webpack_exports__, "doUserPhoneVerifyFailure", function() { return redux_actions_user__WEBPACK_IMPORTED_MODULE_7__["doUserPhoneVerifyFailure"]; });

/* harmony reexport (safe) */ __webpack_require__.d(__webpack_exports__, "doUserPhoneVerify", function() { return redux_actions_user__WEBPACK_IMPORTED_MODULE_7__["doUserPhoneVerify"]; });

/* harmony reexport (safe) */ __webpack_require__.d(__webpack_exports__, "doFetchAccessToken", function() { return redux_actions_user__WEBPACK_IMPORTED_MODULE_7__["doFetchAccessToken"]; });

/* harmony reexport (safe) */ __webpack_require__.d(__webpack_exports__, "doUserResendVerificationEmail", function() { return redux_actions_user__WEBPACK_IMPORTED_MODULE_7__["doUserResendVerificationEmail"]; });

/* harmony reexport (safe) */ __webpack_require__.d(__webpack_exports__, "doUserIdentityVerify", function() { return redux_actions_user__WEBPACK_IMPORTED_MODULE_7__["doUserIdentityVerify"]; });

<<<<<<< HEAD
var _cost_info3 = __webpack_require__(39);
=======
/* harmony reexport (safe) */ __webpack_require__.d(__webpack_exports__, "doUserInviteNew", function() { return redux_actions_user__WEBPACK_IMPORTED_MODULE_7__["doUserInviteNew"]; });
>>>>>>> 4f2d4a50

/* harmony import */ var redux_actions_cost_info__WEBPACK_IMPORTED_MODULE_8__ = __webpack_require__(21);
/* harmony reexport (safe) */ __webpack_require__.d(__webpack_exports__, "doFetchCostInfoForUri", function() { return redux_actions_cost_info__WEBPACK_IMPORTED_MODULE_8__["doFetchCostInfoForUri"]; });

<<<<<<< HEAD
var _blacklist3 = __webpack_require__(40);
=======
/* harmony import */ var redux_actions_blacklist__WEBPACK_IMPORTED_MODULE_9__ = __webpack_require__(22);
/* harmony reexport (safe) */ __webpack_require__.d(__webpack_exports__, "doBlackListedOutpointsSubscribe", function() { return redux_actions_blacklist__WEBPACK_IMPORTED_MODULE_9__["doBlackListedOutpointsSubscribe"]; });
>>>>>>> 4f2d4a50

/* harmony import */ var redux_actions_homepage__WEBPACK_IMPORTED_MODULE_10__ = __webpack_require__(23);
/* harmony reexport (safe) */ __webpack_require__.d(__webpack_exports__, "doFetchFeaturedUris", function() { return redux_actions_homepage__WEBPACK_IMPORTED_MODULE_10__["doFetchFeaturedUris"]; });

<<<<<<< HEAD
var _homepage3 = __webpack_require__(41);
=======
/* harmony reexport (safe) */ __webpack_require__.d(__webpack_exports__, "doFetchTrendingUris", function() { return redux_actions_homepage__WEBPACK_IMPORTED_MODULE_10__["doFetchTrendingUris"]; });
>>>>>>> 4f2d4a50

/* harmony import */ var redux_actions_stats__WEBPACK_IMPORTED_MODULE_11__ = __webpack_require__(24);
/* harmony reexport (safe) */ __webpack_require__.d(__webpack_exports__, "doFetchViewCount", function() { return redux_actions_stats__WEBPACK_IMPORTED_MODULE_11__["doFetchViewCount"]; });

<<<<<<< HEAD
var _stats3 = __webpack_require__(42);
=======
/* harmony import */ var redux_reducers_auth__WEBPACK_IMPORTED_MODULE_12__ = __webpack_require__(25);
/* harmony reexport (safe) */ __webpack_require__.d(__webpack_exports__, "authReducer", function() { return redux_reducers_auth__WEBPACK_IMPORTED_MODULE_12__["authReducer"]; });
>>>>>>> 4f2d4a50

/* harmony import */ var redux_reducers_rewards__WEBPACK_IMPORTED_MODULE_13__ = __webpack_require__(26);
/* harmony reexport (safe) */ __webpack_require__.d(__webpack_exports__, "rewardsReducer", function() { return redux_reducers_rewards__WEBPACK_IMPORTED_MODULE_13__["rewardsReducer"]; });

<<<<<<< HEAD
var _sync3 = __webpack_require__(43);

Object.defineProperty(exports, 'selectHasWallet', {
  enumerable: true,
  get: function get() {
    return _sync3.selectHasWallet;
  }
});
Object.defineProperty(exports, 'selectSyncHash', {
  enumerable: true,
  get: function get() {
    return _sync3.selectSyncHash;
  }
});
Object.defineProperty(exports, 'selectSetSyncErrorMessage', {
  enumerable: true,
  get: function get() {
    return _sync3.selectSetSyncErrorMessage;
  }
});
Object.defineProperty(exports, 'selectIsRetrievingSync', {
  enumerable: true,
  get: function get() {
    return _sync3.selectIsRetrievingSync;
  }
});
Object.defineProperty(exports, 'selectIsSettingSync', {
  enumerable: true,
  get: function get() {
    return _sync3.selectIsSettingSync;
  }
});

var _action_types = __webpack_require__(2);
=======
/* harmony import */ var redux_reducers_user__WEBPACK_IMPORTED_MODULE_14__ = __webpack_require__(27);
/* harmony reexport (safe) */ __webpack_require__.d(__webpack_exports__, "userReducer", function() { return redux_reducers_user__WEBPACK_IMPORTED_MODULE_14__["userReducer"]; });
>>>>>>> 4f2d4a50

/* harmony import */ var redux_reducers_cost_info__WEBPACK_IMPORTED_MODULE_15__ = __webpack_require__(28);
/* harmony reexport (safe) */ __webpack_require__.d(__webpack_exports__, "costInfoReducer", function() { return redux_reducers_cost_info__WEBPACK_IMPORTED_MODULE_15__["costInfoReducer"]; });

/* harmony import */ var redux_reducers_blacklist__WEBPACK_IMPORTED_MODULE_16__ = __webpack_require__(29);
/* harmony reexport (safe) */ __webpack_require__.d(__webpack_exports__, "blacklistReducer", function() { return redux_reducers_blacklist__WEBPACK_IMPORTED_MODULE_16__["blacklistReducer"]; });

/* harmony import */ var redux_reducers_homepage__WEBPACK_IMPORTED_MODULE_17__ = __webpack_require__(30);
/* harmony reexport (safe) */ __webpack_require__.d(__webpack_exports__, "homepageReducer", function() { return redux_reducers_homepage__WEBPACK_IMPORTED_MODULE_17__["homepageReducer"]; });

/* harmony import */ var redux_reducers_stats__WEBPACK_IMPORTED_MODULE_18__ = __webpack_require__(31);
/* harmony reexport (safe) */ __webpack_require__.d(__webpack_exports__, "statsReducer", function() { return redux_reducers_stats__WEBPACK_IMPORTED_MODULE_18__["statsReducer"]; });

/* harmony import */ var redux_selectors_auth__WEBPACK_IMPORTED_MODULE_19__ = __webpack_require__(32);
/* harmony reexport (safe) */ __webpack_require__.d(__webpack_exports__, "selectAuthToken", function() { return redux_selectors_auth__WEBPACK_IMPORTED_MODULE_19__["selectAuthToken"]; });

<<<<<<< HEAD
var _subscriptions3 = __webpack_require__(44);
=======
/* harmony reexport (safe) */ __webpack_require__.d(__webpack_exports__, "selectIsAuthenticating", function() { return redux_selectors_auth__WEBPACK_IMPORTED_MODULE_19__["selectIsAuthenticating"]; });
>>>>>>> 4f2d4a50

/* harmony import */ var redux_selectors_rewards__WEBPACK_IMPORTED_MODULE_20__ = __webpack_require__(13);
/* harmony reexport (safe) */ __webpack_require__.d(__webpack_exports__, "makeSelectClaimRewardError", function() { return redux_selectors_rewards__WEBPACK_IMPORTED_MODULE_20__["makeSelectClaimRewardError"]; });

/* harmony reexport (safe) */ __webpack_require__.d(__webpack_exports__, "makeSelectIsRewardClaimPending", function() { return redux_selectors_rewards__WEBPACK_IMPORTED_MODULE_20__["makeSelectIsRewardClaimPending"]; });

/* harmony reexport (safe) */ __webpack_require__.d(__webpack_exports__, "makeSelectRewardAmountByType", function() { return redux_selectors_rewards__WEBPACK_IMPORTED_MODULE_20__["makeSelectRewardAmountByType"]; });

/* harmony reexport (safe) */ __webpack_require__.d(__webpack_exports__, "makeSelectRewardByType", function() { return redux_selectors_rewards__WEBPACK_IMPORTED_MODULE_20__["makeSelectRewardByType"]; });

/* harmony reexport (safe) */ __webpack_require__.d(__webpack_exports__, "selectUnclaimedRewardsByType", function() { return redux_selectors_rewards__WEBPACK_IMPORTED_MODULE_20__["selectUnclaimedRewardsByType"]; });

/* harmony reexport (safe) */ __webpack_require__.d(__webpack_exports__, "selectClaimedRewardsById", function() { return redux_selectors_rewards__WEBPACK_IMPORTED_MODULE_20__["selectClaimedRewardsById"]; });

/* harmony reexport (safe) */ __webpack_require__.d(__webpack_exports__, "selectClaimedRewards", function() { return redux_selectors_rewards__WEBPACK_IMPORTED_MODULE_20__["selectClaimedRewards"]; });

/* harmony reexport (safe) */ __webpack_require__.d(__webpack_exports__, "selectClaimedRewardsByTransactionId", function() { return redux_selectors_rewards__WEBPACK_IMPORTED_MODULE_20__["selectClaimedRewardsByTransactionId"]; });

/* harmony reexport (safe) */ __webpack_require__.d(__webpack_exports__, "selectUnclaimedRewards", function() { return redux_selectors_rewards__WEBPACK_IMPORTED_MODULE_20__["selectUnclaimedRewards"]; });

/* harmony reexport (safe) */ __webpack_require__.d(__webpack_exports__, "selectFetchingRewards", function() { return redux_selectors_rewards__WEBPACK_IMPORTED_MODULE_20__["selectFetchingRewards"]; });

/* harmony reexport (safe) */ __webpack_require__.d(__webpack_exports__, "selectUnclaimedRewardValue", function() { return redux_selectors_rewards__WEBPACK_IMPORTED_MODULE_20__["selectUnclaimedRewardValue"]; });

/* harmony reexport (safe) */ __webpack_require__.d(__webpack_exports__, "selectClaimsPendingByType", function() { return redux_selectors_rewards__WEBPACK_IMPORTED_MODULE_20__["selectClaimsPendingByType"]; });

/* harmony reexport (safe) */ __webpack_require__.d(__webpack_exports__, "selectClaimErrorsByType", function() { return redux_selectors_rewards__WEBPACK_IMPORTED_MODULE_20__["selectClaimErrorsByType"]; });

/* harmony reexport (safe) */ __webpack_require__.d(__webpack_exports__, "selectRewardContentClaimIds", function() { return redux_selectors_rewards__WEBPACK_IMPORTED_MODULE_20__["selectRewardContentClaimIds"]; });

/* harmony reexport (safe) */ __webpack_require__.d(__webpack_exports__, "selectReferralReward", function() { return redux_selectors_rewards__WEBPACK_IMPORTED_MODULE_20__["selectReferralReward"]; });

/* harmony import */ var redux_selectors_subscriptions__WEBPACK_IMPORTED_MODULE_21__ = __webpack_require__(19);
/* harmony reexport (safe) */ __webpack_require__.d(__webpack_exports__, "makeSelectIsNew", function() { return redux_selectors_subscriptions__WEBPACK_IMPORTED_MODULE_21__["makeSelectIsNew"]; });

/* harmony reexport (safe) */ __webpack_require__.d(__webpack_exports__, "makeSelectIsSubscribed", function() { return redux_selectors_subscriptions__WEBPACK_IMPORTED_MODULE_21__["makeSelectIsSubscribed"]; });

/* harmony reexport (safe) */ __webpack_require__.d(__webpack_exports__, "makeSelectUnreadByChannel", function() { return redux_selectors_subscriptions__WEBPACK_IMPORTED_MODULE_21__["makeSelectUnreadByChannel"]; });

/* harmony reexport (safe) */ __webpack_require__.d(__webpack_exports__, "selectEnabledChannelNotifications", function() { return redux_selectors_subscriptions__WEBPACK_IMPORTED_MODULE_21__["selectEnabledChannelNotifications"]; });

/* harmony reexport (safe) */ __webpack_require__.d(__webpack_exports__, "selectSubscriptions", function() { return redux_selectors_subscriptions__WEBPACK_IMPORTED_MODULE_21__["selectSubscriptions"]; });

/* harmony reexport (safe) */ __webpack_require__.d(__webpack_exports__, "selectIsFetchingSubscriptions", function() { return redux_selectors_subscriptions__WEBPACK_IMPORTED_MODULE_21__["selectIsFetchingSubscriptions"]; });

/* harmony reexport (safe) */ __webpack_require__.d(__webpack_exports__, "selectViewMode", function() { return redux_selectors_subscriptions__WEBPACK_IMPORTED_MODULE_21__["selectViewMode"]; });

/* harmony reexport (safe) */ __webpack_require__.d(__webpack_exports__, "selectSuggested", function() { return redux_selectors_subscriptions__WEBPACK_IMPORTED_MODULE_21__["selectSuggested"]; });

/* harmony reexport (safe) */ __webpack_require__.d(__webpack_exports__, "selectIsFetchingSuggested", function() { return redux_selectors_subscriptions__WEBPACK_IMPORTED_MODULE_21__["selectIsFetchingSuggested"]; });

<<<<<<< HEAD
// Cross-device Sync
var GET_SYNC_STARTED = exports.GET_SYNC_STARTED = 'GET_SYNC_STARTED';
var GET_SYNC_COMPLETED = exports.GET_SYNC_COMPLETED = 'GET_SYNC_COMPLETED';
var SET_SYNC_STARTED = exports.SET_SYNC_STARTED = 'SET_SYNC_STARTED';
var SET_SYNC_FAILED = exports.SET_SYNC_FAILED = 'SET_SYNC_FAILED';
var SET_SYNC_COMPLETED = exports.SET_SYNC_COMPLETED = 'SET_SYNC_COMPLETED';

/***/ }),
/* 3 */
/***/ (function(module, exports, __webpack_require__) {
=======
/* harmony reexport (safe) */ __webpack_require__.d(__webpack_exports__, "selectSuggestedChannels", function() { return redux_selectors_subscriptions__WEBPACK_IMPORTED_MODULE_21__["selectSuggestedChannels"]; });
>>>>>>> 4f2d4a50

/* harmony reexport (safe) */ __webpack_require__.d(__webpack_exports__, "selectFirstRunCompleted", function() { return redux_selectors_subscriptions__WEBPACK_IMPORTED_MODULE_21__["selectFirstRunCompleted"]; });

/* harmony reexport (safe) */ __webpack_require__.d(__webpack_exports__, "selectShowSuggestedSubs", function() { return redux_selectors_subscriptions__WEBPACK_IMPORTED_MODULE_21__["selectShowSuggestedSubs"]; });

/* harmony reexport (safe) */ __webpack_require__.d(__webpack_exports__, "selectSubscriptionsBeingFetched", function() { return redux_selectors_subscriptions__WEBPACK_IMPORTED_MODULE_21__["selectSubscriptionsBeingFetched"]; });

/* harmony reexport (safe) */ __webpack_require__.d(__webpack_exports__, "selectUnreadByChannel", function() { return redux_selectors_subscriptions__WEBPACK_IMPORTED_MODULE_21__["selectUnreadByChannel"]; });

/* harmony reexport (safe) */ __webpack_require__.d(__webpack_exports__, "selectUnreadAmount", function() { return redux_selectors_subscriptions__WEBPACK_IMPORTED_MODULE_21__["selectUnreadAmount"]; });

/* harmony reexport (safe) */ __webpack_require__.d(__webpack_exports__, "selectUnreadSubscriptions", function() { return redux_selectors_subscriptions__WEBPACK_IMPORTED_MODULE_21__["selectUnreadSubscriptions"]; });

/* harmony reexport (safe) */ __webpack_require__.d(__webpack_exports__, "selectSubscriptionClaims", function() { return redux_selectors_subscriptions__WEBPACK_IMPORTED_MODULE_21__["selectSubscriptionClaims"]; });

/* harmony import */ var redux_selectors_user__WEBPACK_IMPORTED_MODULE_22__ = __webpack_require__(15);
/* harmony reexport (safe) */ __webpack_require__.d(__webpack_exports__, "selectAuthenticationIsPending", function() { return redux_selectors_user__WEBPACK_IMPORTED_MODULE_22__["selectAuthenticationIsPending"]; });

/* harmony reexport (safe) */ __webpack_require__.d(__webpack_exports__, "selectUserIsPending", function() { return redux_selectors_user__WEBPACK_IMPORTED_MODULE_22__["selectUserIsPending"]; });

/* harmony reexport (safe) */ __webpack_require__.d(__webpack_exports__, "selectUser", function() { return redux_selectors_user__WEBPACK_IMPORTED_MODULE_22__["selectUser"]; });

/* harmony reexport (safe) */ __webpack_require__.d(__webpack_exports__, "selectUserEmail", function() { return redux_selectors_user__WEBPACK_IMPORTED_MODULE_22__["selectUserEmail"]; });

/* harmony reexport (safe) */ __webpack_require__.d(__webpack_exports__, "selectUserPhone", function() { return redux_selectors_user__WEBPACK_IMPORTED_MODULE_22__["selectUserPhone"]; });

/* harmony reexport (safe) */ __webpack_require__.d(__webpack_exports__, "selectUserCountryCode", function() { return redux_selectors_user__WEBPACK_IMPORTED_MODULE_22__["selectUserCountryCode"]; });

/* harmony reexport (safe) */ __webpack_require__.d(__webpack_exports__, "selectEmailToVerify", function() { return redux_selectors_user__WEBPACK_IMPORTED_MODULE_22__["selectEmailToVerify"]; });

/* harmony reexport (safe) */ __webpack_require__.d(__webpack_exports__, "selectPhoneToVerify", function() { return redux_selectors_user__WEBPACK_IMPORTED_MODULE_22__["selectPhoneToVerify"]; });

/* harmony reexport (safe) */ __webpack_require__.d(__webpack_exports__, "selectUserIsRewardApproved", function() { return redux_selectors_user__WEBPACK_IMPORTED_MODULE_22__["selectUserIsRewardApproved"]; });

/* harmony reexport (safe) */ __webpack_require__.d(__webpack_exports__, "selectEmailNewIsPending", function() { return redux_selectors_user__WEBPACK_IMPORTED_MODULE_22__["selectEmailNewIsPending"]; });

/* harmony reexport (safe) */ __webpack_require__.d(__webpack_exports__, "selectEmailNewErrorMessage", function() { return redux_selectors_user__WEBPACK_IMPORTED_MODULE_22__["selectEmailNewErrorMessage"]; });

/* harmony reexport (safe) */ __webpack_require__.d(__webpack_exports__, "selectPhoneNewErrorMessage", function() { return redux_selectors_user__WEBPACK_IMPORTED_MODULE_22__["selectPhoneNewErrorMessage"]; });

/* harmony reexport (safe) */ __webpack_require__.d(__webpack_exports__, "selectPhoneNewIsPending", function() { return redux_selectors_user__WEBPACK_IMPORTED_MODULE_22__["selectPhoneNewIsPending"]; });

/* harmony reexport (safe) */ __webpack_require__.d(__webpack_exports__, "selectEmailVerifyIsPending", function() { return redux_selectors_user__WEBPACK_IMPORTED_MODULE_22__["selectEmailVerifyIsPending"]; });

/* harmony reexport (safe) */ __webpack_require__.d(__webpack_exports__, "selectEmailVerifyErrorMessage", function() { return redux_selectors_user__WEBPACK_IMPORTED_MODULE_22__["selectEmailVerifyErrorMessage"]; });

/* harmony reexport (safe) */ __webpack_require__.d(__webpack_exports__, "selectPhoneVerifyErrorMessage", function() { return redux_selectors_user__WEBPACK_IMPORTED_MODULE_22__["selectPhoneVerifyErrorMessage"]; });

/* harmony reexport (safe) */ __webpack_require__.d(__webpack_exports__, "selectPhoneVerifyIsPending", function() { return redux_selectors_user__WEBPACK_IMPORTED_MODULE_22__["selectPhoneVerifyIsPending"]; });

/* harmony reexport (safe) */ __webpack_require__.d(__webpack_exports__, "selectIdentityVerifyIsPending", function() { return redux_selectors_user__WEBPACK_IMPORTED_MODULE_22__["selectIdentityVerifyIsPending"]; });

/* harmony reexport (safe) */ __webpack_require__.d(__webpack_exports__, "selectIdentityVerifyErrorMessage", function() { return redux_selectors_user__WEBPACK_IMPORTED_MODULE_22__["selectIdentityVerifyErrorMessage"]; });

/* harmony reexport (safe) */ __webpack_require__.d(__webpack_exports__, "selectUserIsVerificationCandidate", function() { return redux_selectors_user__WEBPACK_IMPORTED_MODULE_22__["selectUserIsVerificationCandidate"]; });

/* harmony reexport (safe) */ __webpack_require__.d(__webpack_exports__, "selectAccessToken", function() { return redux_selectors_user__WEBPACK_IMPORTED_MODULE_22__["selectAccessToken"]; });

/* harmony reexport (safe) */ __webpack_require__.d(__webpack_exports__, "selectUserInviteStatusIsPending", function() { return redux_selectors_user__WEBPACK_IMPORTED_MODULE_22__["selectUserInviteStatusIsPending"]; });

/* harmony reexport (safe) */ __webpack_require__.d(__webpack_exports__, "selectUserInvitesRemaining", function() { return redux_selectors_user__WEBPACK_IMPORTED_MODULE_22__["selectUserInvitesRemaining"]; });

/* harmony reexport (safe) */ __webpack_require__.d(__webpack_exports__, "selectUserInvitees", function() { return redux_selectors_user__WEBPACK_IMPORTED_MODULE_22__["selectUserInvitees"]; });

/* harmony reexport (safe) */ __webpack_require__.d(__webpack_exports__, "selectUserInviteStatusFailed", function() { return redux_selectors_user__WEBPACK_IMPORTED_MODULE_22__["selectUserInviteStatusFailed"]; });

/* harmony reexport (safe) */ __webpack_require__.d(__webpack_exports__, "selectUserInviteNewIsPending", function() { return redux_selectors_user__WEBPACK_IMPORTED_MODULE_22__["selectUserInviteNewIsPending"]; });

/* harmony reexport (safe) */ __webpack_require__.d(__webpack_exports__, "selectUserInviteNewErrorMessage", function() { return redux_selectors_user__WEBPACK_IMPORTED_MODULE_22__["selectUserInviteNewErrorMessage"]; });

/* harmony reexport (safe) */ __webpack_require__.d(__webpack_exports__, "selectUserInviteReferralLink", function() { return redux_selectors_user__WEBPACK_IMPORTED_MODULE_22__["selectUserInviteReferralLink"]; });

/* harmony import */ var redux_selectors_cost_info__WEBPACK_IMPORTED_MODULE_23__ = __webpack_require__(33);
/* harmony reexport (safe) */ __webpack_require__.d(__webpack_exports__, "makeSelectFetchingCostInfoForUri", function() { return redux_selectors_cost_info__WEBPACK_IMPORTED_MODULE_23__["makeSelectFetchingCostInfoForUri"]; });

/* harmony reexport (safe) */ __webpack_require__.d(__webpack_exports__, "makeSelectCostInfoForUri", function() { return redux_selectors_cost_info__WEBPACK_IMPORTED_MODULE_23__["makeSelectCostInfoForUri"]; });

/* harmony reexport (safe) */ __webpack_require__.d(__webpack_exports__, "selectAllCostInfoByUri", function() { return redux_selectors_cost_info__WEBPACK_IMPORTED_MODULE_23__["selectAllCostInfoByUri"]; });

/* harmony reexport (safe) */ __webpack_require__.d(__webpack_exports__, "selectFetchingCostInfo", function() { return redux_selectors_cost_info__WEBPACK_IMPORTED_MODULE_23__["selectFetchingCostInfo"]; });

/* harmony import */ var redux_selectors_blacklist__WEBPACK_IMPORTED_MODULE_24__ = __webpack_require__(34);
/* harmony reexport (safe) */ __webpack_require__.d(__webpack_exports__, "selectBlackListedOutpoints", function() { return redux_selectors_blacklist__WEBPACK_IMPORTED_MODULE_24__["selectBlackListedOutpoints"]; });

/* harmony import */ var redux_selectors_homepage__WEBPACK_IMPORTED_MODULE_25__ = __webpack_require__(35);
/* harmony reexport (safe) */ __webpack_require__.d(__webpack_exports__, "selectFeaturedUris", function() { return redux_selectors_homepage__WEBPACK_IMPORTED_MODULE_25__["selectFeaturedUris"]; });

/* harmony reexport (safe) */ __webpack_require__.d(__webpack_exports__, "selectFetchingFeaturedUris", function() { return redux_selectors_homepage__WEBPACK_IMPORTED_MODULE_25__["selectFetchingFeaturedUris"]; });

/* harmony reexport (safe) */ __webpack_require__.d(__webpack_exports__, "selectTrendingUris", function() { return redux_selectors_homepage__WEBPACK_IMPORTED_MODULE_25__["selectTrendingUris"]; });

/* harmony reexport (safe) */ __webpack_require__.d(__webpack_exports__, "selectFetchingTrendingUris", function() { return redux_selectors_homepage__WEBPACK_IMPORTED_MODULE_25__["selectFetchingTrendingUris"]; });

/* harmony import */ var redux_selectors_stats__WEBPACK_IMPORTED_MODULE_26__ = __webpack_require__(36);
/* harmony reexport (safe) */ __webpack_require__.d(__webpack_exports__, "makeSelectViewCountForUri", function() { return redux_selectors_stats__WEBPACK_IMPORTED_MODULE_26__["makeSelectViewCountForUri"]; });




 // constants

 // Lbryio and rewards

 // actions








 // reducers








 // selectors










/***/ }),
/* 1 */
/***/ (function(module, __webpack_exports__, __webpack_require__) {

"use strict";
__webpack_require__.r(__webpack_exports__);
/* harmony export (binding) */ __webpack_require__.d(__webpack_exports__, "GENERATE_AUTH_TOKEN_FAILURE", function() { return GENERATE_AUTH_TOKEN_FAILURE; });
/* harmony export (binding) */ __webpack_require__.d(__webpack_exports__, "GENERATE_AUTH_TOKEN_STARTED", function() { return GENERATE_AUTH_TOKEN_STARTED; });
/* harmony export (binding) */ __webpack_require__.d(__webpack_exports__, "GENERATE_AUTH_TOKEN_SUCCESS", function() { return GENERATE_AUTH_TOKEN_SUCCESS; });
/* harmony export (binding) */ __webpack_require__.d(__webpack_exports__, "FETCH_FEATURED_CONTENT_STARTED", function() { return FETCH_FEATURED_CONTENT_STARTED; });
/* harmony export (binding) */ __webpack_require__.d(__webpack_exports__, "FETCH_FEATURED_CONTENT_COMPLETED", function() { return FETCH_FEATURED_CONTENT_COMPLETED; });
/* harmony export (binding) */ __webpack_require__.d(__webpack_exports__, "FETCH_TRENDING_CONTENT_STARTED", function() { return FETCH_TRENDING_CONTENT_STARTED; });
/* harmony export (binding) */ __webpack_require__.d(__webpack_exports__, "FETCH_TRENDING_CONTENT_COMPLETED", function() { return FETCH_TRENDING_CONTENT_COMPLETED; });
/* harmony export (binding) */ __webpack_require__.d(__webpack_exports__, "RESOLVE_URIS_STARTED", function() { return RESOLVE_URIS_STARTED; });
/* harmony export (binding) */ __webpack_require__.d(__webpack_exports__, "RESOLVE_URIS_COMPLETED", function() { return RESOLVE_URIS_COMPLETED; });
/* harmony export (binding) */ __webpack_require__.d(__webpack_exports__, "FETCH_CHANNEL_CLAIMS_STARTED", function() { return FETCH_CHANNEL_CLAIMS_STARTED; });
/* harmony export (binding) */ __webpack_require__.d(__webpack_exports__, "FETCH_CHANNEL_CLAIMS_COMPLETED", function() { return FETCH_CHANNEL_CLAIMS_COMPLETED; });
/* harmony export (binding) */ __webpack_require__.d(__webpack_exports__, "FETCH_CHANNEL_CLAIM_COUNT_STARTED", function() { return FETCH_CHANNEL_CLAIM_COUNT_STARTED; });
/* harmony export (binding) */ __webpack_require__.d(__webpack_exports__, "FETCH_CHANNEL_CLAIM_COUNT_COMPLETED", function() { return FETCH_CHANNEL_CLAIM_COUNT_COMPLETED; });
/* harmony export (binding) */ __webpack_require__.d(__webpack_exports__, "FETCH_CLAIM_LIST_MINE_STARTED", function() { return FETCH_CLAIM_LIST_MINE_STARTED; });
/* harmony export (binding) */ __webpack_require__.d(__webpack_exports__, "FETCH_CLAIM_LIST_MINE_COMPLETED", function() { return FETCH_CLAIM_LIST_MINE_COMPLETED; });
/* harmony export (binding) */ __webpack_require__.d(__webpack_exports__, "ABANDON_CLAIM_STARTED", function() { return ABANDON_CLAIM_STARTED; });
/* harmony export (binding) */ __webpack_require__.d(__webpack_exports__, "ABANDON_CLAIM_SUCCEEDED", function() { return ABANDON_CLAIM_SUCCEEDED; });
/* harmony export (binding) */ __webpack_require__.d(__webpack_exports__, "FETCH_CHANNEL_LIST_STARTED", function() { return FETCH_CHANNEL_LIST_STARTED; });
/* harmony export (binding) */ __webpack_require__.d(__webpack_exports__, "FETCH_CHANNEL_LIST_COMPLETED", function() { return FETCH_CHANNEL_LIST_COMPLETED; });
/* harmony export (binding) */ __webpack_require__.d(__webpack_exports__, "CREATE_CHANNEL_STARTED", function() { return CREATE_CHANNEL_STARTED; });
/* harmony export (binding) */ __webpack_require__.d(__webpack_exports__, "CREATE_CHANNEL_COMPLETED", function() { return CREATE_CHANNEL_COMPLETED; });
/* harmony export (binding) */ __webpack_require__.d(__webpack_exports__, "PUBLISH_STARTED", function() { return PUBLISH_STARTED; });
/* harmony export (binding) */ __webpack_require__.d(__webpack_exports__, "PUBLISH_COMPLETED", function() { return PUBLISH_COMPLETED; });
/* harmony export (binding) */ __webpack_require__.d(__webpack_exports__, "PUBLISH_FAILED", function() { return PUBLISH_FAILED; });
/* harmony export (binding) */ __webpack_require__.d(__webpack_exports__, "SET_PLAYING_URI", function() { return SET_PLAYING_URI; });
/* harmony export (binding) */ __webpack_require__.d(__webpack_exports__, "SET_CONTENT_POSITION", function() { return SET_CONTENT_POSITION; });
/* harmony export (binding) */ __webpack_require__.d(__webpack_exports__, "SET_CONTENT_LAST_VIEWED", function() { return SET_CONTENT_LAST_VIEWED; });
/* harmony export (binding) */ __webpack_require__.d(__webpack_exports__, "CLEAR_CONTENT_HISTORY_URI", function() { return CLEAR_CONTENT_HISTORY_URI; });
/* harmony export (binding) */ __webpack_require__.d(__webpack_exports__, "CLEAR_CONTENT_HISTORY_ALL", function() { return CLEAR_CONTENT_HISTORY_ALL; });
/* harmony export (binding) */ __webpack_require__.d(__webpack_exports__, "CHANNEL_SUBSCRIBE", function() { return CHANNEL_SUBSCRIBE; });
/* harmony export (binding) */ __webpack_require__.d(__webpack_exports__, "CHANNEL_UNSUBSCRIBE", function() { return CHANNEL_UNSUBSCRIBE; });
/* harmony export (binding) */ __webpack_require__.d(__webpack_exports__, "CHANNEL_SUBSCRIPTION_ENABLE_NOTIFICATIONS", function() { return CHANNEL_SUBSCRIPTION_ENABLE_NOTIFICATIONS; });
/* harmony export (binding) */ __webpack_require__.d(__webpack_exports__, "CHANNEL_SUBSCRIPTION_DISABLE_NOTIFICATIONS", function() { return CHANNEL_SUBSCRIPTION_DISABLE_NOTIFICATIONS; });
/* harmony export (binding) */ __webpack_require__.d(__webpack_exports__, "HAS_FETCHED_SUBSCRIPTIONS", function() { return HAS_FETCHED_SUBSCRIPTIONS; });
/* harmony export (binding) */ __webpack_require__.d(__webpack_exports__, "SET_SUBSCRIPTION_LATEST", function() { return SET_SUBSCRIPTION_LATEST; });
/* harmony export (binding) */ __webpack_require__.d(__webpack_exports__, "UPDATE_SUBSCRIPTION_UNREADS", function() { return UPDATE_SUBSCRIPTION_UNREADS; });
/* harmony export (binding) */ __webpack_require__.d(__webpack_exports__, "REMOVE_SUBSCRIPTION_UNREADS", function() { return REMOVE_SUBSCRIPTION_UNREADS; });
/* harmony export (binding) */ __webpack_require__.d(__webpack_exports__, "CHECK_SUBSCRIPTION_STARTED", function() { return CHECK_SUBSCRIPTION_STARTED; });
/* harmony export (binding) */ __webpack_require__.d(__webpack_exports__, "CHECK_SUBSCRIPTION_COMPLETED", function() { return CHECK_SUBSCRIPTION_COMPLETED; });
/* harmony export (binding) */ __webpack_require__.d(__webpack_exports__, "CHECK_SUBSCRIPTIONS_SUBSCRIBE", function() { return CHECK_SUBSCRIPTIONS_SUBSCRIBE; });
/* harmony export (binding) */ __webpack_require__.d(__webpack_exports__, "FETCH_SUBSCRIPTIONS_START", function() { return FETCH_SUBSCRIPTIONS_START; });
/* harmony export (binding) */ __webpack_require__.d(__webpack_exports__, "FETCH_SUBSCRIPTIONS_FAIL", function() { return FETCH_SUBSCRIPTIONS_FAIL; });
/* harmony export (binding) */ __webpack_require__.d(__webpack_exports__, "FETCH_SUBSCRIPTIONS_SUCCESS", function() { return FETCH_SUBSCRIPTIONS_SUCCESS; });
/* harmony export (binding) */ __webpack_require__.d(__webpack_exports__, "SET_VIEW_MODE", function() { return SET_VIEW_MODE; });
/* harmony export (binding) */ __webpack_require__.d(__webpack_exports__, "GET_SUGGESTED_SUBSCRIPTIONS_START", function() { return GET_SUGGESTED_SUBSCRIPTIONS_START; });
/* harmony export (binding) */ __webpack_require__.d(__webpack_exports__, "GET_SUGGESTED_SUBSCRIPTIONS_SUCCESS", function() { return GET_SUGGESTED_SUBSCRIPTIONS_SUCCESS; });
/* harmony export (binding) */ __webpack_require__.d(__webpack_exports__, "GET_SUGGESTED_SUBSCRIPTIONS_FAIL", function() { return GET_SUGGESTED_SUBSCRIPTIONS_FAIL; });
/* harmony export (binding) */ __webpack_require__.d(__webpack_exports__, "SUBSCRIPTION_FIRST_RUN_COMPLETED", function() { return SUBSCRIPTION_FIRST_RUN_COMPLETED; });
/* harmony export (binding) */ __webpack_require__.d(__webpack_exports__, "VIEW_SUGGESTED_SUBSCRIPTIONS", function() { return VIEW_SUGGESTED_SUBSCRIPTIONS; });
/* harmony export (binding) */ __webpack_require__.d(__webpack_exports__, "FETCH_BLACK_LISTED_CONTENT_STARTED", function() { return FETCH_BLACK_LISTED_CONTENT_STARTED; });
/* harmony export (binding) */ __webpack_require__.d(__webpack_exports__, "FETCH_BLACK_LISTED_CONTENT_COMPLETED", function() { return FETCH_BLACK_LISTED_CONTENT_COMPLETED; });
/* harmony export (binding) */ __webpack_require__.d(__webpack_exports__, "FETCH_BLACK_LISTED_CONTENT_FAILED", function() { return FETCH_BLACK_LISTED_CONTENT_FAILED; });
/* harmony export (binding) */ __webpack_require__.d(__webpack_exports__, "BLACK_LISTED_CONTENT_SUBSCRIBE", function() { return BLACK_LISTED_CONTENT_SUBSCRIBE; });
/* harmony export (binding) */ __webpack_require__.d(__webpack_exports__, "FETCH_COST_INFO_STARTED", function() { return FETCH_COST_INFO_STARTED; });
/* harmony export (binding) */ __webpack_require__.d(__webpack_exports__, "FETCH_COST_INFO_COMPLETED", function() { return FETCH_COST_INFO_COMPLETED; });
/* harmony export (binding) */ __webpack_require__.d(__webpack_exports__, "FETCH_VIEW_COUNT_STARTED", function() { return FETCH_VIEW_COUNT_STARTED; });
/* harmony export (binding) */ __webpack_require__.d(__webpack_exports__, "FETCH_VIEW_COUNT_FAILED", function() { return FETCH_VIEW_COUNT_FAILED; });
/* harmony export (binding) */ __webpack_require__.d(__webpack_exports__, "FETCH_VIEW_COUNT_COMPLETED", function() { return FETCH_VIEW_COUNT_COMPLETED; });
// Auth Token
var GENERATE_AUTH_TOKEN_FAILURE = 'GENERATE_AUTH_TOKEN_FAILURE';
var GENERATE_AUTH_TOKEN_STARTED = 'GENERATE_AUTH_TOKEN_STARTED';
var GENERATE_AUTH_TOKEN_SUCCESS = 'GENERATE_AUTH_TOKEN_SUCCESS'; // Claims

var FETCH_FEATURED_CONTENT_STARTED = 'FETCH_FEATURED_CONTENT_STARTED';
var FETCH_FEATURED_CONTENT_COMPLETED = 'FETCH_FEATURED_CONTENT_COMPLETED';
var FETCH_TRENDING_CONTENT_STARTED = 'FETCH_TRENDING_CONTENT_STARTED';
var FETCH_TRENDING_CONTENT_COMPLETED = 'FETCH_TRENDING_CONTENT_COMPLETED';
var RESOLVE_URIS_STARTED = 'RESOLVE_URIS_STARTED';
var RESOLVE_URIS_COMPLETED = 'RESOLVE_URIS_COMPLETED';
var FETCH_CHANNEL_CLAIMS_STARTED = 'FETCH_CHANNEL_CLAIMS_STARTED';
var FETCH_CHANNEL_CLAIMS_COMPLETED = 'FETCH_CHANNEL_CLAIMS_COMPLETED';
var FETCH_CHANNEL_CLAIM_COUNT_STARTED = 'FETCH_CHANNEL_CLAIM_COUNT_STARTED';
var FETCH_CHANNEL_CLAIM_COUNT_COMPLETED = 'FETCH_CHANNEL_CLAIM_COUNT_COMPLETED';
var FETCH_CLAIM_LIST_MINE_STARTED = 'FETCH_CLAIM_LIST_MINE_STARTED';
var FETCH_CLAIM_LIST_MINE_COMPLETED = 'FETCH_CLAIM_LIST_MINE_COMPLETED';
var ABANDON_CLAIM_STARTED = 'ABANDON_CLAIM_STARTED';
var ABANDON_CLAIM_SUCCEEDED = 'ABANDON_CLAIM_SUCCEEDED';
var FETCH_CHANNEL_LIST_STARTED = 'FETCH_CHANNEL_LIST_STARTED';
var FETCH_CHANNEL_LIST_COMPLETED = 'FETCH_CHANNEL_LIST_COMPLETED';
var CREATE_CHANNEL_STARTED = 'CREATE_CHANNEL_STARTED';
var CREATE_CHANNEL_COMPLETED = 'CREATE_CHANNEL_COMPLETED';
var PUBLISH_STARTED = 'PUBLISH_STARTED';
var PUBLISH_COMPLETED = 'PUBLISH_COMPLETED';
var PUBLISH_FAILED = 'PUBLISH_FAILED';
var SET_PLAYING_URI = 'SET_PLAYING_URI';
var SET_CONTENT_POSITION = 'SET_CONTENT_POSITION';
var SET_CONTENT_LAST_VIEWED = 'SET_CONTENT_LAST_VIEWED';
var CLEAR_CONTENT_HISTORY_URI = 'CLEAR_CONTENT_HISTORY_URI';
var CLEAR_CONTENT_HISTORY_ALL = 'CLEAR_CONTENT_HISTORY_ALL'; // Subscriptions

var CHANNEL_SUBSCRIBE = 'CHANNEL_SUBSCRIBE';
var CHANNEL_UNSUBSCRIBE = 'CHANNEL_UNSUBSCRIBE';
var CHANNEL_SUBSCRIPTION_ENABLE_NOTIFICATIONS = 'CHANNEL_SUBSCRIPTION_ENABLE_NOTIFICATIONS';
var CHANNEL_SUBSCRIPTION_DISABLE_NOTIFICATIONS = 'CHANNEL_SUBSCRIPTION_DISABLE_NOTIFICATIONS';
var HAS_FETCHED_SUBSCRIPTIONS = 'HAS_FETCHED_SUBSCRIPTIONS';
var SET_SUBSCRIPTION_LATEST = 'SET_SUBSCRIPTION_LATEST';
var UPDATE_SUBSCRIPTION_UNREADS = 'UPDATE_SUBSCRIPTION_UNREADS';
var REMOVE_SUBSCRIPTION_UNREADS = 'REMOVE_SUBSCRIPTION_UNREADS';
var CHECK_SUBSCRIPTION_STARTED = 'CHECK_SUBSCRIPTION_STARTED';
var CHECK_SUBSCRIPTION_COMPLETED = 'CHECK_SUBSCRIPTION_COMPLETED';
var CHECK_SUBSCRIPTIONS_SUBSCRIBE = 'CHECK_SUBSCRIPTIONS_SUBSCRIBE';
var FETCH_SUBSCRIPTIONS_START = 'FETCH_SUBSCRIPTIONS_START';
var FETCH_SUBSCRIPTIONS_FAIL = 'FETCH_SUBSCRIPTIONS_FAIL';
var FETCH_SUBSCRIPTIONS_SUCCESS = 'FETCH_SUBSCRIPTIONS_SUCCESS';
var SET_VIEW_MODE = 'SET_VIEW_MODE';
var GET_SUGGESTED_SUBSCRIPTIONS_START = 'GET_SUGGESTED_SUBSCRIPTIONS_START';
var GET_SUGGESTED_SUBSCRIPTIONS_SUCCESS = 'GET_SUGGESTED_SUBSCRIPTIONS_SUCCESS';
var GET_SUGGESTED_SUBSCRIPTIONS_FAIL = 'GET_SUGGESTED_SUBSCRIPTIONS_FAIL';
var SUBSCRIPTION_FIRST_RUN_COMPLETED = 'SUBSCRIPTION_FIRST_RUN_COMPLETED';
var VIEW_SUGGESTED_SUBSCRIPTIONS = 'VIEW_SUGGESTED_SUBSCRIPTIONS'; // Blacklist

var FETCH_BLACK_LISTED_CONTENT_STARTED = 'FETCH_BLACK_LISTED_CONTENT_STARTED';
var FETCH_BLACK_LISTED_CONTENT_COMPLETED = 'FETCH_BLACK_LISTED_CONTENT_COMPLETED';
var FETCH_BLACK_LISTED_CONTENT_FAILED = 'FETCH_BLACK_LISTED_CONTENT_FAILED';
var BLACK_LISTED_CONTENT_SUBSCRIBE = 'BLACK_LISTED_CONTENT_SUBSCRIBE'; // Cost Info

var FETCH_COST_INFO_STARTED = 'FETCH_COST_INFO_STARTED';
var FETCH_COST_INFO_COMPLETED = 'FETCH_COST_INFO_COMPLETED'; // File Stats

var FETCH_VIEW_COUNT_STARTED = 'FETCH_VIEW_COUNT_STARTED';
var FETCH_VIEW_COUNT_FAILED = 'FETCH_VIEW_COUNT_FAILED';
var FETCH_VIEW_COUNT_COMPLETED = 'FETCH_VIEW_COUNT_COMPLETED';

/***/ }),
/* 2 */
/***/ (function(module, __webpack_exports__, __webpack_require__) {

"use strict";
__webpack_require__.r(__webpack_exports__);
/* harmony import */ var constants_action_types__WEBPACK_IMPORTED_MODULE_0__ = __webpack_require__(1);
/* harmony import */ var lbry_redux__WEBPACK_IMPORTED_MODULE_1__ = __webpack_require__(3);
/* harmony import */ var lbry_redux__WEBPACK_IMPORTED_MODULE_1___default = /*#__PURE__*/__webpack_require__.n(lbry_redux__WEBPACK_IMPORTED_MODULE_1__);
/* harmony import */ var querystring__WEBPACK_IMPORTED_MODULE_2__ = __webpack_require__(4);
/* harmony import */ var querystring__WEBPACK_IMPORTED_MODULE_2___default = /*#__PURE__*/__webpack_require__.n(querystring__WEBPACK_IMPORTED_MODULE_2__);
function _objectSpread(target) { for (var i = 1; i < arguments.length; i++) { var source = arguments[i] != null ? arguments[i] : {}; var ownKeys = Object.keys(source); if (typeof Object.getOwnPropertySymbols === 'function') { ownKeys = ownKeys.concat(Object.getOwnPropertySymbols(source).filter(function (sym) { return Object.getOwnPropertyDescriptor(source, sym).enumerable; })); } ownKeys.forEach(function (key) { _defineProperty(target, key, source[key]); }); } return target; }

function _defineProperty(obj, key, value) { if (key in obj) { Object.defineProperty(obj, key, { value: value, enumerable: true, configurable: true, writable: true }); } else { obj[key] = value; } return obj; }




var Lbryio = {
  enabled: true,
  authenticationPromise: null,
  exchangePromise: null,
  exchangeLastFetched: null,
  CONNECTION_STRING: 'https://api.lbry.com/'
};
var EXCHANGE_RATE_TIMEOUT = 20 * 60 * 1000; // We can't use env's because they aren't passed into node_modules

Lbryio.setLocalApi = function (endpoint) {
  Lbryio.CONNECTION_STRING = endpoint.replace(/\/*$/, '/'); // exactly one slash at the end;
};

Lbryio.call = function (resource, action) {
  var params = arguments.length > 2 && arguments[2] !== undefined ? arguments[2] : {};
  var method = arguments.length > 3 && arguments[3] !== undefined ? arguments[3] : 'get';

  if (!Lbryio.enabled) {
    return Promise.reject(new Error(__('LBRY internal API is disabled')));
  }

  if (!(method === 'get' || method === 'post')) {
    return Promise.reject(new Error(__('Invalid method')));
  }

  function checkAndParse(response) {
    if (response.status >= 200 && response.status < 300) {
      return response.json();
    }

    return response.json().then(function (json) {
      var error;

      if (json.error) {
        error = new Error(json.error);
      } else {
        error = new Error('Unknown API error signature');
      }

      error.response = response; // This is primarily a hack used in actions/user.js

      return Promise.reject(error);
    });
  }

  function makeRequest(url, options) {
    return fetch(url, options).then(checkAndParse);
  }

  return Lbryio.getAuthToken().then(function (token) {
    var fullParams = _objectSpread({
      auth_token: token
    }, params);

    var qs = querystring__WEBPACK_IMPORTED_MODULE_2___default.a.stringify(fullParams);
    var url = "".concat(Lbryio.CONNECTION_STRING).concat(resource, "/").concat(action, "?").concat(qs);
    var options = {
      method: 'GET'
    };

    if (method === 'post') {
      options = {
        method: 'POST',
        headers: {
          'Content-Type': 'application/x-www-form-urlencoded'
        },
        body: qs
      };
      url = "".concat(Lbryio.CONNECTION_STRING).concat(resource, "/").concat(action);
    }

    return makeRequest(url, options).then(function (response) {
      return response.data;
    });
  });
};

Lbryio.authToken = null;

Lbryio.getAuthToken = function () {
  return new Promise(function (resolve) {
    if (Lbryio.authToken) {
      resolve(Lbryio.authToken);
    } else if (Lbryio.overrides.getAuthToken) {
      Lbryio.overrides.getAuthToken().then(function (token) {
        resolve(token);
      });
    } else {
      var _window = window,
          store = _window.store;

      if (store) {
        var state = store.getState();
        var token = state.auth ? state.auth.authToken : null;
        Lbryio.authToken = token;
        resolve(token);
      }

      resolve(null);
    }
  });
};

Lbryio.getCurrentUser = function () {
  return Lbryio.call('user', 'me');
};

Lbryio.authenticate = function () {
  if (!Lbryio.enabled) {
    return new Promise(function (resolve) {
      resolve({
        id: 1,
        language: 'en',
        primary_email: 'disabled@lbry.io',
        has_verified_email: true,
        is_identity_verified: true,
        is_reward_approved: false
      });
    });
  }

  if (Lbryio.authenticationPromise === null) {
    Lbryio.authenticationPromise = new Promise(function (resolve, reject) {
      Lbryio.getAuthToken().then(function (token) {
        if (!token || token.length > 60) {
          return false;
        } // check that token works


        return Lbryio.getCurrentUser().then(function (user) {
          return user;
        })["catch"](function () {
          return false;
        });
      }).then(function (user) {
        if (user) {
          return user;
        }

        return lbry_redux__WEBPACK_IMPORTED_MODULE_1__["Lbry"].status().then(function (status) {
          if (Lbryio.overrides.setAuthToken) {
            return Lbryio.overrides.setAuthToken(status);
          } // simply call the logic to create a new user, and obtain the auth token


          return new Promise(function (res, rej) {
            Lbryio.call('user', 'new', {
              auth_token: '',
              language: 'en',
              app_id: status.installation_id
            }, 'post').then(function (response) {
              if (!response.auth_token) {
                throw new Error('auth_token was not set in the response');
              }

              var _window2 = window,
                  store = _window2.store;

              if (store) {
                store.dispatch({
                  type: constants_action_types__WEBPACK_IMPORTED_MODULE_0__["GENERATE_AUTH_TOKEN_SUCCESS"],
                  data: {
                    authToken: response.auth_token
                  }
                });
              }

              Lbryio.authToken = response.auth_token;
              res(response);
<<<<<<< HEAD
            }).catch(function (error) {
              return rej(error);
=======
            })["catch"](function () {
              return rej();
>>>>>>> 4f2d4a50
            });
          });
        });
      }).then(function (user) {
        if (!user) {
          return Lbryio.getCurrentUser();
        }

        return user;
      }).then(resolve, reject);
    });
  }

  return Lbryio.authenticationPromise;
};

Lbryio.getStripeToken = function () {
  return Lbryio.CONNECTION_STRING.startsWith('http://localhost:') ? 'pk_test_NoL1JWL7i1ipfhVId5KfDZgo' : 'pk_live_e8M4dRNnCCbmpZzduEUZBgJO';
};

Lbryio.getExchangeRates = function () {
  if (!Lbryio.exchangeLastFetched || Date.now() - Lbryio.exchangeLastFetched > EXCHANGE_RATE_TIMEOUT) {
    Lbryio.exchangePromise = new Promise(function (resolve, reject) {
      Lbryio.call('lbc', 'exchange_rate', {}, 'get', true).then(function (_ref) {
        var LBC_USD = _ref.lbc_usd,
            LBC_BTC = _ref.lbc_btc,
            BTC_USD = _ref.btc_usd;
        var rates = {
          LBC_USD: LBC_USD,
          LBC_BTC: LBC_BTC,
          BTC_USD: BTC_USD
        };
        resolve(rates);
      })["catch"](reject);
    });
    Lbryio.exchangeLastFetched = Date.now();
  }

  return Lbryio.exchangePromise;
}; // Allow overriding lbryio methods
// The desktop app will need to use it for getAuthToken because we use electron's ipcRenderer


Lbryio.overrides = {};

Lbryio.setOverride = function (methodName, newMethod) {
  Lbryio.overrides[methodName] = newMethod;
};

/* harmony default export */ __webpack_exports__["default"] = (Lbryio);

/***/ }),
/* 3 */
/***/ (function(module, exports) {

module.exports = __WEBPACK_EXTERNAL_MODULE__3__;

/***/ }),
/* 4 */
/***/ (function(module, exports, __webpack_require__) {

"use strict";


exports.decode = exports.parse = __webpack_require__(5);
exports.encode = exports.stringify = __webpack_require__(6);


/***/ }),
/* 5 */
/***/ (function(module, exports, __webpack_require__) {

"use strict";
// Copyright Joyent, Inc. and other Node contributors.
//
// Permission is hereby granted, free of charge, to any person obtaining a
// copy of this software and associated documentation files (the
// "Software"), to deal in the Software without restriction, including
// without limitation the rights to use, copy, modify, merge, publish,
// distribute, sublicense, and/or sell copies of the Software, and to permit
// persons to whom the Software is furnished to do so, subject to the
// following conditions:
//
// The above copyright notice and this permission notice shall be included
// in all copies or substantial portions of the Software.
//
// THE SOFTWARE IS PROVIDED "AS IS", WITHOUT WARRANTY OF ANY KIND, EXPRESS
// OR IMPLIED, INCLUDING BUT NOT LIMITED TO THE WARRANTIES OF
// MERCHANTABILITY, FITNESS FOR A PARTICULAR PURPOSE AND NONINFRINGEMENT. IN
// NO EVENT SHALL THE AUTHORS OR COPYRIGHT HOLDERS BE LIABLE FOR ANY CLAIM,
// DAMAGES OR OTHER LIABILITY, WHETHER IN AN ACTION OF CONTRACT, TORT OR
// OTHERWISE, ARISING FROM, OUT OF OR IN CONNECTION WITH THE SOFTWARE OR THE
// USE OR OTHER DEALINGS IN THE SOFTWARE.



// If obj.hasOwnProperty has been overridden, then calling
// obj.hasOwnProperty(prop) will break.
// See: https://github.com/joyent/node/issues/1707
function hasOwnProperty(obj, prop) {
  return Object.prototype.hasOwnProperty.call(obj, prop);
}

module.exports = function(qs, sep, eq, options) {
  sep = sep || '&';
  eq = eq || '=';
  var obj = {};

  if (typeof qs !== 'string' || qs.length === 0) {
    return obj;
  }

  var regexp = /\+/g;
  qs = qs.split(sep);

  var maxKeys = 1000;
  if (options && typeof options.maxKeys === 'number') {
    maxKeys = options.maxKeys;
  }

  var len = qs.length;
  // maxKeys <= 0 means that we should not limit keys count
  if (maxKeys > 0 && len > maxKeys) {
    len = maxKeys;
  }

  for (var i = 0; i < len; ++i) {
    var x = qs[i].replace(regexp, '%20'),
        idx = x.indexOf(eq),
        kstr, vstr, k, v;

    if (idx >= 0) {
      kstr = x.substr(0, idx);
      vstr = x.substr(idx + 1);
    } else {
      kstr = x;
      vstr = '';
    }

    k = decodeURIComponent(kstr);
    v = decodeURIComponent(vstr);

    if (!hasOwnProperty(obj, k)) {
      obj[k] = v;
    } else if (isArray(obj[k])) {
      obj[k].push(v);
    } else {
      obj[k] = [obj[k], v];
    }
  }

  return obj;
};

var isArray = Array.isArray || function (xs) {
  return Object.prototype.toString.call(xs) === '[object Array]';
};


/***/ }),
/* 6 */
/***/ (function(module, exports, __webpack_require__) {

"use strict";
// Copyright Joyent, Inc. and other Node contributors.
//
// Permission is hereby granted, free of charge, to any person obtaining a
// copy of this software and associated documentation files (the
// "Software"), to deal in the Software without restriction, including
// without limitation the rights to use, copy, modify, merge, publish,
// distribute, sublicense, and/or sell copies of the Software, and to permit
// persons to whom the Software is furnished to do so, subject to the
// following conditions:
//
// The above copyright notice and this permission notice shall be included
// in all copies or substantial portions of the Software.
//
// THE SOFTWARE IS PROVIDED "AS IS", WITHOUT WARRANTY OF ANY KIND, EXPRESS
// OR IMPLIED, INCLUDING BUT NOT LIMITED TO THE WARRANTIES OF
// MERCHANTABILITY, FITNESS FOR A PARTICULAR PURPOSE AND NONINFRINGEMENT. IN
// NO EVENT SHALL THE AUTHORS OR COPYRIGHT HOLDERS BE LIABLE FOR ANY CLAIM,
// DAMAGES OR OTHER LIABILITY, WHETHER IN AN ACTION OF CONTRACT, TORT OR
// OTHERWISE, ARISING FROM, OUT OF OR IN CONNECTION WITH THE SOFTWARE OR THE
// USE OR OTHER DEALINGS IN THE SOFTWARE.



var stringifyPrimitive = function(v) {
  switch (typeof v) {
    case 'string':
      return v;

    case 'boolean':
      return v ? 'true' : 'false';

    case 'number':
      return isFinite(v) ? v : '';

    default:
      return '';
  }
};

module.exports = function(obj, sep, eq, name) {
  sep = sep || '&';
  eq = eq || '=';
  if (obj === null) {
    obj = undefined;
  }

  if (typeof obj === 'object') {
    return map(objectKeys(obj), function(k) {
      var ks = encodeURIComponent(stringifyPrimitive(k)) + eq;
      if (isArray(obj[k])) {
        return map(obj[k], function(v) {
          return ks + encodeURIComponent(stringifyPrimitive(v));
        }).join(sep);
      } else {
        return ks + encodeURIComponent(stringifyPrimitive(obj[k]));
      }
    }).join(sep);

  }

  if (!name) return '';
  return encodeURIComponent(stringifyPrimitive(name)) + eq +
         encodeURIComponent(stringifyPrimitive(obj));
};

var isArray = Array.isArray || function (xs) {
  return Object.prototype.toString.call(xs) === '[object Array]';
};

function map (xs, f) {
  if (xs.map) return xs.map(f);
  var res = [];
  for (var i = 0; i < xs.length; i++) {
    res.push(f(xs[i], i));
  }
  return res;
}

var objectKeys = Object.keys || function (obj) {
  var res = [];
  for (var key in obj) {
    if (Object.prototype.hasOwnProperty.call(obj, key)) res.push(key);
  }
  return res;
};


/***/ }),
/* 7 */
/***/ (function(module, __webpack_exports__, __webpack_require__) {

"use strict";
__webpack_require__.r(__webpack_exports__);
/* harmony import */ var lbry_redux__WEBPACK_IMPORTED_MODULE_0__ = __webpack_require__(3);
/* harmony import */ var lbry_redux__WEBPACK_IMPORTED_MODULE_0___default = /*#__PURE__*/__webpack_require__.n(lbry_redux__WEBPACK_IMPORTED_MODULE_0__);
/* harmony import */ var lbryio__WEBPACK_IMPORTED_MODULE_1__ = __webpack_require__(2);
function _objectSpread(target) { for (var i = 1; i < arguments.length; i++) { var source = arguments[i] != null ? arguments[i] : {}; var ownKeys = Object.keys(source); if (typeof Object.getOwnPropertySymbols === 'function') { ownKeys = ownKeys.concat(Object.getOwnPropertySymbols(source).filter(function (sym) { return Object.getOwnPropertyDescriptor(source, sym).enumerable; })); } ownKeys.forEach(function (key) { _defineProperty(target, key, source[key]); }); } return target; }

function _defineProperty(obj, key, value) { if (key in obj) { Object.defineProperty(obj, key, { value: value, enumerable: true, configurable: true, writable: true }); } else { obj[key] = value; } return obj; }



var rewards = {};
rewards.TYPE_NEW_DEVELOPER = 'new_developer';
rewards.TYPE_NEW_USER = 'new_user';
rewards.TYPE_CONFIRM_EMAIL = 'verified_email';
rewards.TYPE_FIRST_CHANNEL = 'new_channel';
rewards.TYPE_FIRST_STREAM = 'first_stream';
rewards.TYPE_MANY_DOWNLOADS = 'many_downloads';
rewards.TYPE_FIRST_PUBLISH = 'first_publish';
rewards.TYPE_FEATURED_DOWNLOAD = 'featured_download';
rewards.TYPE_REFERRAL = 'referral';
rewards.TYPE_REWARD_CODE = 'reward_code';
rewards.TYPE_SUBSCRIPTION = 'subscription';
rewards.YOUTUBE_CREATOR = 'youtube_creator';

rewards.claimReward = function (type, rewardParams) {
  function requestReward(resolve, reject, params) {
    if (!lbryio__WEBPACK_IMPORTED_MODULE_1__["default"].enabled) {
      reject(new Error(__('Rewards are not enabled.')));
      return;
    }

    lbryio__WEBPACK_IMPORTED_MODULE_1__["default"].call('reward', 'new', params, 'post').then(function (reward) {
      var message = reward.reward_notification || "You have claimed a ".concat(reward.reward_amount, " LBC reward."); // Display global notice

      var action = Object(lbry_redux__WEBPACK_IMPORTED_MODULE_0__["doToast"])({
        message: message,
        linkText: __('Show All'),
        linkTarget: '/rewards'
      });
      window.store.dispatch(action);

      if (rewards.callbacks.claimRewardSuccess) {
        rewards.callbacks.claimRewardSuccess();
      }

      resolve(reward);
    }, reject);
  }

  return new Promise(function (resolve, reject) {
    lbry_redux__WEBPACK_IMPORTED_MODULE_0__["Lbry"].address_unused().then(function (address) {
      var params = _objectSpread({
        reward_type: type,
        wallet_address: address
      }, rewardParams);

      switch (type) {
        case rewards.TYPE_FIRST_CHANNEL:
          lbry_redux__WEBPACK_IMPORTED_MODULE_0__["Lbry"].claim_list_mine().then(function (claims) {
            var claim = claims.find(function (foundClaim) {
              return foundClaim.name.length && foundClaim.name[0] === '@' && foundClaim.txid.length && foundClaim.type === 'claim';
            });

            if (claim) {
              params.transaction_id = claim.txid;
              requestReward(resolve, reject, params);
            } else {
              reject(new Error(__('Please create a channel identity first.')));
            }
          })["catch"](reject);
          break;

        case rewards.TYPE_FIRST_PUBLISH:
          lbry_redux__WEBPACK_IMPORTED_MODULE_0__["Lbry"].claim_list_mine().then(function (claims) {
            var claim = claims.find(function (foundClaim) {
              return foundClaim.name.length && foundClaim.name[0] !== '@' && foundClaim.txid.length && foundClaim.type === 'claim';
            });

            if (claim) {
              params.transaction_id = claim.txid;
              requestReward(resolve, reject, params);
            } else {
              reject(claims.length ? new Error(__('Please publish something and wait for confirmation by the network to claim this reward.')) : new Error(__('Please publish something to claim this reward.')));
            }
          })["catch"](reject);
          break;

        case rewards.TYPE_FIRST_STREAM:
        case rewards.TYPE_NEW_USER:
        default:
          requestReward(resolve, reject, params);
      }
    });
  });
};

rewards.callbacks = {
  // Set any callbacks that require code not found in this project
  claimRewardSuccess: null,
  claimFirstRewardSuccess: null,
  rewardApprovalRequired: null
};

rewards.setCallback = function (name, method) {
  rewards.callbacks[name] = method;
};

/* harmony default export */ __webpack_exports__["default"] = (rewards);

/***/ }),
/* 8 */
/***/ (function(module, __webpack_exports__, __webpack_require__) {

"use strict";
__webpack_require__.r(__webpack_exports__);
/* harmony import */ var constants_action_types__WEBPACK_IMPORTED_MODULE_0__ = __webpack_require__(1);
/* harmony import */ var constants_subscriptions__WEBPACK_IMPORTED_MODULE_1__ = __webpack_require__(9);
/* harmony import */ var util_redux_utils__WEBPACK_IMPORTED_MODULE_2__ = __webpack_require__(10);
var _handleActions;

function _objectSpread(target) { for (var i = 1; i < arguments.length; i++) { var source = arguments[i] != null ? arguments[i] : {}; var ownKeys = Object.keys(source); if (typeof Object.getOwnPropertySymbols === 'function') { ownKeys = ownKeys.concat(Object.getOwnPropertySymbols(source).filter(function (sym) { return Object.getOwnPropertyDescriptor(source, sym).enumerable; })); } ownKeys.forEach(function (key) { _defineProperty(target, key, source[key]); }); } return target; }

function _defineProperty(obj, key, value) { if (key in obj) { Object.defineProperty(obj, key, { value: value, enumerable: true, configurable: true, writable: true }); } else { obj[key] = value; } return obj; }




var defaultState = {
  enabledChannelNotifications: [],
  subscriptions: [],
  unread: {},
  suggested: {},
  loading: false,
  viewMode: constants_subscriptions__WEBPACK_IMPORTED_MODULE_1__["VIEW_ALL"],
  loadingSuggested: false,
  firstRunCompleted: false,
  showSuggestedSubs: false
};
/* harmony default export */ __webpack_exports__["default"] = (Object(util_redux_utils__WEBPACK_IMPORTED_MODULE_2__["handleActions"])((_handleActions = {}, _defineProperty(_handleActions, constants_action_types__WEBPACK_IMPORTED_MODULE_0__["CHANNEL_SUBSCRIBE"], function (state, action) {
  var newSubscription = action.data;
  var newSubscriptions = state.subscriptions.slice();
  newSubscriptions.unshift(newSubscription);
  return _objectSpread({}, state, {
    subscriptions: newSubscriptions
  });
}), _defineProperty(_handleActions, constants_action_types__WEBPACK_IMPORTED_MODULE_0__["CHANNEL_UNSUBSCRIBE"], function (state, action) {
  var subscriptionToRemove = action.data;
  var newSubscriptions = state.subscriptions.slice().filter(function (subscription) {
    return subscription.channelName !== subscriptionToRemove.channelName;
  }); // Check if we need to remove it from the 'unread' state

  var unread = state.unread;

  if (unread[subscriptionToRemove.uri]) {
    delete unread[subscriptionToRemove.uri];
  }

  return _objectSpread({}, state, {
    unread: _objectSpread({}, unread),
    subscriptions: newSubscriptions
  });
}), _defineProperty(_handleActions, constants_action_types__WEBPACK_IMPORTED_MODULE_0__["SET_SUBSCRIPTION_LATEST"], function (state, action) {
  return _objectSpread({}, state, {
    subscriptions: state.subscriptions.map(function (subscription) {
      return subscription.channelName === action.data.subscription.channelName ? _objectSpread({}, subscription, {
        latest: action.data.uri
      }) : subscription;
    })
  });
}), _defineProperty(_handleActions, constants_action_types__WEBPACK_IMPORTED_MODULE_0__["UPDATE_SUBSCRIPTION_UNREADS"], function (state, action) {
  var _action$data = action.data,
      channel = _action$data.channel,
      uris = _action$data.uris,
      type = _action$data.type;
  return _objectSpread({}, state, {
    unread: _objectSpread({}, state.unread, _defineProperty({}, channel, {
      uris: uris,
      type: type
    }))
  });
}), _defineProperty(_handleActions, constants_action_types__WEBPACK_IMPORTED_MODULE_0__["REMOVE_SUBSCRIPTION_UNREADS"], function (state, action) {
  var _action$data2 = action.data,
      channel = _action$data2.channel,
      uris = _action$data2.uris; // If no channel is passed in, remove all unreads

  var newUnread;

  if (channel) {
    newUnread = _objectSpread({}, state.unread);

    if (!uris) {
      delete newUnread[channel];
    } else {
      newUnread[channel].uris = uris;
    }
  } else {
    newUnread = {};
  }

  return _objectSpread({}, state, {
    unread: _objectSpread({}, newUnread)
  });
}), _defineProperty(_handleActions, constants_action_types__WEBPACK_IMPORTED_MODULE_0__["CHANNEL_SUBSCRIPTION_ENABLE_NOTIFICATIONS"], function (state, action) {
  var channelName = action.data;
  var newEnabledChannelNotifications = state.enabledChannelNotifications.slice();

  if (channelName && channelName.trim().length > 0 && newEnabledChannelNotifications.indexOf(channelName) === -1) {
    newEnabledChannelNotifications.push(channelName);
  }

  return _objectSpread({}, state, {
    enabledChannelNotifications: newEnabledChannelNotifications
  });
}), _defineProperty(_handleActions, constants_action_types__WEBPACK_IMPORTED_MODULE_0__["CHANNEL_SUBSCRIPTION_DISABLE_NOTIFICATIONS"], function (state, action) {
  var channelName = action.data;
  var newEnabledChannelNotifications = state.enabledChannelNotifications.slice();
  var index = newEnabledChannelNotifications.indexOf(channelName);

  if (index > -1) {
    newEnabledChannelNotifications.splice(index, 1);
  }

  return _objectSpread({}, state, {
    enabledChannelNotifications: newEnabledChannelNotifications
  });
}), _defineProperty(_handleActions, constants_action_types__WEBPACK_IMPORTED_MODULE_0__["FETCH_SUBSCRIPTIONS_START"], function (state) {
  return _objectSpread({}, state, {
    loading: true
  });
}), _defineProperty(_handleActions, constants_action_types__WEBPACK_IMPORTED_MODULE_0__["FETCH_SUBSCRIPTIONS_FAIL"], function (state) {
  return _objectSpread({}, state, {
    loading: false
  });
}), _defineProperty(_handleActions, constants_action_types__WEBPACK_IMPORTED_MODULE_0__["FETCH_SUBSCRIPTIONS_SUCCESS"], function (state, action) {
  return _objectSpread({}, state, {
    loading: false,
    subscriptions: action.data
  });
}), _defineProperty(_handleActions, constants_action_types__WEBPACK_IMPORTED_MODULE_0__["SET_VIEW_MODE"], function (state, action) {
  return _objectSpread({}, state, {
    viewMode: action.data
  });
}), _defineProperty(_handleActions, constants_action_types__WEBPACK_IMPORTED_MODULE_0__["GET_SUGGESTED_SUBSCRIPTIONS_START"], function (state) {
  return _objectSpread({}, state, {
    loadingSuggested: true
  });
}), _defineProperty(_handleActions, constants_action_types__WEBPACK_IMPORTED_MODULE_0__["GET_SUGGESTED_SUBSCRIPTIONS_SUCCESS"], function (state, action) {
  return _objectSpread({}, state, {
    suggested: action.data,
    loadingSuggested: false
  });
}), _defineProperty(_handleActions, constants_action_types__WEBPACK_IMPORTED_MODULE_0__["GET_SUGGESTED_SUBSCRIPTIONS_FAIL"], function (state) {
  return _objectSpread({}, state, {
    loadingSuggested: false
  });
}), _defineProperty(_handleActions, constants_action_types__WEBPACK_IMPORTED_MODULE_0__["SUBSCRIPTION_FIRST_RUN_COMPLETED"], function (state) {
  return _objectSpread({}, state, {
    firstRunCompleted: true
  });
}), _defineProperty(_handleActions, constants_action_types__WEBPACK_IMPORTED_MODULE_0__["VIEW_SUGGESTED_SUBSCRIPTIONS"], function (state) {
  return _objectSpread({}, state, {
    showSuggestedSubs: true
  });
}), _handleActions), defaultState));

/***/ }),
/* 9 */
/***/ (function(module, __webpack_exports__, __webpack_require__) {

"use strict";
__webpack_require__.r(__webpack_exports__);
/* harmony export (binding) */ __webpack_require__.d(__webpack_exports__, "VIEW_ALL", function() { return VIEW_ALL; });
/* harmony export (binding) */ __webpack_require__.d(__webpack_exports__, "VIEW_LATEST_FIRST", function() { return VIEW_LATEST_FIRST; });
/* harmony export (binding) */ __webpack_require__.d(__webpack_exports__, "DOWNLOADING", function() { return DOWNLOADING; });
/* harmony export (binding) */ __webpack_require__.d(__webpack_exports__, "DOWNLOADED", function() { return DOWNLOADED; });
/* harmony export (binding) */ __webpack_require__.d(__webpack_exports__, "NOTIFY_ONLY", function() { return NOTIFY_ONLY; });
/* harmony export (binding) */ __webpack_require__.d(__webpack_exports__, "SUGGESTED_TOP_BID", function() { return SUGGESTED_TOP_BID; });
/* harmony export (binding) */ __webpack_require__.d(__webpack_exports__, "SUGGESTED_TOP_SUBSCRIBED", function() { return SUGGESTED_TOP_SUBSCRIBED; });
/* harmony export (binding) */ __webpack_require__.d(__webpack_exports__, "SUGGESTED_FEATURED", function() { return SUGGESTED_FEATURED; });
var VIEW_ALL = 'view_all';
var VIEW_LATEST_FIRST = 'view_latest_first'; // Types for unreads

var DOWNLOADING = 'DOWNLOADING';
var DOWNLOADED = 'DOWNLOADED';
var NOTIFY_ONLY = 'NOTIFY_ONLY;'; // Suggested types

var SUGGESTED_TOP_BID = 'top_bid';
var SUGGESTED_TOP_SUBSCRIBED = 'top_subscribed';
var SUGGESTED_FEATURED = 'featured';

/***/ }),
/* 10 */
/***/ (function(module, __webpack_exports__, __webpack_require__) {

"use strict";
__webpack_require__.r(__webpack_exports__);
/* harmony export (binding) */ __webpack_require__.d(__webpack_exports__, "handleActions", function() { return handleActions; });
// util for creating reducers
// based off of redux-actions
// https://redux-actions.js.org/docs/api/handleAction.html#handleactions
// eslint-disable-next-line import/prefer-default-export
var handleActions = function handleActions(actionMap, defaultState) {
  return function () {
    var state = arguments.length > 0 && arguments[0] !== undefined ? arguments[0] : defaultState;
    var action = arguments.length > 1 ? arguments[1] : undefined;
    var handler = actionMap[action.type];

    if (handler) {
      var newState = handler(state, action);
      return Object.assign({}, state, newState);
    } // just return the original state if no handler
    // returning a copy here breaks redux-persist


    return state;
  };
};

/***/ }),
/* 11 */
/***/ (function(module, __webpack_exports__, __webpack_require__) {

"use strict";
__webpack_require__.r(__webpack_exports__);
/* harmony export (binding) */ __webpack_require__.d(__webpack_exports__, "doGenerateAuthToken", function() { return doGenerateAuthToken; });
/* harmony import */ var constants_action_types__WEBPACK_IMPORTED_MODULE_0__ = __webpack_require__(1);
/* harmony import */ var lbryio__WEBPACK_IMPORTED_MODULE_1__ = __webpack_require__(2);


function doGenerateAuthToken(installationId) {
  return function (dispatch) {
    dispatch({
      type: constants_action_types__WEBPACK_IMPORTED_MODULE_0__["GENERATE_AUTH_TOKEN_STARTED"]
    });
    lbryio__WEBPACK_IMPORTED_MODULE_1__["default"].call('user', 'new', {
      auth_token: '',
      language: 'en',
      app_id: installationId
    }, 'post').then(function (response) {
      if (!response.auth_token) {
        dispatch({
          type: constants_action_types__WEBPACK_IMPORTED_MODULE_0__["GENERATE_AUTH_TOKEN_FAILURE"]
        });
      } else {
        dispatch({
          type: constants_action_types__WEBPACK_IMPORTED_MODULE_0__["GENERATE_AUTH_TOKEN_SUCCESS"],
          data: {
            authToken: response.auth_token
          }
        });
      }
    })["catch"](function () {
      dispatch({
        type: constants_action_types__WEBPACK_IMPORTED_MODULE_0__["GENERATE_AUTH_TOKEN_FAILURE"]
      });
    });
  };
}

/***/ }),
/* 12 */
/***/ (function(module, __webpack_exports__, __webpack_require__) {

"use strict";
__webpack_require__.r(__webpack_exports__);
/* harmony export (binding) */ __webpack_require__.d(__webpack_exports__, "doRewardList", function() { return doRewardList; });
/* harmony export (binding) */ __webpack_require__.d(__webpack_exports__, "doClaimRewardType", function() { return doClaimRewardType; });
/* harmony export (binding) */ __webpack_require__.d(__webpack_exports__, "doClaimEligiblePurchaseRewards", function() { return doClaimEligiblePurchaseRewards; });
/* harmony export (binding) */ __webpack_require__.d(__webpack_exports__, "doClaimRewardClearError", function() { return doClaimRewardClearError; });
/* harmony export (binding) */ __webpack_require__.d(__webpack_exports__, "doFetchRewardedContent", function() { return doFetchRewardedContent; });
/* harmony import */ var lbryio__WEBPACK_IMPORTED_MODULE_0__ = __webpack_require__(2);
/* harmony import */ var lbry_redux__WEBPACK_IMPORTED_MODULE_1__ = __webpack_require__(3);
/* harmony import */ var lbry_redux__WEBPACK_IMPORTED_MODULE_1___default = /*#__PURE__*/__webpack_require__.n(lbry_redux__WEBPACK_IMPORTED_MODULE_1__);
/* harmony import */ var redux_selectors_rewards__WEBPACK_IMPORTED_MODULE_2__ = __webpack_require__(13);
/* harmony import */ var redux_selectors_user__WEBPACK_IMPORTED_MODULE_3__ = __webpack_require__(15);
/* harmony import */ var redux_actions_user__WEBPACK_IMPORTED_MODULE_4__ = __webpack_require__(16);
/* harmony import */ var rewards__WEBPACK_IMPORTED_MODULE_5__ = __webpack_require__(7);






function doRewardList() {
  return function (dispatch) {
    dispatch({
      type: lbry_redux__WEBPACK_IMPORTED_MODULE_1__["ACTIONS"].FETCH_REWARDS_STARTED
    });
    lbryio__WEBPACK_IMPORTED_MODULE_0__["default"].call('reward', 'list', {
      multiple_rewards_per_type: true
    }).then(function (userRewards) {
      dispatch({
        type: lbry_redux__WEBPACK_IMPORTED_MODULE_1__["ACTIONS"].FETCH_REWARDS_COMPLETED,
        data: {
          userRewards: userRewards
        }
      });
    })["catch"](function () {
      dispatch({
        type: lbry_redux__WEBPACK_IMPORTED_MODULE_1__["ACTIONS"].FETCH_REWARDS_COMPLETED,
        data: {
          userRewards: []
        }
      });
    });
  };
}
function doClaimRewardType(rewardType) {
  var options = arguments.length > 1 && arguments[1] !== undefined ? arguments[1] : {};
  return function (dispatch, getState) {
    var state = getState();
    var userIsRewardApproved = Object(redux_selectors_user__WEBPACK_IMPORTED_MODULE_3__["selectUserIsRewardApproved"])(state);
    var unclaimedRewards = Object(redux_selectors_rewards__WEBPACK_IMPORTED_MODULE_2__["selectUnclaimedRewards"])(state);
    var reward = rewardType === rewards__WEBPACK_IMPORTED_MODULE_5__["default"].TYPE_REWARD_CODE ? {
      reward_type: rewards__WEBPACK_IMPORTED_MODULE_5__["default"].TYPE_REWARD_CODE
    } : unclaimedRewards.find(function (ur) {
      return ur.reward_type === rewardType;
    });

    if (rewardType !== rewards__WEBPACK_IMPORTED_MODULE_5__["default"].TYPE_REWARD_CODE) {
      if (!reward || reward.transaction_id) {
        // already claimed or doesn't exist, do nothing
        return;
      }
    }

    if (!userIsRewardApproved && rewardType !== rewards__WEBPACK_IMPORTED_MODULE_5__["default"].TYPE_CONFIRM_EMAIL) {
      if (!options || !options.failSilently && rewards__WEBPACK_IMPORTED_MODULE_5__["default"].callbacks.rewardApprovalRequested) {
        rewards__WEBPACK_IMPORTED_MODULE_5__["default"].callbacks.rewardApprovalRequested();
      }

      return;
    } // Set `claim_code` so the api knows which reward to give if there are multiple of the same type


    var params = options.params || {};
    params.claim_code = reward.claim_code;
    dispatch({
      type: lbry_redux__WEBPACK_IMPORTED_MODULE_1__["ACTIONS"].CLAIM_REWARD_STARTED,
      data: {
        reward: reward
      }
    });

    var success = function success(successReward) {
      dispatch({
        type: lbry_redux__WEBPACK_IMPORTED_MODULE_1__["ACTIONS"].CLAIM_REWARD_SUCCESS,
        data: {
          reward: successReward
        }
      });

      if (successReward.reward_type === rewards__WEBPACK_IMPORTED_MODULE_5__["default"].TYPE_NEW_USER && rewards__WEBPACK_IMPORTED_MODULE_5__["default"].callbacks.claimFirstRewardSuccess) {
        rewards__WEBPACK_IMPORTED_MODULE_5__["default"].callbacks.claimFirstRewardSuccess();
      } else if (successReward.reward_type === rewards__WEBPACK_IMPORTED_MODULE_5__["default"].TYPE_REFERRAL) {
        dispatch(Object(redux_actions_user__WEBPACK_IMPORTED_MODULE_4__["doFetchInviteStatus"])());
      }

      dispatch(doRewardList());
    };

    var failure = function failure(error) {
      dispatch({
        type: lbry_redux__WEBPACK_IMPORTED_MODULE_1__["ACTIONS"].CLAIM_REWARD_FAILURE,
        data: {
          reward: reward,
          error: !options || !options.failSilently ? error : undefined
        }
      });

      if (options.notifyError) {
        dispatch(Object(lbry_redux__WEBPACK_IMPORTED_MODULE_1__["doToast"])({
          message: error.message,
          isError: true
        }));
      }
    };

    rewards__WEBPACK_IMPORTED_MODULE_5__["default"].claimReward(rewardType, params).then(success, failure);
  };
}
function doClaimEligiblePurchaseRewards() {
  return function (dispatch, getState) {
    var state = getState();
    var unclaimedRewards = Object(redux_selectors_rewards__WEBPACK_IMPORTED_MODULE_2__["selectUnclaimedRewards"])(state);
    var userIsRewardApproved = Object(redux_selectors_user__WEBPACK_IMPORTED_MODULE_3__["selectUserIsRewardApproved"])(state);

    if (!userIsRewardApproved || !lbryio__WEBPACK_IMPORTED_MODULE_0__["default"].enabled) {
      return;
    }

    if (unclaimedRewards.find(function (ur) {
      return ur.reward_type === rewards__WEBPACK_IMPORTED_MODULE_5__["default"].TYPE_FIRST_STREAM;
    })) {
      dispatch(doClaimRewardType(rewards__WEBPACK_IMPORTED_MODULE_5__["default"].TYPE_FIRST_STREAM));
    } else {
      [rewards__WEBPACK_IMPORTED_MODULE_5__["default"].TYPE_MANY_DOWNLOADS, rewards__WEBPACK_IMPORTED_MODULE_5__["default"].TYPE_FEATURED_DOWNLOAD].forEach(function (type) {
        dispatch(doClaimRewardType(type, {
          failSilently: true
        }));
      });
    }
  };
}
function doClaimRewardClearError(reward) {
  return function (dispatch) {
    dispatch({
      type: lbry_redux__WEBPACK_IMPORTED_MODULE_1__["ACTIONS"].CLAIM_REWARD_CLEAR_ERROR,
      data: {
        reward: reward
      }
    });
  };
}
function doFetchRewardedContent() {
  return function (dispatch) {
    var success = function success(nameToClaimId) {
      dispatch({
        type: lbry_redux__WEBPACK_IMPORTED_MODULE_1__["ACTIONS"].FETCH_REWARD_CONTENT_COMPLETED,
        data: {
          claimIds: Object.values(nameToClaimId),
          success: true
        }
      });
    };

    var failure = function failure() {
      dispatch({
        type: lbry_redux__WEBPACK_IMPORTED_MODULE_1__["ACTIONS"].FETCH_REWARD_CONTENT_COMPLETED,
        data: {
          claimIds: [],
          success: false
        }
      });
    };

    lbryio__WEBPACK_IMPORTED_MODULE_0__["default"].call('reward', 'list_featured').then(success, failure);
  };
}

/***/ }),
/* 13 */
/***/ (function(module, __webpack_exports__, __webpack_require__) {

"use strict";
__webpack_require__.r(__webpack_exports__);
/* harmony export (binding) */ __webpack_require__.d(__webpack_exports__, "selectUnclaimedRewardsByType", function() { return selectUnclaimedRewardsByType; });
/* harmony export (binding) */ __webpack_require__.d(__webpack_exports__, "selectClaimedRewardsById", function() { return selectClaimedRewardsById; });
/* harmony export (binding) */ __webpack_require__.d(__webpack_exports__, "selectClaimedRewards", function() { return selectClaimedRewards; });
/* harmony export (binding) */ __webpack_require__.d(__webpack_exports__, "selectClaimedRewardsByTransactionId", function() { return selectClaimedRewardsByTransactionId; });
/* harmony export (binding) */ __webpack_require__.d(__webpack_exports__, "selectUnclaimedRewards", function() { return selectUnclaimedRewards; });
/* harmony export (binding) */ __webpack_require__.d(__webpack_exports__, "selectFetchingRewards", function() { return selectFetchingRewards; });
/* harmony export (binding) */ __webpack_require__.d(__webpack_exports__, "selectUnclaimedRewardValue", function() { return selectUnclaimedRewardValue; });
/* harmony export (binding) */ __webpack_require__.d(__webpack_exports__, "selectClaimsPendingByType", function() { return selectClaimsPendingByType; });
/* harmony export (binding) */ __webpack_require__.d(__webpack_exports__, "makeSelectIsRewardClaimPending", function() { return makeSelectIsRewardClaimPending; });
/* harmony export (binding) */ __webpack_require__.d(__webpack_exports__, "selectClaimErrorsByType", function() { return selectClaimErrorsByType; });
/* harmony export (binding) */ __webpack_require__.d(__webpack_exports__, "makeSelectClaimRewardError", function() { return makeSelectClaimRewardError; });
/* harmony export (binding) */ __webpack_require__.d(__webpack_exports__, "makeSelectRewardByType", function() { return makeSelectRewardByType; });
/* harmony export (binding) */ __webpack_require__.d(__webpack_exports__, "makeSelectRewardAmountByType", function() { return makeSelectRewardAmountByType; });
/* harmony export (binding) */ __webpack_require__.d(__webpack_exports__, "selectRewardContentClaimIds", function() { return selectRewardContentClaimIds; });
/* harmony export (binding) */ __webpack_require__.d(__webpack_exports__, "selectReferralReward", function() { return selectReferralReward; });
/* harmony import */ var reselect__WEBPACK_IMPORTED_MODULE_0__ = __webpack_require__(14);
/* harmony import */ var reselect__WEBPACK_IMPORTED_MODULE_0___default = /*#__PURE__*/__webpack_require__.n(reselect__WEBPACK_IMPORTED_MODULE_0__);
/* harmony import */ var rewards__WEBPACK_IMPORTED_MODULE_1__ = __webpack_require__(7);



var selectState = function selectState(state) {
  return state.rewards || {};
};

var selectUnclaimedRewardsByType = Object(reselect__WEBPACK_IMPORTED_MODULE_0__["createSelector"])(selectState, function (state) {
  return state.unclaimedRewardsByType;
});
var selectClaimedRewardsById = Object(reselect__WEBPACK_IMPORTED_MODULE_0__["createSelector"])(selectState, function (state) {
  return state.claimedRewardsById;
});
var selectClaimedRewards = Object(reselect__WEBPACK_IMPORTED_MODULE_0__["createSelector"])(selectClaimedRewardsById, function (byId) {
  return Object.values(byId) || [];
});
var selectClaimedRewardsByTransactionId = Object(reselect__WEBPACK_IMPORTED_MODULE_0__["createSelector"])(selectClaimedRewards, function (rewards) {
  return rewards.reduce(function (mapParam, reward) {
    var map = mapParam;
    map[reward.transaction_id] = reward;
    return map;
  }, {});
});
var selectUnclaimedRewards = Object(reselect__WEBPACK_IMPORTED_MODULE_0__["createSelector"])(selectState, function (state) {
  return state.unclaimedRewards;
});
var selectFetchingRewards = Object(reselect__WEBPACK_IMPORTED_MODULE_0__["createSelector"])(selectState, function (state) {
  return !!state.fetching;
});
var selectUnclaimedRewardValue = Object(reselect__WEBPACK_IMPORTED_MODULE_0__["createSelector"])(selectUnclaimedRewards, function (rewards) {
  return rewards.reduce(function (sum, reward) {
    return sum + reward.reward_amount;
  }, 0);
});
var selectClaimsPendingByType = Object(reselect__WEBPACK_IMPORTED_MODULE_0__["createSelector"])(selectState, function (state) {
  return state.claimPendingByType;
});

var selectIsClaimRewardPending = function selectIsClaimRewardPending(state, props) {
  return selectClaimsPendingByType(state, props)[props.reward_type];
};

var makeSelectIsRewardClaimPending = function makeSelectIsRewardClaimPending() {
  return Object(reselect__WEBPACK_IMPORTED_MODULE_0__["createSelector"])(selectIsClaimRewardPending, function (isClaiming) {
    return isClaiming;
  });
};
var selectClaimErrorsByType = Object(reselect__WEBPACK_IMPORTED_MODULE_0__["createSelector"])(selectState, function (state) {
  return state.claimErrorsByType;
});

var selectClaimRewardError = function selectClaimRewardError(state, props) {
  return selectClaimErrorsByType(state, props)[props.reward_type];
};

var makeSelectClaimRewardError = function makeSelectClaimRewardError() {
  return Object(reselect__WEBPACK_IMPORTED_MODULE_0__["createSelector"])(selectClaimRewardError, function (errorMessage) {
    return errorMessage;
  });
};

var selectRewardByType = function selectRewardByType(state, rewardType) {
  return selectUnclaimedRewards(state).find(function (reward) {
    return reward.reward_type === rewardType;
  });
};

var makeSelectRewardByType = function makeSelectRewardByType() {
  return Object(reselect__WEBPACK_IMPORTED_MODULE_0__["createSelector"])(selectRewardByType, function (reward) {
    return reward;
  });
};
var makeSelectRewardAmountByType = function makeSelectRewardAmountByType() {
  return Object(reselect__WEBPACK_IMPORTED_MODULE_0__["createSelector"])(selectRewardByType, function (reward) {
    return reward ? reward.reward_amount : 0;
  });
};
var selectRewardContentClaimIds = Object(reselect__WEBPACK_IMPORTED_MODULE_0__["createSelector"])(selectState, function (state) {
  return state.rewardedContentClaimIds;
});
var selectReferralReward = Object(reselect__WEBPACK_IMPORTED_MODULE_0__["createSelector"])(selectUnclaimedRewards, function (unclaimedRewards) {
  return unclaimedRewards.filter(function (reward) {
    return reward.reward_type === rewards__WEBPACK_IMPORTED_MODULE_1__["default"].TYPE_REFERRAL;
  })[0];
});

/***/ }),
/* 14 */
/***/ (function(module, exports, __webpack_require__) {

"use strict";


exports.__esModule = true;
exports.defaultMemoize = defaultMemoize;
exports.createSelectorCreator = createSelectorCreator;
exports.createStructuredSelector = createStructuredSelector;
function defaultEqualityCheck(a, b) {
  return a === b;
}

function areArgumentsShallowlyEqual(equalityCheck, prev, next) {
  if (prev === null || next === null || prev.length !== next.length) {
    return false;
  }

  // Do this in a for loop (and not a `forEach` or an `every`) so we can determine equality as fast as possible.
  var length = prev.length;
  for (var i = 0; i < length; i++) {
    if (!equalityCheck(prev[i], next[i])) {
      return false;
    }
  }

  return true;
}

function defaultMemoize(func) {
  var equalityCheck = arguments.length > 1 && arguments[1] !== undefined ? arguments[1] : defaultEqualityCheck;

  var lastArgs = null;
  var lastResult = null;
  // we reference arguments instead of spreading them for performance reasons
  return function () {
    if (!areArgumentsShallowlyEqual(equalityCheck, lastArgs, arguments)) {
      // apply arguments instead of spreading for performance.
      lastResult = func.apply(null, arguments);
    }

    lastArgs = arguments;
    return lastResult;
  };
}

function getDependencies(funcs) {
  var dependencies = Array.isArray(funcs[0]) ? funcs[0] : funcs;

  if (!dependencies.every(function (dep) {
    return typeof dep === 'function';
  })) {
    var dependencyTypes = dependencies.map(function (dep) {
      return typeof dep;
    }).join(', ');
    throw new Error('Selector creators expect all input-selectors to be functions, ' + ('instead received the following types: [' + dependencyTypes + ']'));
  }

  return dependencies;
}

function createSelectorCreator(memoize) {
  for (var _len = arguments.length, memoizeOptions = Array(_len > 1 ? _len - 1 : 0), _key = 1; _key < _len; _key++) {
    memoizeOptions[_key - 1] = arguments[_key];
  }

  return function () {
    for (var _len2 = arguments.length, funcs = Array(_len2), _key2 = 0; _key2 < _len2; _key2++) {
      funcs[_key2] = arguments[_key2];
    }

    var recomputations = 0;
    var resultFunc = funcs.pop();
    var dependencies = getDependencies(funcs);

    var memoizedResultFunc = memoize.apply(undefined, [function () {
      recomputations++;
      // apply arguments instead of spreading for performance.
      return resultFunc.apply(null, arguments);
    }].concat(memoizeOptions));

    // If a selector is called with the exact same arguments we don't need to traverse our dependencies again.
    var selector = defaultMemoize(function () {
      var params = [];
      var length = dependencies.length;

      for (var i = 0; i < length; i++) {
        // apply arguments instead of spreading and mutate a local list of params for performance.
        params.push(dependencies[i].apply(null, arguments));
      }

      // apply arguments instead of spreading for performance.
      return memoizedResultFunc.apply(null, params);
    });

    selector.resultFunc = resultFunc;
    selector.recomputations = function () {
      return recomputations;
    };
    selector.resetRecomputations = function () {
      return recomputations = 0;
    };
    return selector;
  };
}

var createSelector = exports.createSelector = createSelectorCreator(defaultMemoize);

function createStructuredSelector(selectors) {
  var selectorCreator = arguments.length > 1 && arguments[1] !== undefined ? arguments[1] : createSelector;

  if (typeof selectors !== 'object') {
    throw new Error('createStructuredSelector expects first argument to be an object ' + ('where each property is a selector, instead received a ' + typeof selectors));
  }
  var objectKeys = Object.keys(selectors);
  return selectorCreator(objectKeys.map(function (key) {
    return selectors[key];
  }), function () {
    for (var _len3 = arguments.length, values = Array(_len3), _key3 = 0; _key3 < _len3; _key3++) {
      values[_key3] = arguments[_key3];
    }

    return values.reduce(function (composition, value, index) {
      composition[objectKeys[index]] = value;
      return composition;
    }, {});
  });
}

/***/ }),
/* 15 */
/***/ (function(module, __webpack_exports__, __webpack_require__) {

"use strict";
__webpack_require__.r(__webpack_exports__);
/* harmony export (binding) */ __webpack_require__.d(__webpack_exports__, "selectState", function() { return selectState; });
/* harmony export (binding) */ __webpack_require__.d(__webpack_exports__, "selectAuthenticationIsPending", function() { return selectAuthenticationIsPending; });
/* harmony export (binding) */ __webpack_require__.d(__webpack_exports__, "selectUserIsPending", function() { return selectUserIsPending; });
/* harmony export (binding) */ __webpack_require__.d(__webpack_exports__, "selectUser", function() { return selectUser; });
/* harmony export (binding) */ __webpack_require__.d(__webpack_exports__, "selectUserEmail", function() { return selectUserEmail; });
/* harmony export (binding) */ __webpack_require__.d(__webpack_exports__, "selectUserPhone", function() { return selectUserPhone; });
/* harmony export (binding) */ __webpack_require__.d(__webpack_exports__, "selectUserCountryCode", function() { return selectUserCountryCode; });
/* harmony export (binding) */ __webpack_require__.d(__webpack_exports__, "selectEmailToVerify", function() { return selectEmailToVerify; });
/* harmony export (binding) */ __webpack_require__.d(__webpack_exports__, "selectPhoneToVerify", function() { return selectPhoneToVerify; });
/* harmony export (binding) */ __webpack_require__.d(__webpack_exports__, "selectUserIsRewardApproved", function() { return selectUserIsRewardApproved; });
/* harmony export (binding) */ __webpack_require__.d(__webpack_exports__, "selectEmailNewIsPending", function() { return selectEmailNewIsPending; });
/* harmony export (binding) */ __webpack_require__.d(__webpack_exports__, "selectEmailNewErrorMessage", function() { return selectEmailNewErrorMessage; });
/* harmony export (binding) */ __webpack_require__.d(__webpack_exports__, "selectPhoneNewErrorMessage", function() { return selectPhoneNewErrorMessage; });
/* harmony export (binding) */ __webpack_require__.d(__webpack_exports__, "selectEmailVerifyIsPending", function() { return selectEmailVerifyIsPending; });
/* harmony export (binding) */ __webpack_require__.d(__webpack_exports__, "selectEmailVerifyErrorMessage", function() { return selectEmailVerifyErrorMessage; });
/* harmony export (binding) */ __webpack_require__.d(__webpack_exports__, "selectPhoneNewIsPending", function() { return selectPhoneNewIsPending; });
/* harmony export (binding) */ __webpack_require__.d(__webpack_exports__, "selectPhoneVerifyIsPending", function() { return selectPhoneVerifyIsPending; });
/* harmony export (binding) */ __webpack_require__.d(__webpack_exports__, "selectPhoneVerifyErrorMessage", function() { return selectPhoneVerifyErrorMessage; });
/* harmony export (binding) */ __webpack_require__.d(__webpack_exports__, "selectIdentityVerifyIsPending", function() { return selectIdentityVerifyIsPending; });
/* harmony export (binding) */ __webpack_require__.d(__webpack_exports__, "selectIdentityVerifyErrorMessage", function() { return selectIdentityVerifyErrorMessage; });
/* harmony export (binding) */ __webpack_require__.d(__webpack_exports__, "selectUserIsVerificationCandidate", function() { return selectUserIsVerificationCandidate; });
/* harmony export (binding) */ __webpack_require__.d(__webpack_exports__, "selectAccessToken", function() { return selectAccessToken; });
/* harmony export (binding) */ __webpack_require__.d(__webpack_exports__, "selectUserInviteStatusIsPending", function() { return selectUserInviteStatusIsPending; });
/* harmony export (binding) */ __webpack_require__.d(__webpack_exports__, "selectUserInvitesRemaining", function() { return selectUserInvitesRemaining; });
/* harmony export (binding) */ __webpack_require__.d(__webpack_exports__, "selectUserInvitees", function() { return selectUserInvitees; });
/* harmony export (binding) */ __webpack_require__.d(__webpack_exports__, "selectUserInviteStatusFailed", function() { return selectUserInviteStatusFailed; });
/* harmony export (binding) */ __webpack_require__.d(__webpack_exports__, "selectUserInviteNewIsPending", function() { return selectUserInviteNewIsPending; });
/* harmony export (binding) */ __webpack_require__.d(__webpack_exports__, "selectUserInviteNewErrorMessage", function() { return selectUserInviteNewErrorMessage; });
/* harmony export (binding) */ __webpack_require__.d(__webpack_exports__, "selectUserInviteReferralLink", function() { return selectUserInviteReferralLink; });
/* harmony import */ var reselect__WEBPACK_IMPORTED_MODULE_0__ = __webpack_require__(14);
/* harmony import */ var reselect__WEBPACK_IMPORTED_MODULE_0___default = /*#__PURE__*/__webpack_require__.n(reselect__WEBPACK_IMPORTED_MODULE_0__);

var selectState = function selectState(state) {
  return state.user || {};
};
var selectAuthenticationIsPending = Object(reselect__WEBPACK_IMPORTED_MODULE_0__["createSelector"])(selectState, function (state) {
  return state.authenticationIsPending;
});
var selectUserIsPending = Object(reselect__WEBPACK_IMPORTED_MODULE_0__["createSelector"])(selectState, function (state) {
  return state.userIsPending;
});
var selectUser = Object(reselect__WEBPACK_IMPORTED_MODULE_0__["createSelector"])(selectState, function (state) {
  return state.user;
});
var selectUserEmail = Object(reselect__WEBPACK_IMPORTED_MODULE_0__["createSelector"])(selectUser, function (user) {
  return user ? user.primary_email : null;
});
var selectUserPhone = Object(reselect__WEBPACK_IMPORTED_MODULE_0__["createSelector"])(selectUser, function (user) {
  return user ? user.phone_number : null;
});
var selectUserCountryCode = Object(reselect__WEBPACK_IMPORTED_MODULE_0__["createSelector"])(selectUser, function (user) {
  return user ? user.country_code : null;
});
var selectEmailToVerify = Object(reselect__WEBPACK_IMPORTED_MODULE_0__["createSelector"])(selectState, selectUserEmail, function (state, userEmail) {
  return state.emailToVerify || userEmail;
});
var selectPhoneToVerify = Object(reselect__WEBPACK_IMPORTED_MODULE_0__["createSelector"])(selectState, selectUserPhone, function (state, userPhone) {
  return state.phoneToVerify || userPhone;
});
var selectUserIsRewardApproved = Object(reselect__WEBPACK_IMPORTED_MODULE_0__["createSelector"])(selectUser, function (user) {
  return user && user.is_reward_approved;
});
var selectEmailNewIsPending = Object(reselect__WEBPACK_IMPORTED_MODULE_0__["createSelector"])(selectState, function (state) {
  return state.emailNewIsPending;
});
var selectEmailNewErrorMessage = Object(reselect__WEBPACK_IMPORTED_MODULE_0__["createSelector"])(selectState, function (state) {
  return state.emailNewErrorMessage;
});
var selectPhoneNewErrorMessage = Object(reselect__WEBPACK_IMPORTED_MODULE_0__["createSelector"])(selectState, function (state) {
  return state.phoneNewErrorMessage;
});
var selectEmailVerifyIsPending = Object(reselect__WEBPACK_IMPORTED_MODULE_0__["createSelector"])(selectState, function (state) {
  return state.emailVerifyIsPending;
});
var selectEmailVerifyErrorMessage = Object(reselect__WEBPACK_IMPORTED_MODULE_0__["createSelector"])(selectState, function (state) {
  return state.emailVerifyErrorMessage;
});
var selectPhoneNewIsPending = Object(reselect__WEBPACK_IMPORTED_MODULE_0__["createSelector"])(selectState, function (state) {
  return state.phoneNewIsPending;
});
var selectPhoneVerifyIsPending = Object(reselect__WEBPACK_IMPORTED_MODULE_0__["createSelector"])(selectState, function (state) {
  return state.phoneVerifyIsPending;
});
var selectPhoneVerifyErrorMessage = Object(reselect__WEBPACK_IMPORTED_MODULE_0__["createSelector"])(selectState, function (state) {
  return state.phoneVerifyErrorMessage;
});
var selectIdentityVerifyIsPending = Object(reselect__WEBPACK_IMPORTED_MODULE_0__["createSelector"])(selectState, function (state) {
  return state.identityVerifyIsPending;
});
var selectIdentityVerifyErrorMessage = Object(reselect__WEBPACK_IMPORTED_MODULE_0__["createSelector"])(selectState, function (state) {
  return state.identityVerifyErrorMessage;
});
var selectUserIsVerificationCandidate = Object(reselect__WEBPACK_IMPORTED_MODULE_0__["createSelector"])(selectUser, function (user) {
  return user && (!user.has_verified_email || !user.is_identity_verified);
});
var selectAccessToken = Object(reselect__WEBPACK_IMPORTED_MODULE_0__["createSelector"])(selectState, function (state) {
  return state.accessToken;
});
var selectUserInviteStatusIsPending = Object(reselect__WEBPACK_IMPORTED_MODULE_0__["createSelector"])(selectState, function (state) {
  return state.inviteStatusIsPending;
});
var selectUserInvitesRemaining = Object(reselect__WEBPACK_IMPORTED_MODULE_0__["createSelector"])(selectState, function (state) {
  return state.invitesRemaining;
});
var selectUserInvitees = Object(reselect__WEBPACK_IMPORTED_MODULE_0__["createSelector"])(selectState, function (state) {
  return state.invitees;
});
var selectUserInviteStatusFailed = Object(reselect__WEBPACK_IMPORTED_MODULE_0__["createSelector"])(selectUserInvitesRemaining, function () {
  return selectUserInvitesRemaining === null;
});
var selectUserInviteNewIsPending = Object(reselect__WEBPACK_IMPORTED_MODULE_0__["createSelector"])(selectState, function (state) {
  return state.inviteNewIsPending;
});
var selectUserInviteNewErrorMessage = Object(reselect__WEBPACK_IMPORTED_MODULE_0__["createSelector"])(selectState, function (state) {
  return state.inviteNewErrorMessage;
});
var selectUserInviteReferralLink = Object(reselect__WEBPACK_IMPORTED_MODULE_0__["createSelector"])(selectState, function (state) {
  return state.referralLink;
});

/***/ }),
/* 16 */
/***/ (function(module, __webpack_exports__, __webpack_require__) {

"use strict";
__webpack_require__.r(__webpack_exports__);
/* harmony export (binding) */ __webpack_require__.d(__webpack_exports__, "doFetchInviteStatus", function() { return doFetchInviteStatus; });
/* harmony export (binding) */ __webpack_require__.d(__webpack_exports__, "doInstallNew", function() { return doInstallNew; });
/* harmony export (binding) */ __webpack_require__.d(__webpack_exports__, "doAuthenticate", function() { return doAuthenticate; });
/* harmony export (binding) */ __webpack_require__.d(__webpack_exports__, "doUserFetch", function() { return doUserFetch; });
/* harmony export (binding) */ __webpack_require__.d(__webpack_exports__, "doUserCheckEmailVerified", function() { return doUserCheckEmailVerified; });
/* harmony export (binding) */ __webpack_require__.d(__webpack_exports__, "doUserPhoneReset", function() { return doUserPhoneReset; });
/* harmony export (binding) */ __webpack_require__.d(__webpack_exports__, "doUserPhoneNew", function() { return doUserPhoneNew; });
/* harmony export (binding) */ __webpack_require__.d(__webpack_exports__, "doUserPhoneVerifyFailure", function() { return doUserPhoneVerifyFailure; });
/* harmony export (binding) */ __webpack_require__.d(__webpack_exports__, "doUserPhoneVerify", function() { return doUserPhoneVerify; });
/* harmony export (binding) */ __webpack_require__.d(__webpack_exports__, "doUserEmailToVerify", function() { return doUserEmailToVerify; });
/* harmony export (binding) */ __webpack_require__.d(__webpack_exports__, "doUserEmailNew", function() { return doUserEmailNew; });
/* harmony export (binding) */ __webpack_require__.d(__webpack_exports__, "doUserResendVerificationEmail", function() { return doUserResendVerificationEmail; });
/* harmony export (binding) */ __webpack_require__.d(__webpack_exports__, "doUserEmailVerifyFailure", function() { return doUserEmailVerifyFailure; });
/* harmony export (binding) */ __webpack_require__.d(__webpack_exports__, "doUserEmailVerify", function() { return doUserEmailVerify; });
/* harmony export (binding) */ __webpack_require__.d(__webpack_exports__, "doFetchAccessToken", function() { return doFetchAccessToken; });
/* harmony export (binding) */ __webpack_require__.d(__webpack_exports__, "doUserIdentityVerify", function() { return doUserIdentityVerify; });
/* harmony export (binding) */ __webpack_require__.d(__webpack_exports__, "doUserInviteNew", function() { return doUserInviteNew; });
/* harmony import */ var lbry_redux__WEBPACK_IMPORTED_MODULE_0__ = __webpack_require__(3);
/* harmony import */ var lbry_redux__WEBPACK_IMPORTED_MODULE_0___default = /*#__PURE__*/__webpack_require__.n(lbry_redux__WEBPACK_IMPORTED_MODULE_0__);
/* harmony import */ var redux_actions_rewards__WEBPACK_IMPORTED_MODULE_1__ = __webpack_require__(12);
/* harmony import */ var redux_selectors_user__WEBPACK_IMPORTED_MODULE_2__ = __webpack_require__(15);
/* harmony import */ var rewards__WEBPACK_IMPORTED_MODULE_3__ = __webpack_require__(7);
/* harmony import */ var lbryio__WEBPACK_IMPORTED_MODULE_4__ = __webpack_require__(2);
function _slicedToArray(arr, i) { return _arrayWithHoles(arr) || _iterableToArrayLimit(arr, i) || _nonIterableRest(); }

function _nonIterableRest() { throw new TypeError("Invalid attempt to destructure non-iterable instance"); }

function _iterableToArrayLimit(arr, i) { var _arr = []; var _n = true; var _d = false; var _e = undefined; try { for (var _i = arr[Symbol.iterator](), _s; !(_n = (_s = _i.next()).done); _n = true) { _arr.push(_s.value); if (i && _arr.length === i) break; } } catch (err) { _d = true; _e = err; } finally { try { if (!_n && _i["return"] != null) _i["return"](); } finally { if (_d) throw _e; } } return _arr; }

function _arrayWithHoles(arr) { if (Array.isArray(arr)) return arr; }






function doFetchInviteStatus() {
  return function (dispatch) {
    dispatch({
      type: lbry_redux__WEBPACK_IMPORTED_MODULE_0__["ACTIONS"].USER_INVITE_STATUS_FETCH_STARTED
    });
    Promise.all([lbryio__WEBPACK_IMPORTED_MODULE_4__["default"].call('user', 'invite_status'), lbryio__WEBPACK_IMPORTED_MODULE_4__["default"].call('user_referral_code', 'list')]).then(function (_ref) {
      var _ref2 = _slicedToArray(_ref, 2),
          status = _ref2[0],
          code = _ref2[1];

      dispatch(Object(redux_actions_rewards__WEBPACK_IMPORTED_MODULE_1__["doRewardList"])());
      dispatch({
        type: lbry_redux__WEBPACK_IMPORTED_MODULE_0__["ACTIONS"].USER_INVITE_STATUS_FETCH_SUCCESS,
        data: {
          invitesRemaining: status.invites_remaining ? status.invites_remaining : 0,
          invitees: status.invitees,
          referralLink: "".concat(lbryio__WEBPACK_IMPORTED_MODULE_4__["default"].CONNECTION_STRING, "user/refer?r=").concat(code)
        }
      });
    })["catch"](function (error) {
      dispatch({
        type: lbry_redux__WEBPACK_IMPORTED_MODULE_0__["ACTIONS"].USER_INVITE_STATUS_FETCH_FAILURE,
        data: {
          error: error
        }
      });
    });
  };
}
function doInstallNew(appVersion) {
  var os = arguments.length > 1 && arguments[1] !== undefined ? arguments[1] : null;
  var payload = {
    app_version: appVersion
  };
  lbry_redux__WEBPACK_IMPORTED_MODULE_0__["Lbry"].status().then(function (status) {
    payload.app_id = status.installation_id;
    payload.node_id = status.lbry_id;
    lbry_redux__WEBPACK_IMPORTED_MODULE_0__["Lbry"].version().then(function (version) {
      payload.daemon_version = version.lbrynet_version;
      payload.operating_system = os || version.os_system;
      payload.platform = version.platform;
      lbryio__WEBPACK_IMPORTED_MODULE_4__["default"].call('install', 'new', payload);
    });
  });
} // TODO: Call doInstallNew separately so we don't have to pass appVersion and os_system params?

function doAuthenticate(appVersion) {
  var os = arguments.length > 1 && arguments[1] !== undefined ? arguments[1] : null;
  return function (dispatch) {
    dispatch({
      type: lbry_redux__WEBPACK_IMPORTED_MODULE_0__["ACTIONS"].AUTHENTICATION_STARTED
    });
    lbryio__WEBPACK_IMPORTED_MODULE_4__["default"].authenticate().then(function (user) {
      // analytics.setUser(user);
      dispatch({
        type: lbry_redux__WEBPACK_IMPORTED_MODULE_0__["ACTIONS"].AUTHENTICATION_SUCCESS,
        data: {
          user: user
        }
      });
      dispatch(Object(redux_actions_rewards__WEBPACK_IMPORTED_MODULE_1__["doRewardList"])());
      dispatch(doFetchInviteStatus());
      doInstallNew(appVersion, os);
    })["catch"](function (error) {
      dispatch({
        type: lbry_redux__WEBPACK_IMPORTED_MODULE_0__["ACTIONS"].AUTHENTICATION_FAILURE,
        data: {
          error: error
        }
      });
    });
  };
}
function doUserFetch() {
  return function (dispatch) {
    dispatch({
      type: lbry_redux__WEBPACK_IMPORTED_MODULE_0__["ACTIONS"].USER_FETCH_STARTED
    });
    lbryio__WEBPACK_IMPORTED_MODULE_4__["default"].getCurrentUser().then(function (user) {
      // analytics.setUser(user);
      dispatch(Object(redux_actions_rewards__WEBPACK_IMPORTED_MODULE_1__["doRewardList"])());
      dispatch({
        type: lbry_redux__WEBPACK_IMPORTED_MODULE_0__["ACTIONS"].USER_FETCH_SUCCESS,
        data: {
          user: user
        }
      });
    })["catch"](function (error) {
      dispatch({
        type: lbry_redux__WEBPACK_IMPORTED_MODULE_0__["ACTIONS"].USER_FETCH_FAILURE,
        data: {
          error: error
        }
      });
    });
  };
}
function doUserCheckEmailVerified() {
  // This will happen in the background so we don't need loading booleans
  return function (dispatch) {
    lbryio__WEBPACK_IMPORTED_MODULE_4__["default"].getCurrentUser().then(function (user) {
      if (user.has_verified_email) {
        dispatch(Object(redux_actions_rewards__WEBPACK_IMPORTED_MODULE_1__["doRewardList"])());
        dispatch({
          type: lbry_redux__WEBPACK_IMPORTED_MODULE_0__["ACTIONS"].USER_FETCH_SUCCESS,
          data: {
            user: user
          }
        });
      }
    });
  };
}
function doUserPhoneReset() {
  return {
    type: lbry_redux__WEBPACK_IMPORTED_MODULE_0__["ACTIONS"].USER_PHONE_RESET
  };
}
function doUserPhoneNew(phone, countryCode) {
  return function (dispatch) {
    dispatch({
      type: lbry_redux__WEBPACK_IMPORTED_MODULE_0__["ACTIONS"].USER_PHONE_NEW_STARTED,
      data: {
        phone: phone,
        country_code: countryCode
      }
    });

    var success = function success() {
      dispatch({
        type: lbry_redux__WEBPACK_IMPORTED_MODULE_0__["ACTIONS"].USER_PHONE_NEW_SUCCESS,
        data: {
          phone: phone
        }
      });
    };

    var failure = function failure(error) {
      dispatch({
        type: lbry_redux__WEBPACK_IMPORTED_MODULE_0__["ACTIONS"].USER_PHONE_NEW_FAILURE,
        data: {
          error: error
        }
      });
    };

    lbryio__WEBPACK_IMPORTED_MODULE_4__["default"].call('user', 'phone_number_new', {
      phone_number: phone,
      country_code: countryCode
    }, 'post').then(success, failure);
  };
}
function doUserPhoneVerifyFailure(error) {
  return {
    type: lbry_redux__WEBPACK_IMPORTED_MODULE_0__["ACTIONS"].USER_PHONE_VERIFY_FAILURE,
    data: {
      error: error
    }
  };
}
function doUserPhoneVerify(verificationCode) {
  return function (dispatch, getState) {
    var phoneNumber = Object(redux_selectors_user__WEBPACK_IMPORTED_MODULE_2__["selectPhoneToVerify"])(getState());
    var countryCode = Object(redux_selectors_user__WEBPACK_IMPORTED_MODULE_2__["selectUserCountryCode"])(getState());
    dispatch({
      type: lbry_redux__WEBPACK_IMPORTED_MODULE_0__["ACTIONS"].USER_PHONE_VERIFY_STARTED,
      code: verificationCode
    });
    lbryio__WEBPACK_IMPORTED_MODULE_4__["default"].call('user', 'phone_number_confirm', {
      verification_code: verificationCode,
      phone_number: phoneNumber,
      country_code: countryCode
    }, 'post').then(function (user) {
      if (user.is_identity_verified) {
        dispatch({
          type: lbry_redux__WEBPACK_IMPORTED_MODULE_0__["ACTIONS"].USER_PHONE_VERIFY_SUCCESS,
          data: {
            user: user
          }
        });
        dispatch(Object(redux_actions_rewards__WEBPACK_IMPORTED_MODULE_1__["doClaimRewardType"])(rewards__WEBPACK_IMPORTED_MODULE_3__["default"].TYPE_NEW_USER));
      }
    })["catch"](function (error) {
      return dispatch(doUserPhoneVerifyFailure(error));
    });
  };
}
function doUserEmailToVerify(email) {
  return function (dispatch) {
    dispatch({
      type: lbry_redux__WEBPACK_IMPORTED_MODULE_0__["ACTIONS"].USER_EMAIL_VERIFY_SET,
      data: {
        email: email
      }
    });
  };
}
function doUserEmailNew(email) {
  return function (dispatch) {
    dispatch({
      type: lbry_redux__WEBPACK_IMPORTED_MODULE_0__["ACTIONS"].USER_EMAIL_NEW_STARTED,
      email: email
    });

    var success = function success() {
      dispatch({
        type: lbry_redux__WEBPACK_IMPORTED_MODULE_0__["ACTIONS"].USER_EMAIL_NEW_SUCCESS,
        data: {
          email: email
        }
      });
      dispatch(doUserFetch());
    };

    var failure = function failure(error) {
      dispatch({
        type: lbry_redux__WEBPACK_IMPORTED_MODULE_0__["ACTIONS"].USER_EMAIL_NEW_FAILURE,
        data: {
          error: error
        }
      });
    };

    lbryio__WEBPACK_IMPORTED_MODULE_4__["default"].call('user_email', 'new', {
      email: email,
      send_verification_email: true
    }, 'post')["catch"](function (error) {
      if (error.response && error.response.status === 409) {
        return lbryio__WEBPACK_IMPORTED_MODULE_4__["default"].call('user_email', 'resend_token', {
          email: email,
          only_if_expired: true
        }, 'post').then(success, failure);
      }

      throw error;
    }).then(success, failure);
  };
}
function doUserResendVerificationEmail(email) {
  return function (dispatch) {
    dispatch({
      type: lbry_redux__WEBPACK_IMPORTED_MODULE_0__["ACTIONS"].USER_EMAIL_VERIFY_RETRY,
      email: email
    });

    var success = function success() {
      dispatch({
        type: lbry_redux__WEBPACK_IMPORTED_MODULE_0__["ACTIONS"].USER_EMAIL_NEW_SUCCESS,
        data: {
          email: email
        }
      });
      dispatch(doUserFetch());
    };

    var failure = function failure(error) {
      dispatch({
        type: lbry_redux__WEBPACK_IMPORTED_MODULE_0__["ACTIONS"].USER_EMAIL_NEW_FAILURE,
        data: {
          error: error
        }
      });
    };

    lbryio__WEBPACK_IMPORTED_MODULE_4__["default"].call('user_email', 'resend_token', {
      email: email
    }, 'post')["catch"](function (error) {
      if (error.response && error.response.status === 409) {
        throw error;
      }
    }).then(success, failure);
  };
}
function doUserEmailVerifyFailure(error) {
  return {
    type: lbry_redux__WEBPACK_IMPORTED_MODULE_0__["ACTIONS"].USER_EMAIL_VERIFY_FAILURE,
    data: {
      error: error
    }
  };
}
function doUserEmailVerify(verificationToken, recaptcha) {
  return function (dispatch, getState) {
    var email = Object(redux_selectors_user__WEBPACK_IMPORTED_MODULE_2__["selectEmailToVerify"])(getState());
    dispatch({
      type: lbry_redux__WEBPACK_IMPORTED_MODULE_0__["ACTIONS"].USER_EMAIL_VERIFY_STARTED,
      code: verificationToken,
      recaptcha: recaptcha
    });
    lbryio__WEBPACK_IMPORTED_MODULE_4__["default"].call('user_email', 'confirm', {
      verification_token: verificationToken,
      email: email,
      recaptcha: recaptcha
    }, 'post').then(function (userEmail) {
      if (userEmail.is_verified) {
        dispatch({
          type: lbry_redux__WEBPACK_IMPORTED_MODULE_0__["ACTIONS"].USER_EMAIL_VERIFY_SUCCESS,
          data: {
            email: email
          }
        });
        dispatch(doUserFetch());
      } else {
        throw new Error('Your email is still not verified.'); // shouldn't happen
      }
    })["catch"](function (error) {
      return dispatch(doUserEmailVerifyFailure(error));
    });
  };
}
function doFetchAccessToken() {
  return function (dispatch) {
    var success = function success(token) {
      return dispatch({
        type: lbry_redux__WEBPACK_IMPORTED_MODULE_0__["ACTIONS"].FETCH_ACCESS_TOKEN_SUCCESS,
        data: {
          token: token
        }
      });
    };

    lbryio__WEBPACK_IMPORTED_MODULE_4__["default"].getAuthToken().then(success);
  };
}
function doUserIdentityVerify(stripeToken) {
  return function (dispatch) {
    dispatch({
      type: lbry_redux__WEBPACK_IMPORTED_MODULE_0__["ACTIONS"].USER_IDENTITY_VERIFY_STARTED,
      token: stripeToken
    });
    lbryio__WEBPACK_IMPORTED_MODULE_4__["default"].call('user', 'verify_identity', {
      stripe_token: stripeToken
    }, 'post').then(function (user) {
      if (user.is_identity_verified) {
        dispatch({
          type: lbry_redux__WEBPACK_IMPORTED_MODULE_0__["ACTIONS"].USER_IDENTITY_VERIFY_SUCCESS,
          data: {
            user: user
          }
        });
        dispatch(Object(redux_actions_rewards__WEBPACK_IMPORTED_MODULE_1__["doClaimRewardType"])(rewards__WEBPACK_IMPORTED_MODULE_3__["default"].TYPE_NEW_USER));
      } else {
        throw new Error('Your identity is still not verified. This should not happen.'); // shouldn't happen
      }
    })["catch"](function (error) {
      dispatch({
        type: lbry_redux__WEBPACK_IMPORTED_MODULE_0__["ACTIONS"].USER_IDENTITY_VERIFY_FAILURE,
        data: {
          error: error.toString()
        }
      });
    });
  };
}
function doUserInviteNew(email) {
  return function (dispatch) {
    dispatch({
      type: lbry_redux__WEBPACK_IMPORTED_MODULE_0__["ACTIONS"].USER_INVITE_NEW_STARTED
    });
    lbryio__WEBPACK_IMPORTED_MODULE_4__["default"].call('user', 'invite', {
      email: email
    }, 'post').then(function () {
      dispatch({
        type: lbry_redux__WEBPACK_IMPORTED_MODULE_0__["ACTIONS"].USER_INVITE_NEW_SUCCESS,
        data: {
          email: email
        }
      });
      dispatch(Object(lbry_redux__WEBPACK_IMPORTED_MODULE_0__["doToast"])({
        message: __('Invite sent to %s', email)
      }));
      dispatch(doFetchInviteStatus());
    })["catch"](function (error) {
      dispatch({
        type: lbry_redux__WEBPACK_IMPORTED_MODULE_0__["ACTIONS"].USER_INVITE_NEW_FAILURE,
        data: {
          error: error
        }
      });
    });
  };
}

/***/ }),
/* 17 */
/***/ (function(module, __webpack_exports__, __webpack_require__) {

"use strict";
__webpack_require__.r(__webpack_exports__);
/* harmony export (binding) */ __webpack_require__.d(__webpack_exports__, "doSetViewMode", function() { return doSetViewMode; });
/* harmony export (binding) */ __webpack_require__.d(__webpack_exports__, "setSubscriptionLatest", function() { return setSubscriptionLatest; });
/* harmony export (binding) */ __webpack_require__.d(__webpack_exports__, "doUpdateUnreadSubscriptions", function() { return doUpdateUnreadSubscriptions; });
/* harmony export (binding) */ __webpack_require__.d(__webpack_exports__, "doRemoveUnreadSubscriptions", function() { return doRemoveUnreadSubscriptions; });
/* harmony export (binding) */ __webpack_require__.d(__webpack_exports__, "doRemoveUnreadSubscription", function() { return doRemoveUnreadSubscription; });
/* harmony export (binding) */ __webpack_require__.d(__webpack_exports__, "doCheckSubscription", function() { return doCheckSubscription; });
/* harmony export (binding) */ __webpack_require__.d(__webpack_exports__, "doChannelSubscribe", function() { return doChannelSubscribe; });
/* harmony export (binding) */ __webpack_require__.d(__webpack_exports__, "doChannelUnsubscribe", function() { return doChannelUnsubscribe; });
/* harmony export (binding) */ __webpack_require__.d(__webpack_exports__, "doCheckSubscriptions", function() { return doCheckSubscriptions; });
/* harmony export (binding) */ __webpack_require__.d(__webpack_exports__, "doFetchMySubscriptions", function() { return doFetchMySubscriptions; });
/* harmony export (binding) */ __webpack_require__.d(__webpack_exports__, "doCheckSubscriptionsInit", function() { return doCheckSubscriptionsInit; });
/* harmony export (binding) */ __webpack_require__.d(__webpack_exports__, "doFetchRecommendedSubscriptions", function() { return doFetchRecommendedSubscriptions; });
/* harmony export (binding) */ __webpack_require__.d(__webpack_exports__, "doCompleteFirstRun", function() { return doCompleteFirstRun; });
/* harmony export (binding) */ __webpack_require__.d(__webpack_exports__, "doShowSuggestedSubs", function() { return doShowSuggestedSubs; });
/* harmony export (binding) */ __webpack_require__.d(__webpack_exports__, "doChannelSubscriptionEnableNotifications", function() { return doChannelSubscriptionEnableNotifications; });
/* harmony export (binding) */ __webpack_require__.d(__webpack_exports__, "doChannelSubscriptionDisableNotifications", function() { return doChannelSubscriptionDisableNotifications; });
/* harmony import */ var constants_claim__WEBPACK_IMPORTED_MODULE_0__ = __webpack_require__(18);
/* harmony import */ var redux_actions_rewards__WEBPACK_IMPORTED_MODULE_1__ = __webpack_require__(12);
/* harmony import */ var redux_selectors_subscriptions__WEBPACK_IMPORTED_MODULE_2__ = __webpack_require__(19);
/* harmony import */ var lbry_redux__WEBPACK_IMPORTED_MODULE_3__ = __webpack_require__(3);
/* harmony import */ var lbry_redux__WEBPACK_IMPORTED_MODULE_3___default = /*#__PURE__*/__webpack_require__.n(lbry_redux__WEBPACK_IMPORTED_MODULE_3__);
/* harmony import */ var constants_action_types__WEBPACK_IMPORTED_MODULE_4__ = __webpack_require__(1);
/* harmony import */ var constants_subscriptions__WEBPACK_IMPORTED_MODULE_5__ = __webpack_require__(9);
/* harmony import */ var lbryio__WEBPACK_IMPORTED_MODULE_6__ = __webpack_require__(2);
/* harmony import */ var rewards__WEBPACK_IMPORTED_MODULE_7__ = __webpack_require__(7);
function _objectSpread(target) { for (var i = 1; i < arguments.length; i++) { var source = arguments[i] != null ? arguments[i] : {}; var ownKeys = Object.keys(source); if (typeof Object.getOwnPropertySymbols === 'function') { ownKeys = ownKeys.concat(Object.getOwnPropertySymbols(source).filter(function (sym) { return Object.getOwnPropertyDescriptor(source, sym).enumerable; })); } ownKeys.forEach(function (key) { _defineProperty(target, key, source[key]); }); } return target; }

function _defineProperty(obj, key, value) { if (key in obj) { Object.defineProperty(obj, key, { value: value, enumerable: true, configurable: true, writable: true }); } else { obj[key] = value; } return obj; }









var CHECK_SUBSCRIPTIONS_INTERVAL = 15 * 60 * 1000;
var SUBSCRIPTION_DOWNLOAD_LIMIT = 1;
var doSetViewMode = function doSetViewMode(viewMode) {
  return function (dispatch) {
    return dispatch({
      type: constants_action_types__WEBPACK_IMPORTED_MODULE_4__["SET_VIEW_MODE"],
      data: viewMode
    });
  };
};
var setSubscriptionLatest = function setSubscriptionLatest(subscription, uri) {
  return function (dispatch) {
    return dispatch({
      type: constants_action_types__WEBPACK_IMPORTED_MODULE_4__["SET_SUBSCRIPTION_LATEST"],
      data: {
        subscription: subscription,
        uri: uri
      }
    });
  };
}; // Populate a channels unread subscriptions or update the type

var doUpdateUnreadSubscriptions = function doUpdateUnreadSubscriptions(channelUri, uris, type) {
  return function (dispatch, getState) {
    var state = getState();
    var unreadByChannel = Object(redux_selectors_subscriptions__WEBPACK_IMPORTED_MODULE_2__["selectUnreadByChannel"])(state);
    var currentUnreadForChannel = unreadByChannel[channelUri];
    var newUris = [];
    var newType = null;

    if (!currentUnreadForChannel) {
      newUris = uris;
      newType = type;
    } else {
      if (uris) {
        // If a channel currently has no unread uris, just add them all
        if (!currentUnreadForChannel.uris || !currentUnreadForChannel.uris.length) {
          newUris = uris;
        } else {
          // They already have unreads and now there are new ones
          // Add the new ones to the beginning of the list
          // Make sure there are no duplicates
          var currentUnreadUris = currentUnreadForChannel.uris;
          newUris = uris.filter(function (uri) {
            return !currentUnreadUris.includes(uri);
          }).concat(currentUnreadUris);
        }
      } else {
        newUris = currentUnreadForChannel.uris;
      }

      newType = type || currentUnreadForChannel.type;
    }

    dispatch({
      type: constants_action_types__WEBPACK_IMPORTED_MODULE_4__["UPDATE_SUBSCRIPTION_UNREADS"],
      data: {
        channel: channelUri,
        uris: newUris,
        type: newType
      }
    });
  };
}; // Remove multiple files (or all) from a channels unread subscriptions

var doRemoveUnreadSubscriptions = function doRemoveUnreadSubscriptions(channelUri, readUris) {
  return function (dispatch, getState) {
    var state = getState();
    var unreadByChannel = Object(redux_selectors_subscriptions__WEBPACK_IMPORTED_MODULE_2__["selectUnreadByChannel"])(state); // If no channel is passed in, remove all unread subscriptions from all channels

    if (!channelUri) {
      return dispatch({
        type: constants_action_types__WEBPACK_IMPORTED_MODULE_4__["REMOVE_SUBSCRIPTION_UNREADS"],
        data: {
          channel: null
        }
      });
    }

    var currentChannelUnread = unreadByChannel[channelUri];

    if (!currentChannelUnread || !currentChannelUnread.uris) {
      // Channel passed in doesn't have any unreads
      return null;
    } // For each uri passed in, remove it from the list of unread uris
    // If no uris are passed in, remove them all


    var newUris;

    if (readUris) {
      var urisToRemoveMap = readUris.reduce(function (acc, val) {
        return _objectSpread({}, acc, _defineProperty({}, val, true));
      }, {});
      var filteredUris = currentChannelUnread.uris.filter(function (uri) {
        return !urisToRemoveMap[uri];
      });
      newUris = filteredUris.length ? filteredUris : null;
    } else {
      newUris = null;
    }

    return dispatch({
      type: constants_action_types__WEBPACK_IMPORTED_MODULE_4__["REMOVE_SUBSCRIPTION_UNREADS"],
      data: {
        channel: channelUri,
        uris: newUris
      }
    });
  };
}; // Remove a single file from a channels unread subscriptions

var doRemoveUnreadSubscription = function doRemoveUnreadSubscription(channelUri, readUri) {
  return function (dispatch) {
    dispatch(doRemoveUnreadSubscriptions(channelUri, [readUri]));
  };
};
var doCheckSubscription = function doCheckSubscription(subscriptionUri, shouldNotify) {
  return function (dispatch, getState) {
    // no dispatching FETCH_CHANNEL_CLAIMS_STARTED; causes loading issues on <SubscriptionsPage>
    var state = getState();
    var shouldAutoDownload = false; // makeSelectClientSetting(SETTINGS.AUTO_DOWNLOAD)(state);

    var savedSubscription = state.subscriptions.subscriptions.find(function (sub) {
      return sub.uri === subscriptionUri;
    });

    if (!savedSubscription) {
      throw Error("Trying to find new content for ".concat(subscriptionUri, " but it doesn't exist in your subscriptions"));
    } // We may be duplicating calls here. Can this logic be baked into doFetchClaimsByChannel?


    lbry_redux__WEBPACK_IMPORTED_MODULE_3__["Lbry"].claim_list_by_channel({
      uri: subscriptionUri,
      page: 1,
      page_size: constants_claim__WEBPACK_IMPORTED_MODULE_0__["PAGE_SIZE"]
    }).then(function (claimListByChannel) {
      var claimResult = claimListByChannel[subscriptionUri] || {};
      var claimsInChannel = claimResult.claims_in_channel; // may happen if subscribed to an abandoned channel or an empty channel

      if (!claimsInChannel || !claimsInChannel.length) {
        return;
      } // Determine if the latest subscription currently saved is actually the latest subscription


      var latestIndex = claimsInChannel.findIndex(function (claim) {
        return "".concat(claim.name, "#").concat(claim.claim_id) === savedSubscription.latest;
      }); // If latest is -1, it is a newly subscribed channel or there have been 10+ claims published since last viewed

      var latestIndexToNotify = latestIndex === -1 ? 10 : latestIndex; // If latest is 0, nothing has changed
      // Do not download/notify about new content, it would download/notify 10 claims per channel

      if (latestIndex !== 0 && savedSubscription.latest) {
        var downloadCount = 0;
        var newUnread = [];
        claimsInChannel.slice(0, latestIndexToNotify).forEach(function (claim) {
          var uri = Object(lbry_redux__WEBPACK_IMPORTED_MODULE_3__["buildURI"])({
            contentName: claim.name,
            claimId: claim.claim_id
          }, true);
          var shouldDownload = shouldAutoDownload && Boolean(downloadCount < SUBSCRIPTION_DOWNLOAD_LIMIT && !claim.value.stream.metadata.fee); // Add the new content to the list of "un-read" subscriptions

          if (shouldNotify) {
            newUnread.push(uri);
          }

          if (shouldDownload) {
            downloadCount += 1;
            dispatch(Object(lbry_redux__WEBPACK_IMPORTED_MODULE_3__["doPurchaseUri"])(uri, {
              cost: 0
            }, true));
          }
        });
        dispatch(doUpdateUnreadSubscriptions(subscriptionUri, newUnread, downloadCount > 0 ? constants_subscriptions__WEBPACK_IMPORTED_MODULE_5__["DOWNLOADING"] : constants_subscriptions__WEBPACK_IMPORTED_MODULE_5__["NOTIFY_ONLY"]));
      } // Set the latest piece of content for a channel
      // This allows the app to know if there has been new content since it was last set


      dispatch(setSubscriptionLatest({
        channelName: claimsInChannel[0].channel_name,
        uri: Object(lbry_redux__WEBPACK_IMPORTED_MODULE_3__["buildURI"])({
          channelName: claimsInChannel[0].channel_name,
          claimId: claimsInChannel[0].claim_id
        }, false)
      }, Object(lbry_redux__WEBPACK_IMPORTED_MODULE_3__["buildURI"])({
        contentName: claimsInChannel[0].name,
        claimId: claimsInChannel[0].claim_id
      }, false))); // calling FETCH_CHANNEL_CLAIMS_COMPLETED after not calling STARTED
      // means it will delete a non-existant fetchingChannelClaims[uri]

      dispatch({
        type: constants_action_types__WEBPACK_IMPORTED_MODULE_4__["FETCH_CHANNEL_CLAIMS_COMPLETED"],
        data: {
          uri: subscriptionUri,
          claims: claimsInChannel || [],
          page: 1
        }
      });
    });
  };
};
var doChannelSubscribe = function doChannelSubscribe(subscription) {
  return function (dispatch, getState) {
    var _getState = getState(),
        daemonSettings = _getState.settings.daemonSettings;

    var isSharingData = daemonSettings ? daemonSettings.share_usage_data : true;
    var subscriptionUri = subscription.uri;

    if (!subscriptionUri.startsWith('lbry://')) {
      throw Error("Subscription uris must inclue the \"lbry://\" prefix.\nTried to subscribe to ".concat(subscriptionUri));
    }

    dispatch({
      type: constants_action_types__WEBPACK_IMPORTED_MODULE_4__["CHANNEL_SUBSCRIBE"],
      data: subscription
    }); // if the user isn't sharing data, keep the subscriptions entirely in the app

    if (isSharingData) {
      var _parseURI = Object(lbry_redux__WEBPACK_IMPORTED_MODULE_3__["parseURI"])(subscription.uri),
          claimId = _parseURI.claimId; // They are sharing data, we can store their subscriptions in our internal database


      lbryio__WEBPACK_IMPORTED_MODULE_6__["default"].call('subscription', 'new', {
        channel_name: subscription.channelName,
        claim_id: claimId
      });
      dispatch(Object(redux_actions_rewards__WEBPACK_IMPORTED_MODULE_1__["doClaimRewardType"])(rewards__WEBPACK_IMPORTED_MODULE_7__["default"].TYPE_SUBSCRIPTION, {
        failSilently: true
      }));
    }

    dispatch(doCheckSubscription(subscription.uri, true));
  };
};
var doChannelUnsubscribe = function doChannelUnsubscribe(subscription) {
  return function (dispatch, getState) {
    var _getState2 = getState(),
        daemonSettings = _getState2.settings.daemonSettings;

    var isSharingData = daemonSettings ? daemonSettings.share_usage_data : true;
    dispatch({
      type: constants_action_types__WEBPACK_IMPORTED_MODULE_4__["CHANNEL_UNSUBSCRIBE"],
      data: subscription
    });

    if (isSharingData) {
      var _parseURI2 = Object(lbry_redux__WEBPACK_IMPORTED_MODULE_3__["parseURI"])(subscription.uri),
          claimId = _parseURI2.claimId;

      lbryio__WEBPACK_IMPORTED_MODULE_6__["default"].call('subscription', 'delete', {
        claim_id: claimId
      });
    }
  };
};
var doCheckSubscriptions = function doCheckSubscriptions() {
  return function (dispatch, getState) {
    var state = getState();
    var subscriptions = Object(redux_selectors_subscriptions__WEBPACK_IMPORTED_MODULE_2__["selectSubscriptions"])(state);
    subscriptions.forEach(function (sub) {
      dispatch(doCheckSubscription(sub.uri, true));
    });
  };
};
var doFetchMySubscriptions = function doFetchMySubscriptions() {
  return function (dispatch, getState) {
    var state = getState();
    var reduxSubscriptions = state.subscriptions.subscriptions; // default to true if daemonSettings not found

    var isSharingData = state.settings && state.settings.daemonSettings ? state.settings.daemonSettings.share_usage_data : true;

    if (!isSharingData && isSharingData !== undefined) {
      // They aren't sharing their data, subscriptions will be handled by persisted redux state
      return;
    } // most of this logic comes from scenarios where the db isn't synced with redux
    // this will happen if the user stops sharing data


    dispatch({
      type: constants_action_types__WEBPACK_IMPORTED_MODULE_4__["FETCH_SUBSCRIPTIONS_START"]
    });
    lbryio__WEBPACK_IMPORTED_MODULE_6__["default"].call('subscription', 'list').then(function (dbSubscriptions) {
      var storedSubscriptions = dbSubscriptions || []; // User has no subscriptions in db or redux

      if (!storedSubscriptions.length && (!reduxSubscriptions || !reduxSubscriptions.length)) {
        return [];
      } // There is some mismatch between redux state and db state
      // If something is in the db, but not in redux, add it to redux
      // If something is in redux, but not in the db, add it to the db


      if (storedSubscriptions.length !== reduxSubscriptions.length) {
        var dbSubMap = {};
        var reduxSubMap = {};
        var subsNotInDB = [];
        var subscriptionsToReturn = reduxSubscriptions.slice();
        storedSubscriptions.forEach(function (sub) {
          dbSubMap[sub.claim_id] = 1;
        });
        reduxSubscriptions.forEach(function (sub) {
          var _parseURI3 = Object(lbry_redux__WEBPACK_IMPORTED_MODULE_3__["parseURI"])(sub.uri),
              claimId = _parseURI3.claimId;

          reduxSubMap[claimId] = 1;

          if (!dbSubMap[claimId]) {
            subsNotInDB.push({
              claim_id: claimId,
              channel_name: sub.channelName
            });
          }
        });
        storedSubscriptions.forEach(function (sub) {
          if (!reduxSubMap[sub.claim_id]) {
            var uri = "lbry://".concat(sub.channel_name, "#").concat(sub.claim_id);
            subscriptionsToReturn.push({
              uri: uri,
              channelName: sub.channel_name
            });
          }
        });
        return Promise.all(subsNotInDB.map(function (payload) {
          return lbryio__WEBPACK_IMPORTED_MODULE_6__["default"].call('subscription', 'new', payload);
        })).then(function () {
          return subscriptionsToReturn;
        })["catch"](function () {
          return (// let it fail, we will try again when the navigate to the subscriptions page
            subscriptionsToReturn
          );
        });
      } // DB is already synced, just return the subscriptions in redux


      return reduxSubscriptions;
    }).then(function (subscriptions) {
      dispatch({
        type: constants_action_types__WEBPACK_IMPORTED_MODULE_4__["FETCH_SUBSCRIPTIONS_SUCCESS"],
        data: subscriptions
      });
      dispatch(Object(lbry_redux__WEBPACK_IMPORTED_MODULE_3__["doResolveUris"])(subscriptions.map(function (_ref) {
        var uri = _ref.uri;
        return uri;
      })));
      dispatch(doCheckSubscriptions());
    })["catch"](function () {
      dispatch({
        type: constants_action_types__WEBPACK_IMPORTED_MODULE_4__["FETCH_SUBSCRIPTIONS_FAIL"]
      });
    });
  };
};
var doCheckSubscriptionsInit = function doCheckSubscriptionsInit() {
  return function (dispatch) {
    // doCheckSubscriptionsInit is called by doDaemonReady
    // setTimeout below is a hack to ensure redux is hydrated when subscriptions are checked
    // this will be replaced with <PersistGate> which reqiures a package upgrade
    setTimeout(function () {
      return dispatch(doFetchMySubscriptions());
    }, 5000);
    var checkSubscriptionsTimer = setInterval(function () {
      return dispatch(doCheckSubscriptions());
    }, CHECK_SUBSCRIPTIONS_INTERVAL);
    dispatch({
      type: constants_action_types__WEBPACK_IMPORTED_MODULE_4__["CHECK_SUBSCRIPTIONS_SUBSCRIBE"],
      data: {
        checkSubscriptionsTimer: checkSubscriptionsTimer
      }
    });
    setInterval(function () {
      return dispatch(doCheckSubscriptions());
    }, CHECK_SUBSCRIPTIONS_INTERVAL);
  };
};
var doFetchRecommendedSubscriptions = function doFetchRecommendedSubscriptions() {
  return function (dispatch) {
    dispatch({
      type: constants_action_types__WEBPACK_IMPORTED_MODULE_4__["GET_SUGGESTED_SUBSCRIPTIONS_START"]
    });
    return lbryio__WEBPACK_IMPORTED_MODULE_6__["default"].call('subscription', 'suggest').then(function (suggested) {
      return dispatch({
        type: constants_action_types__WEBPACK_IMPORTED_MODULE_4__["GET_SUGGESTED_SUBSCRIPTIONS_SUCCESS"],
        data: suggested
      });
    })["catch"](function (error) {
      return dispatch({
        type: constants_action_types__WEBPACK_IMPORTED_MODULE_4__["GET_SUGGESTED_SUBSCRIPTIONS_FAIL"],
        error: error
      });
    });
  };
};
var doCompleteFirstRun = function doCompleteFirstRun() {
  return function (dispatch) {
    return dispatch({
      type: constants_action_types__WEBPACK_IMPORTED_MODULE_4__["SUBSCRIPTION_FIRST_RUN_COMPLETED"]
    });
  };
};
var doShowSuggestedSubs = function doShowSuggestedSubs() {
  return function (dispatch) {
    return dispatch({
      type: constants_action_types__WEBPACK_IMPORTED_MODULE_4__["VIEW_SUGGESTED_SUBSCRIPTIONS"]
    });
  };
};
var doChannelSubscriptionEnableNotifications = function doChannelSubscriptionEnableNotifications(channelName) {
  return function (dispatch) {
    return dispatch({
      type: constants_action_types__WEBPACK_IMPORTED_MODULE_4__["CHANNEL_SUBSCRIPTION_ENABLE_NOTIFICATIONS"],
      data: channelName
    });
  };
};
var doChannelSubscriptionDisableNotifications = function doChannelSubscriptionDisableNotifications(channelName) {
  return function (dispatch) {
    return dispatch({
      type: constants_action_types__WEBPACK_IMPORTED_MODULE_4__["CHANNEL_SUBSCRIPTION_DISABLE_NOTIFICATIONS"],
      data: channelName
    });
  };
};

/***/ }),
/* 18 */
/***/ (function(module, __webpack_exports__, __webpack_require__) {

"use strict";
__webpack_require__.r(__webpack_exports__);
/* harmony export (binding) */ __webpack_require__.d(__webpack_exports__, "MINIMUM_PUBLISH_BID", function() { return MINIMUM_PUBLISH_BID; });
/* harmony export (binding) */ __webpack_require__.d(__webpack_exports__, "CHANNEL_ANONYMOUS", function() { return CHANNEL_ANONYMOUS; });
/* harmony export (binding) */ __webpack_require__.d(__webpack_exports__, "CHANNEL_NEW", function() { return CHANNEL_NEW; });
/* harmony export (binding) */ __webpack_require__.d(__webpack_exports__, "PAGE_SIZE", function() { return PAGE_SIZE; });
var MINIMUM_PUBLISH_BID = 0.00000001;
var CHANNEL_ANONYMOUS = 'anonymous';
var CHANNEL_NEW = 'new';
var PAGE_SIZE = 20;

/***/ }),
/* 19 */
/***/ (function(module, __webpack_exports__, __webpack_require__) {

"use strict";
__webpack_require__.r(__webpack_exports__);
/* harmony export (binding) */ __webpack_require__.d(__webpack_exports__, "selectSubscriptions", function() { return selectSubscriptions; });
/* harmony export (binding) */ __webpack_require__.d(__webpack_exports__, "selectIsFetchingSubscriptions", function() { return selectIsFetchingSubscriptions; });
/* harmony export (binding) */ __webpack_require__.d(__webpack_exports__, "selectViewMode", function() { return selectViewMode; });
/* harmony export (binding) */ __webpack_require__.d(__webpack_exports__, "selectSuggested", function() { return selectSuggested; });
/* harmony export (binding) */ __webpack_require__.d(__webpack_exports__, "selectIsFetchingSuggested", function() { return selectIsFetchingSuggested; });
/* harmony export (binding) */ __webpack_require__.d(__webpack_exports__, "selectSuggestedChannels", function() { return selectSuggestedChannels; });
/* harmony export (binding) */ __webpack_require__.d(__webpack_exports__, "selectFirstRunCompleted", function() { return selectFirstRunCompleted; });
/* harmony export (binding) */ __webpack_require__.d(__webpack_exports__, "selectShowSuggestedSubs", function() { return selectShowSuggestedSubs; });
/* harmony export (binding) */ __webpack_require__.d(__webpack_exports__, "selectSubscriptionsBeingFetched", function() { return selectSubscriptionsBeingFetched; });
/* harmony export (binding) */ __webpack_require__.d(__webpack_exports__, "selectUnreadByChannel", function() { return selectUnreadByChannel; });
/* harmony export (binding) */ __webpack_require__.d(__webpack_exports__, "selectUnreadAmount", function() { return selectUnreadAmount; });
/* harmony export (binding) */ __webpack_require__.d(__webpack_exports__, "selectUnreadSubscriptions", function() { return selectUnreadSubscriptions; });
/* harmony export (binding) */ __webpack_require__.d(__webpack_exports__, "makeSelectUnreadByChannel", function() { return makeSelectUnreadByChannel; });
/* harmony export (binding) */ __webpack_require__.d(__webpack_exports__, "selectSubscriptionClaims", function() { return selectSubscriptionClaims; });
/* harmony export (binding) */ __webpack_require__.d(__webpack_exports__, "makeSelectIsSubscribed", function() { return makeSelectIsSubscribed; });
/* harmony export (binding) */ __webpack_require__.d(__webpack_exports__, "makeSelectIsNew", function() { return makeSelectIsNew; });
/* harmony export (binding) */ __webpack_require__.d(__webpack_exports__, "selectEnabledChannelNotifications", function() { return selectEnabledChannelNotifications; });
/* harmony import */ var constants_subscriptions__WEBPACK_IMPORTED_MODULE_0__ = __webpack_require__(9);
/* harmony import */ var reselect__WEBPACK_IMPORTED_MODULE_1__ = __webpack_require__(14);
/* harmony import */ var reselect__WEBPACK_IMPORTED_MODULE_1___default = /*#__PURE__*/__webpack_require__.n(reselect__WEBPACK_IMPORTED_MODULE_1__);
/* harmony import */ var lbry_redux__WEBPACK_IMPORTED_MODULE_2__ = __webpack_require__(3);
/* harmony import */ var lbry_redux__WEBPACK_IMPORTED_MODULE_2___default = /*#__PURE__*/__webpack_require__.n(lbry_redux__WEBPACK_IMPORTED_MODULE_2__);
/* harmony import */ var util_swap_json__WEBPACK_IMPORTED_MODULE_3__ = __webpack_require__(20);
function _objectSpread(target) { for (var i = 1; i < arguments.length; i++) { var source = arguments[i] != null ? arguments[i] : {}; var ownKeys = Object.keys(source); if (typeof Object.getOwnPropertySymbols === 'function') { ownKeys = ownKeys.concat(Object.getOwnPropertySymbols(source).filter(function (sym) { return Object.getOwnPropertyDescriptor(source, sym).enumerable; })); } ownKeys.forEach(function (key) { _defineProperty(target, key, source[key]); }); } return target; }

function _defineProperty(obj, key, value) { if (key in obj) { Object.defineProperty(obj, key, { value: value, enumerable: true, configurable: true, writable: true }); } else { obj[key] = value; } return obj; }




 // Returns the entire subscriptions state

var selectState = function selectState(state) {
  return state.subscriptions || {};
}; // Returns the list of channel uris a user is subscribed to


var selectSubscriptions = Object(reselect__WEBPACK_IMPORTED_MODULE_1__["createSelector"])(selectState, function (state) {
  return state.subscriptions;
}); // Fetching list of users subscriptions

var selectIsFetchingSubscriptions = Object(reselect__WEBPACK_IMPORTED_MODULE_1__["createSelector"])(selectState, function (state) {
  return state.loading;
}); // The current view mode on the subscriptions page

var selectViewMode = Object(reselect__WEBPACK_IMPORTED_MODULE_1__["createSelector"])(selectState, function (state) {
  return state.viewMode;
}); // Suggested subscriptions from internal apis

var selectSuggested = Object(reselect__WEBPACK_IMPORTED_MODULE_1__["createSelector"])(selectState, function (state) {
  return state.suggested;
});
var selectIsFetchingSuggested = Object(reselect__WEBPACK_IMPORTED_MODULE_1__["createSelector"])(selectState, function (state) {
  return state.loadingSuggested;
});
var selectSuggestedChannels = Object(reselect__WEBPACK_IMPORTED_MODULE_1__["createSelector"])(selectSubscriptions, selectSuggested, function (userSubscriptions, suggested) {
  if (!suggested) {
    return null;
  } // Swap the key/value because we will use the uri for everything, this just makes it easier
  // suggested is returned from the api with the form:
  // {
  //   featured: { "Channel label": uri, ... },
  //   top_subscribed: { "@channel": uri, ... }
  //   top_bid: { "@channel": uri, ... }
  // }
  // To properly compare the suggested subscriptions from our current subscribed channels
  // We only care about the uri, not the label
  // We also only care about top_subscribed and featured
  // top_bid could just be porn or a channel with no content


  var topSubscribedSuggestions = Object(util_swap_json__WEBPACK_IMPORTED_MODULE_3__["swapKeyAndValue"])(suggested[constants_subscriptions__WEBPACK_IMPORTED_MODULE_0__["SUGGESTED_TOP_SUBSCRIBED"]]);
  var featuredSuggestions = Object(util_swap_json__WEBPACK_IMPORTED_MODULE_3__["swapKeyAndValue"])(suggested[constants_subscriptions__WEBPACK_IMPORTED_MODULE_0__["SUGGESTED_FEATURED"]]); // Make sure there are no duplicates
  // If a uri isn't already in the suggested object, add it

  var suggestedChannels = _objectSpread({}, topSubscribedSuggestions);

  Object.keys(featuredSuggestions).forEach(function (uri) {
    if (!suggestedChannels[uri]) {
      var channelLabel = featuredSuggestions[uri];
      suggestedChannels[uri] = channelLabel;
    }
  });
  userSubscriptions.forEach(function (_ref) {
    var uri = _ref.uri;
    // Note to passer bys:
    // Maybe we should just remove the `lbry://` prefix from subscription uris
    // Most places don't store them like that
    var subscribedUri = uri.slice('lbry://'.length);

    if (suggestedChannels[subscribedUri]) {
      delete suggestedChannels[subscribedUri];
    }
  });
  return Object.keys(suggestedChannels).map(function (uri) {
    return {
      uri: uri,
      label: suggestedChannels[uri]
    };
  }).slice(0, 5);
});
var selectFirstRunCompleted = Object(reselect__WEBPACK_IMPORTED_MODULE_1__["createSelector"])(selectState, function (state) {
  return state.firstRunCompleted;
});
var selectShowSuggestedSubs = Object(reselect__WEBPACK_IMPORTED_MODULE_1__["createSelector"])(selectState, function (state) {
  return state.showSuggestedSubs;
}); // Fetching any claims that are a part of a users subscriptions

var selectSubscriptionsBeingFetched = Object(reselect__WEBPACK_IMPORTED_MODULE_1__["createSelector"])(selectSubscriptions, lbry_redux__WEBPACK_IMPORTED_MODULE_2__["selectAllFetchingChannelClaims"], function (subscriptions, fetchingChannelClaims) {
  var fetchingSubscriptionMap = {};
  subscriptions.forEach(function (sub) {
    var isFetching = fetchingChannelClaims && fetchingChannelClaims[sub.uri];

    if (isFetching) {
      fetchingSubscriptionMap[sub.uri] = true;
    }
  });
  return fetchingSubscriptionMap;
});
var selectUnreadByChannel = Object(reselect__WEBPACK_IMPORTED_MODULE_1__["createSelector"])(selectState, function (state) {
  return state.unread;
}); // Returns the current total of unread subscriptions

var selectUnreadAmount = Object(reselect__WEBPACK_IMPORTED_MODULE_1__["createSelector"])(selectUnreadByChannel, function (unreadByChannel) {
  var unreadChannels = Object.keys(unreadByChannel);
  var badges = 0;

  if (!unreadChannels.length) {
    return badges;
  }

  unreadChannels.forEach(function (channel) {
    badges += unreadByChannel[channel].uris.length;
  });
  return badges;
}); // Returns the uris with channels as an array with the channel with the newest content first
// If you just want the `unread` state, use selectUnread

var selectUnreadSubscriptions = Object(reselect__WEBPACK_IMPORTED_MODULE_1__["createSelector"])(selectUnreadAmount, selectUnreadByChannel, lbry_redux__WEBPACK_IMPORTED_MODULE_2__["selectClaimsByUri"], function (unreadAmount, unreadByChannel, claimsByUri) {
  // determine which channel has the newest content
  var unreadList = [];

  if (!unreadAmount) {
    return unreadList;
  }

  var channelUriList = Object.keys(unreadByChannel); // There is only one channel with unread notifications

  if (unreadAmount === 1) {
    channelUriList.forEach(function (channel) {
      var unreadChannel = {
        channel: channel,
        uris: unreadByChannel[channel].uris
      };
      unreadList.push(unreadChannel);
    });
    return unreadList;
  }

  channelUriList.sort(function (channel1, channel2) {
    var latestUriFromChannel1 = unreadByChannel[channel1].uris[0];
    var latestClaimFromChannel1 = claimsByUri[latestUriFromChannel1] || {};
    var latestUriFromChannel2 = unreadByChannel[channel2].uris[0];
    var latestClaimFromChannel2 = claimsByUri[latestUriFromChannel2] || {};
    var latestHeightFromChannel1 = latestClaimFromChannel1.height || 0;
    var latestHeightFromChannel2 = latestClaimFromChannel2.height || 0;

    if (latestHeightFromChannel1 !== latestHeightFromChannel2) {
      return latestHeightFromChannel2 - latestHeightFromChannel1;
    }

    return 0;
  }).forEach(function (channel) {
    var unreadSubscription = unreadByChannel[channel];
    var unreadChannel = {
      channel: channel,
      uris: unreadSubscription.uris
    };
    unreadList.push(unreadChannel);
  });
  return unreadList;
}); // Returns all unread subscriptions for a uri passed in

var makeSelectUnreadByChannel = function makeSelectUnreadByChannel(uri) {
  return Object(reselect__WEBPACK_IMPORTED_MODULE_1__["createSelector"])(selectUnreadByChannel, function (unread) {
    return unread[uri];
  });
}; // Returns the first page of claims for every channel a user is subscribed to

var selectSubscriptionClaims = Object(reselect__WEBPACK_IMPORTED_MODULE_1__["createSelector"])(lbry_redux__WEBPACK_IMPORTED_MODULE_2__["selectAllClaimsByChannel"], lbry_redux__WEBPACK_IMPORTED_MODULE_2__["selectClaimsById"], selectSubscriptions, selectUnreadByChannel, function (channelIds, allClaims, savedSubscriptions, unreadByChannel) {
  // no claims loaded yet
  if (!Object.keys(channelIds).length) {
    return [];
  }

  var fetchedSubscriptions = [];
  savedSubscriptions.forEach(function (subscription) {
    var channelClaims = []; // if subscribed channel has content

    if (channelIds[subscription.uri] && channelIds[subscription.uri]['1']) {
      // This will need to be more robust, we will want to be able to load more than the first page
      // Strip out any ids that will be shown as notifications
      var pageOneChannelIds = channelIds[subscription.uri]['1']; // we have the channel ids and the corresponding claims
      // loop over the list of ids and grab the claim

      pageOneChannelIds.forEach(function (id) {
        var grabbedClaim = allClaims[id];

        if (unreadByChannel[subscription.uri] && unreadByChannel[subscription.uri].uris.some(function (uri) {
          return uri.includes(id);
        })) {
          grabbedClaim.isNew = true;
        }

        channelClaims = channelClaims.concat([grabbedClaim]);
      });
    }

    fetchedSubscriptions = fetchedSubscriptions.concat(channelClaims);
  });
  return fetchedSubscriptions;
}); // Returns true if a user is subscribed to the channel associated with the uri passed in
// Accepts content or channel uris

var makeSelectIsSubscribed = function makeSelectIsSubscribed(uri) {
  return Object(reselect__WEBPACK_IMPORTED_MODULE_1__["createSelector"])(selectSubscriptions, Object(lbry_redux__WEBPACK_IMPORTED_MODULE_2__["makeSelectChannelForClaimUri"])(uri, true), function (subscriptions, channelUri) {
    if (channelUri) {
      return subscriptions.some(function (sub) {
        return sub.uri === channelUri;
      });
    } // If we couldn't get a channel uri from the claim uri, the uri passed in might be a channel already


    var _parseURI = Object(lbry_redux__WEBPACK_IMPORTED_MODULE_2__["parseURI"])(uri),
        isChannel = _parseURI.isChannel;

    if (isChannel) {
      var uriWithPrefix = uri.startsWith('lbry://') ? uri : "lbry://".concat(uri);
      return subscriptions.some(function (sub) {
        return sub.uri === uriWithPrefix;
      });
    }

    return false;
  });
};
var makeSelectIsNew = function makeSelectIsNew(uri) {
  return Object(reselect__WEBPACK_IMPORTED_MODULE_1__["createSelector"])(makeSelectIsSubscribed(uri), Object(lbry_redux__WEBPACK_IMPORTED_MODULE_2__["makeSelectChannelForClaimUri"])(uri), selectUnreadByChannel, function (isSubscribed, channel, unreadByChannel) {
    if (!isSubscribed) {
      return false;
    }

    var unreadForChannel = unreadByChannel["lbry://".concat(channel)];

    if (unreadForChannel) {
      return unreadForChannel.uris.includes(uri);
    }

    return false; // If they are subscribed, check to see if this uri is in the list of unreads
  });
};
var selectEnabledChannelNotifications = Object(reselect__WEBPACK_IMPORTED_MODULE_1__["createSelector"])(selectState, function (state) {
  return state.enabledChannelNotifications;
});

/***/ }),
/* 20 */
/***/ (function(module, __webpack_exports__, __webpack_require__) {

"use strict";
__webpack_require__.r(__webpack_exports__);
/* harmony export (binding) */ __webpack_require__.d(__webpack_exports__, "swapKeyAndValue", function() { return swapKeyAndValue; });
function swapKeyAndValue(dict) {
  var ret = {}; // eslint-disable-next-line no-restricted-syntax

  for (var key in dict) {
    if (dict.hasOwnProperty(key)) {
      ret[dict[key]] = key;
    }
  }

  return ret;
}

/***/ }),
/* 21 */
/***/ (function(module, __webpack_exports__, __webpack_require__) {

"use strict";
__webpack_require__.r(__webpack_exports__);
/* harmony export (binding) */ __webpack_require__.d(__webpack_exports__, "doFetchCostInfoForUri", function() { return doFetchCostInfoForUri; });
/* harmony import */ var constants_action_types__WEBPACK_IMPORTED_MODULE_0__ = __webpack_require__(1);
/* harmony import */ var lbryio__WEBPACK_IMPORTED_MODULE_1__ = __webpack_require__(2);
/* harmony import */ var lbry_redux__WEBPACK_IMPORTED_MODULE_2__ = __webpack_require__(3);
/* harmony import */ var lbry_redux__WEBPACK_IMPORTED_MODULE_2___default = /*#__PURE__*/__webpack_require__.n(lbry_redux__WEBPACK_IMPORTED_MODULE_2__);


 // eslint-disable-next-line import/prefer-default-export

function doFetchCostInfoForUri(uri) {
  return function (dispatch, getState) {
    var state = getState();
    var claim = Object(lbry_redux__WEBPACK_IMPORTED_MODULE_2__["selectClaimsByUri"])(state)[uri];
    if (!claim) return;

    function resolve(costInfo) {
      dispatch({
        type: constants_action_types__WEBPACK_IMPORTED_MODULE_0__["FETCH_COST_INFO_COMPLETED"],
        data: {
          uri: uri,
          costInfo: costInfo
        }
      });
    }

    var fee = claim.value && claim.value.stream && claim.value.stream.metadata ? claim.value.stream.metadata.fee : undefined;

    if (fee === undefined) {
      resolve({
        cost: 0,
        includesData: true
      });
    } else if (fee.currency === 'LBC') {
      resolve({
        cost: fee.amount,
        includesData: true
      });
    } else {
      lbryio__WEBPACK_IMPORTED_MODULE_1__["default"].getExchangeRates().then(function (_ref) {
        var LBC_USD = _ref.LBC_USD;
        resolve({
          cost: fee.amount / LBC_USD,
          includesData: true
        });
      });
    }
  };
}

/***/ }),
/* 22 */
/***/ (function(module, __webpack_exports__, __webpack_require__) {

"use strict";
__webpack_require__.r(__webpack_exports__);
/* harmony export (binding) */ __webpack_require__.d(__webpack_exports__, "doFetchBlackListedOutpoints", function() { return doFetchBlackListedOutpoints; });
/* harmony export (binding) */ __webpack_require__.d(__webpack_exports__, "doBlackListedOutpointsSubscribe", function() { return doBlackListedOutpointsSubscribe; });
/* harmony import */ var lbryio__WEBPACK_IMPORTED_MODULE_0__ = __webpack_require__(2);
/* harmony import */ var constants_action_types__WEBPACK_IMPORTED_MODULE_1__ = __webpack_require__(1);
function _slicedToArray(arr, i) { return _arrayWithHoles(arr) || _iterableToArrayLimit(arr, i) || _nonIterableRest(); }

function _nonIterableRest() { throw new TypeError("Invalid attempt to destructure non-iterable instance"); }

function _iterableToArrayLimit(arr, i) { var _arr = []; var _n = true; var _d = false; var _e = undefined; try { for (var _i = arr[Symbol.iterator](), _s; !(_n = (_s = _i.next()).done); _n = true) { _arr.push(_s.value); if (i && _arr.length === i) break; } } catch (err) { _d = true; _e = err; } finally { try { if (!_n && _i["return"] != null) _i["return"](); } finally { if (_d) throw _e; } } return _arr; }

function _arrayWithHoles(arr) { if (Array.isArray(arr)) return arr; }



var CHECK_BLACK_LISTED_CONTENT_INTERVAL = 60 * 60 * 1000;
function doFetchBlackListedOutpoints() {
  return function (dispatch) {
    dispatch({
      type: constants_action_types__WEBPACK_IMPORTED_MODULE_1__["FETCH_BLACK_LISTED_CONTENT_STARTED"]
    });

    var success = function success(_ref) {
      var outpoints = _ref.outpoints;
      var splitedOutpoints = [];
      outpoints.forEach(function (outpoint, index) {
        var _outpoint$split = outpoint.split(':'),
            _outpoint$split2 = _slicedToArray(_outpoint$split, 2),
            txid = _outpoint$split2[0],
            nout = _outpoint$split2[1];

        splitedOutpoints[index] = {
          txid: txid,
          nout: Number.parseInt(nout, 10)
        };
      });
      dispatch({
        type: constants_action_types__WEBPACK_IMPORTED_MODULE_1__["FETCH_BLACK_LISTED_CONTENT_COMPLETED"],
        data: {
          outpoints: splitedOutpoints,
          success: true
        }
      });
    };

    var failure = function failure(_ref2) {
      var error = _ref2.error;
      dispatch({
        type: constants_action_types__WEBPACK_IMPORTED_MODULE_1__["FETCH_BLACK_LISTED_CONTENT_FAILED"],
        data: {
          error: error,
          success: false
        }
      });
    };

    lbryio__WEBPACK_IMPORTED_MODULE_0__["default"].call('file', 'list_blocked').then(success, failure);
  };
}
function doBlackListedOutpointsSubscribe() {
  return function (dispatch) {
    dispatch(doFetchBlackListedOutpoints());
    setInterval(function () {
      return dispatch(doFetchBlackListedOutpoints());
    }, CHECK_BLACK_LISTED_CONTENT_INTERVAL);
  };
}

/***/ }),
/* 23 */
/***/ (function(module, __webpack_exports__, __webpack_require__) {

"use strict";
__webpack_require__.r(__webpack_exports__);
/* harmony export (binding) */ __webpack_require__.d(__webpack_exports__, "doFetchFeaturedUris", function() { return doFetchFeaturedUris; });
/* harmony export (binding) */ __webpack_require__.d(__webpack_exports__, "doFetchTrendingUris", function() { return doFetchTrendingUris; });
/* harmony import */ var lbryio__WEBPACK_IMPORTED_MODULE_0__ = __webpack_require__(2);
/* harmony import */ var lbry_redux__WEBPACK_IMPORTED_MODULE_1__ = __webpack_require__(3);
/* harmony import */ var lbry_redux__WEBPACK_IMPORTED_MODULE_1___default = /*#__PURE__*/__webpack_require__.n(lbry_redux__WEBPACK_IMPORTED_MODULE_1__);
/* harmony import */ var constants_action_types__WEBPACK_IMPORTED_MODULE_2__ = __webpack_require__(1);
function _toConsumableArray(arr) { return _arrayWithoutHoles(arr) || _iterableToArray(arr) || _nonIterableSpread(); }

function _nonIterableSpread() { throw new TypeError("Invalid attempt to spread non-iterable instance"); }

function _iterableToArray(iter) { if (Symbol.iterator in Object(iter) || Object.prototype.toString.call(iter) === "[object Arguments]") return Array.from(iter); }

function _arrayWithoutHoles(arr) { if (Array.isArray(arr)) { for (var i = 0, arr2 = new Array(arr.length); i < arr.length; i++) { arr2[i] = arr[i]; } return arr2; } }




function doFetchFeaturedUris() {
  var offloadResolve = arguments.length > 0 && arguments[0] !== undefined ? arguments[0] : false;
  return function (dispatch) {
    dispatch({
      type: constants_action_types__WEBPACK_IMPORTED_MODULE_2__["FETCH_FEATURED_CONTENT_STARTED"]
    });

    var success = function success(_ref) {
      var Uris = _ref.Uris;
      var urisToResolve = [];
      Object.keys(Uris).forEach(function (category) {
        urisToResolve = [].concat(_toConsumableArray(urisToResolve), _toConsumableArray(Uris[category]));
      });
      var actions = [{
        type: constants_action_types__WEBPACK_IMPORTED_MODULE_2__["FETCH_FEATURED_CONTENT_COMPLETED"],
        data: {
          uris: Uris,
          success: true
        }
      }];

      if (urisToResolve.length && !offloadResolve) {
        actions.push(Object(lbry_redux__WEBPACK_IMPORTED_MODULE_1__["doResolveUris"])(urisToResolve));
      }

      dispatch(lbry_redux__WEBPACK_IMPORTED_MODULE_1__["batchActions"].apply(void 0, actions));
    };

    var failure = function failure() {
      dispatch({
        type: constants_action_types__WEBPACK_IMPORTED_MODULE_2__["FETCH_FEATURED_CONTENT_COMPLETED"],
        data: {
          uris: {}
        }
      });
    };

    lbryio__WEBPACK_IMPORTED_MODULE_0__["default"].call('file', 'list_homepage').then(success, failure);
  };
}
function doFetchTrendingUris() {
  return function (dispatch) {
    dispatch({
      type: constants_action_types__WEBPACK_IMPORTED_MODULE_2__["FETCH_TRENDING_CONTENT_STARTED"]
    });

    var success = function success(data) {
      var urisToResolve = data.map(function (uri) {
        return uri.url;
      });
      var actions = [Object(lbry_redux__WEBPACK_IMPORTED_MODULE_1__["doResolveUris"])(urisToResolve), {
        type: constants_action_types__WEBPACK_IMPORTED_MODULE_2__["FETCH_TRENDING_CONTENT_COMPLETED"],
        data: {
          uris: data,
          success: true
        }
      }];
      dispatch(lbry_redux__WEBPACK_IMPORTED_MODULE_1__["batchActions"].apply(void 0, actions));
    };

    var failure = function failure() {
      dispatch({
        type: constants_action_types__WEBPACK_IMPORTED_MODULE_2__["FETCH_TRENDING_CONTENT_COMPLETED"],
        data: {
          uris: []
        }
      });
    };

    lbryio__WEBPACK_IMPORTED_MODULE_0__["default"].call('file', 'list_trending').then(success, failure);
  };
}

/***/ }),
/* 24 */
/***/ (function(module, __webpack_exports__, __webpack_require__) {

"use strict";
__webpack_require__.r(__webpack_exports__);
/* harmony export (binding) */ __webpack_require__.d(__webpack_exports__, "doFetchViewCount", function() { return doFetchViewCount; });
/* harmony import */ var lbryio__WEBPACK_IMPORTED_MODULE_0__ = __webpack_require__(2);
/* harmony import */ var constants_action_types__WEBPACK_IMPORTED_MODULE_1__ = __webpack_require__(1);


var doFetchViewCount = function doFetchViewCount(claimId) {
  return function (dispatch) {
    dispatch({
      type: constants_action_types__WEBPACK_IMPORTED_MODULE_1__["FETCH_VIEW_COUNT_STARTED"]
    });
    return lbryio__WEBPACK_IMPORTED_MODULE_0__["default"].call('file', 'view_count', {
      claim_id: claimId
    }).then(function (result) {
      var viewCount = result[0];
      dispatch({
        type: constants_action_types__WEBPACK_IMPORTED_MODULE_1__["FETCH_VIEW_COUNT_COMPLETED"],
        data: {
          claimId: claimId,
          viewCount: viewCount
        }
      });
    })["catch"](function (error) {
      dispatch({
        type: constants_action_types__WEBPACK_IMPORTED_MODULE_1__["FETCH_VIEW_COUNT_FAILED"],
        data: error
      });
    });
  };
};

/***/ }),
/* 25 */
/***/ (function(module, __webpack_exports__, __webpack_require__) {

"use strict";
<<<<<<< HEAD


Object.defineProperty(exports, "__esModule", {
  value: true
});
exports.doSetSync = doSetSync;
exports.doGetSync = doGetSync;

var _action_types = __webpack_require__(2);

var ACTIONS = _interopRequireWildcard(_action_types);

var _lbryio = __webpack_require__(3);

var _lbryio2 = _interopRequireDefault(_lbryio);

var _lbryRedux = __webpack_require__(4);

function _interopRequireDefault(obj) { return obj && obj.__esModule ? obj : { default: obj }; }

function _interopRequireWildcard(obj) { if (obj && obj.__esModule) { return obj; } else { var newObj = {}; if (obj != null) { for (var key in obj) { if (Object.prototype.hasOwnProperty.call(obj, key)) newObj[key] = obj[key]; } } newObj.default = obj; return newObj; } }

function doSetSync(oldHash, newHash, data) {
  return function (dispatch) {
    dispatch({
      type: ACTIONS.SET_SYNC_STARTED
    });

    console.log('/sync/set with old_hash: ' + oldHash + ', new_hash: ' + newHash + ', data: ' + data);
    _lbryio2.default.call('sync', 'set', { old_hash: oldHash, new_hash: newHash, data: data }, 'post').then(function (response) {
      console.log(response);
      if (!response.success) {
        return dispatch({
          type: ACTIONS.SET_SYNC_FAILED,
          data: { error: response.error }
        });
      }

      return dispatch({
        type: ACTIONS.SET_SYNC_COMPLETED,
        data: { syncHash: response.hash }
      });
    }).catch(function (error) {
      console.log(error);
      dispatch({
        type: ACTIONS.SET_SYNC_FAILED,
        data: { error: error }
      });
    });
  };
}

function doGetSync(password) {
  return function (dispatch) {
    dispatch({
      type: ACTIONS.GET_SYNC_STARTED
    });

    _lbryRedux.Lbry.sync_hash().then(function (hash) {
      console.log('/sync/get with hash: ' + hash + ', password: ' + password);
      _lbryio2.default.call('sync', 'get', { hash: hash }, 'post').then(function (response) {
        console.log(response);
        var data = { hasWallet: true };
        if (response.changed) {
          var syncHash = response.hash;
          data.syncHash = syncHash;
          _lbryRedux.Lbry.sync_apply({ password: password, data: response.data }).then(function (_ref) {
            var walletHash = _ref.hash,
                walletData = _ref.data;

            if (walletHash !== syncHash) {
              // different local hash, need to synchronise
              dispatch(doSetSync(syncHash, walletHash, walletData));
            }
          });
        }

        dispatch({ type: ACTIONS.GET_SYNC_COMPLETED, data: data });
      }).catch(function (err) {
        console.log(err);
        // user doesn't have a synced wallet
        dispatch({
          type: ACTIONS.GET_SYNC_COMPLETED,
          data: { hasWallet: false, syncHash: null }
        });

        // call sync_apply to get data to sync
        // first time sync. use any string for old hash
        _lbryRedux.Lbry.sync_apply({ password: password }).then(function (_ref2) {
          var walletHash = _ref2.hash,
              data = _ref2.data;
          return dispatch(doSetSync('null', walletHash, data));
        });
      });
    });
  };
}

/***/ }),
/* 29 */
/***/ (function(module, exports, __webpack_require__) {

"use strict";


Object.defineProperty(exports, "__esModule", {
  value: true
});
exports.authReducer = authReducer;

var _action_types = __webpack_require__(2);

var ACTIONS = _interopRequireWildcard(_action_types);

function _interopRequireWildcard(obj) { if (obj && obj.__esModule) { return obj; } else { var newObj = {}; if (obj != null) { for (var key in obj) { if (Object.prototype.hasOwnProperty.call(obj, key)) newObj[key] = obj[key]; } } newObj.default = obj; return newObj; } }
=======
__webpack_require__.r(__webpack_exports__);
/* harmony export (binding) */ __webpack_require__.d(__webpack_exports__, "authReducer", function() { return authReducer; });
/* harmony import */ var constants_action_types__WEBPACK_IMPORTED_MODULE_0__ = __webpack_require__(1);
>>>>>>> 4f2d4a50

var reducers = {};
var defaultState = {
  authenticating: false
};

reducers[constants_action_types__WEBPACK_IMPORTED_MODULE_0__["GENERATE_AUTH_TOKEN_FAILURE"]] = function (state) {
  return Object.assign({}, state, {
    authToken: null,
    authenticating: false
  });
};

reducers[constants_action_types__WEBPACK_IMPORTED_MODULE_0__["GENERATE_AUTH_TOKEN_STARTED"]] = function (state) {
  return Object.assign({}, state, {
    authenticating: true
  });
};

reducers[constants_action_types__WEBPACK_IMPORTED_MODULE_0__["GENERATE_AUTH_TOKEN_SUCCESS"]] = function (state, action) {
  return Object.assign({}, state, {
    authToken: action.data.authToken,
    authenticating: false
  });
};

function authReducer() {
  var state = arguments.length > 0 && arguments[0] !== undefined ? arguments[0] : defaultState;
  var action = arguments.length > 1 ? arguments[1] : undefined;
  var handler = reducers[action.type];
  if (handler) return handler(state, action);
  return state;
}

/***/ }),
<<<<<<< HEAD
/* 30 */
/***/ (function(module, exports, __webpack_require__) {
=======
/* 26 */
/***/ (function(module, __webpack_exports__, __webpack_require__) {
>>>>>>> 4f2d4a50

"use strict";
__webpack_require__.r(__webpack_exports__);
/* harmony export (binding) */ __webpack_require__.d(__webpack_exports__, "rewardsReducer", function() { return rewardsReducer; });
/* harmony import */ var lbry_redux__WEBPACK_IMPORTED_MODULE_0__ = __webpack_require__(3);
/* harmony import */ var lbry_redux__WEBPACK_IMPORTED_MODULE_0___default = /*#__PURE__*/__webpack_require__.n(lbry_redux__WEBPACK_IMPORTED_MODULE_0__);
function _toConsumableArray(arr) { return _arrayWithoutHoles(arr) || _iterableToArray(arr) || _nonIterableSpread(); }

function _nonIterableSpread() { throw new TypeError("Invalid attempt to spread non-iterable instance"); }

function _iterableToArray(iter) { if (Symbol.iterator in Object(iter) || Object.prototype.toString.call(iter) === "[object Arguments]") return Array.from(iter); }

function _arrayWithoutHoles(arr) { if (Array.isArray(arr)) { for (var i = 0, arr2 = new Array(arr.length); i < arr.length; i++) { arr2[i] = arr[i]; } return arr2; } }

function _objectSpread(target) { for (var i = 1; i < arguments.length; i++) { var source = arguments[i] != null ? arguments[i] : {}; var ownKeys = Object.keys(source); if (typeof Object.getOwnPropertySymbols === 'function') { ownKeys = ownKeys.concat(Object.getOwnPropertySymbols(source).filter(function (sym) { return Object.getOwnPropertyDescriptor(source, sym).enumerable; })); } ownKeys.forEach(function (key) { _defineProperty(target, key, source[key]); }); } return target; }

function _defineProperty(obj, key, value) { if (key in obj) { Object.defineProperty(obj, key, { value: value, enumerable: true, configurable: true, writable: true }); } else { obj[key] = value; } return obj; }


var reducers = {};
var defaultState = {
  fetching: false,
  claimedRewardsById: {},
  // id => reward
  unclaimedRewards: [],
  claimPendingByType: {},
  claimErrorsByType: {},
  rewardedContentClaimIds: []
};

reducers[lbry_redux__WEBPACK_IMPORTED_MODULE_0__["ACTIONS"].FETCH_REWARDS_STARTED] = function (state) {
  return Object.assign({}, state, {
    fetching: true
  });
};

reducers[lbry_redux__WEBPACK_IMPORTED_MODULE_0__["ACTIONS"].FETCH_REWARDS_COMPLETED] = function (state, action) {
  var userRewards = action.data.userRewards;
  var unclaimedRewards = [];
  var claimedRewards = {};
  userRewards.forEach(function (reward) {
    if (reward.transaction_id) {
      claimedRewards[reward.id] = reward;
    } else {
      unclaimedRewards.push(reward);
    }
  });
  return Object.assign({}, state, {
    claimedRewardsById: claimedRewards,
    unclaimedRewards: unclaimedRewards,
    fetching: false
  });
};

function setClaimRewardState(state, reward, isClaiming) {
  var errorMessage = arguments.length > 3 && arguments[3] !== undefined ? arguments[3] : '';
  var newClaimPendingByType = Object.assign({}, state.claimPendingByType);
  var newClaimErrorsByType = Object.assign({}, state.claimErrorsByType); // Currently, for multiple rewards of the same type, they will both show "claiming" when one is beacuse we track this by `reward_type`
  // To fix this we will need to use `claim_code` instead, and change all selectors to match

  if (isClaiming) {
    newClaimPendingByType[reward.reward_type] = isClaiming;
  } else {
    delete newClaimPendingByType[reward.reward_type];
  }

  if (errorMessage) {
    newClaimErrorsByType[reward.reward_type] = errorMessage;
  } else {
    delete newClaimErrorsByType[reward.reward_type];
  }

  return Object.assign({}, state, {
    claimPendingByType: newClaimPendingByType,
    claimErrorsByType: newClaimErrorsByType
  });
}

reducers[lbry_redux__WEBPACK_IMPORTED_MODULE_0__["ACTIONS"].CLAIM_REWARD_STARTED] = function (state, action) {
  var reward = action.data.reward;
  return setClaimRewardState(state, reward, true, '');
};

reducers[lbry_redux__WEBPACK_IMPORTED_MODULE_0__["ACTIONS"].CLAIM_REWARD_SUCCESS] = function (state, action) {
  var reward = action.data.reward;
  var unclaimedRewards = state.unclaimedRewards;
  var index = unclaimedRewards.findIndex(function (ur) {
    return ur.claim_code === reward.claim_code;
  });
  unclaimedRewards.splice(index, 1);
  var claimedRewardsById = state.claimedRewardsById;
  claimedRewardsById[reward.id] = reward;

  var newState = _objectSpread({}, state, {
    unclaimedRewards: _toConsumableArray(unclaimedRewards),
    claimedRewardsById: _objectSpread({}, claimedRewardsById)
  });

  return setClaimRewardState(newState, reward, false, '');
};

reducers[lbry_redux__WEBPACK_IMPORTED_MODULE_0__["ACTIONS"].CLAIM_REWARD_FAILURE] = function (state, action) {
  var _action$data = action.data,
      reward = _action$data.reward,
      error = _action$data.error;
  return setClaimRewardState(state, reward, false, error ? error.message : '');
};

reducers[lbry_redux__WEBPACK_IMPORTED_MODULE_0__["ACTIONS"].CLAIM_REWARD_CLEAR_ERROR] = function (state, action) {
  var reward = action.data.reward;
  return setClaimRewardState(state, reward, state.claimPendingByType[reward.reward_type], '');
};

reducers[lbry_redux__WEBPACK_IMPORTED_MODULE_0__["ACTIONS"].FETCH_REWARD_CONTENT_COMPLETED] = function (state, action) {
  var claimIds = action.data.claimIds;
  return Object.assign({}, state, {
    rewardedContentClaimIds: claimIds
  });
};

function rewardsReducer() {
  var state = arguments.length > 0 && arguments[0] !== undefined ? arguments[0] : defaultState;
  var action = arguments.length > 1 ? arguments[1] : undefined;
  var handler = reducers[action.type];
  if (handler) return handler(state, action);
  return state;
}

/***/ }),
<<<<<<< HEAD
/* 31 */
/***/ (function(module, exports, __webpack_require__) {
=======
/* 27 */
/***/ (function(module, __webpack_exports__, __webpack_require__) {
>>>>>>> 4f2d4a50

"use strict";
__webpack_require__.r(__webpack_exports__);
/* harmony export (binding) */ __webpack_require__.d(__webpack_exports__, "userReducer", function() { return userReducer; });
/* harmony import */ var lbry_redux__WEBPACK_IMPORTED_MODULE_0__ = __webpack_require__(3);
/* harmony import */ var lbry_redux__WEBPACK_IMPORTED_MODULE_0___default = /*#__PURE__*/__webpack_require__.n(lbry_redux__WEBPACK_IMPORTED_MODULE_0__);

var reducers = {};
var defaultState = {
  authenticationIsPending: false,
  userIsPending: false,
  emailNewIsPending: false,
  emailNewErrorMessage: '',
  emailToVerify: '',
  inviteNewErrorMessage: '',
  inviteNewIsPending: false,
  inviteStatusIsPending: false,
  invitesRemaining: undefined,
  invitees: undefined,
  user: undefined
};

reducers[lbry_redux__WEBPACK_IMPORTED_MODULE_0__["ACTIONS"].AUTHENTICATION_STARTED] = function (state) {
  return Object.assign({}, state, {
    authenticationIsPending: true,
    userIsPending: true,
    user: defaultState.user
  });
};

reducers[lbry_redux__WEBPACK_IMPORTED_MODULE_0__["ACTIONS"].AUTHENTICATION_SUCCESS] = function (state, action) {
  return Object.assign({}, state, {
    authenticationIsPending: false,
    userIsPending: false,
    user: action.data.user
  });
};

reducers[lbry_redux__WEBPACK_IMPORTED_MODULE_0__["ACTIONS"].AUTHENTICATION_FAILURE] = function (state) {
  return Object.assign({}, state, {
    authenticationIsPending: false,
    userIsPending: false,
    user: null
  });
};

reducers[lbry_redux__WEBPACK_IMPORTED_MODULE_0__["ACTIONS"].USER_FETCH_STARTED] = function (state) {
  return Object.assign({}, state, {
    userIsPending: true,
    user: defaultState.user
  });
};

reducers[lbry_redux__WEBPACK_IMPORTED_MODULE_0__["ACTIONS"].USER_FETCH_SUCCESS] = function (state, action) {
  return Object.assign({}, state, {
    userIsPending: false,
    user: action.data.user
  });
};

reducers[lbry_redux__WEBPACK_IMPORTED_MODULE_0__["ACTIONS"].USER_FETCH_FAILURE] = function (state) {
  return Object.assign({}, state, {
    userIsPending: true,
    user: null
  });
};

reducers[lbry_redux__WEBPACK_IMPORTED_MODULE_0__["ACTIONS"].USER_PHONE_NEW_STARTED] = function (state, action) {
  var user = Object.assign({}, state.user);
  user.country_code = action.data.country_code;
  return Object.assign({}, state, {
    phoneNewIsPending: true,
    phoneNewErrorMessage: '',
    user: user
  });
};

reducers[lbry_redux__WEBPACK_IMPORTED_MODULE_0__["ACTIONS"].USER_PHONE_NEW_SUCCESS] = function (state, action) {
  return Object.assign({}, state, {
    phoneToVerify: action.data.phone,
    phoneNewIsPending: false
  });
};

reducers[lbry_redux__WEBPACK_IMPORTED_MODULE_0__["ACTIONS"].USER_PHONE_RESET] = function (state) {
  return Object.assign({}, state, {
    phoneToVerify: null
  });
};

reducers[lbry_redux__WEBPACK_IMPORTED_MODULE_0__["ACTIONS"].USER_PHONE_NEW_FAILURE] = function (state, action) {
  return Object.assign({}, state, {
    phoneNewIsPending: false,
    phoneNewErrorMessage: action.data.error
  });
};

reducers[lbry_redux__WEBPACK_IMPORTED_MODULE_0__["ACTIONS"].USER_PHONE_VERIFY_STARTED] = function (state) {
  return Object.assign({}, state, {
    phoneVerifyIsPending: true,
    phoneVerifyErrorMessage: ''
  });
};

reducers[lbry_redux__WEBPACK_IMPORTED_MODULE_0__["ACTIONS"].USER_PHONE_VERIFY_SUCCESS] = function (state, action) {
  return Object.assign({}, state, {
    phoneToVerify: '',
    phoneVerifyIsPending: false,
    user: action.data.user
  });
};

reducers[lbry_redux__WEBPACK_IMPORTED_MODULE_0__["ACTIONS"].USER_PHONE_VERIFY_FAILURE] = function (state, action) {
  return Object.assign({}, state, {
    phoneVerifyIsPending: false,
    phoneVerifyErrorMessage: action.data.error
  });
};

reducers[lbry_redux__WEBPACK_IMPORTED_MODULE_0__["ACTIONS"].USER_EMAIL_NEW_STARTED] = function (state) {
  return Object.assign({}, state, {
    emailNewIsPending: true,
    emailNewErrorMessage: ''
  });
};

reducers[lbry_redux__WEBPACK_IMPORTED_MODULE_0__["ACTIONS"].USER_EMAIL_NEW_SUCCESS] = function (state, action) {
  var user = Object.assign({}, state.user);
  user.primary_email = action.data.email;
  return Object.assign({}, state, {
    emailToVerify: action.data.email,
    emailNewIsPending: false,
    user: user
  });
};

reducers[lbry_redux__WEBPACK_IMPORTED_MODULE_0__["ACTIONS"].USER_EMAIL_NEW_EXISTS] = function (state, action) {
  return Object.assign({}, state, {
    emailToVerify: action.data.email,
    emailNewIsPending: false
  });
};

reducers[lbry_redux__WEBPACK_IMPORTED_MODULE_0__["ACTIONS"].USER_EMAIL_NEW_FAILURE] = function (state, action) {
  return Object.assign({}, state, {
    emailNewIsPending: false,
    emailNewErrorMessage: action.data.error
  });
};

reducers[lbry_redux__WEBPACK_IMPORTED_MODULE_0__["ACTIONS"].USER_EMAIL_VERIFY_STARTED] = function (state) {
  return Object.assign({}, state, {
    emailVerifyIsPending: true,
    emailVerifyErrorMessage: ''
  });
};

reducers[lbry_redux__WEBPACK_IMPORTED_MODULE_0__["ACTIONS"].USER_EMAIL_VERIFY_SUCCESS] = function (state, action) {
  var user = Object.assign({}, state.user);
  user.primary_email = action.data.email;
  return Object.assign({}, state, {
    emailToVerify: '',
    emailVerifyIsPending: false,
    user: user
  });
};

reducers[lbry_redux__WEBPACK_IMPORTED_MODULE_0__["ACTIONS"].USER_EMAIL_VERIFY_FAILURE] = function (state, action) {
  return Object.assign({}, state, {
    emailVerifyIsPending: false,
    emailVerifyErrorMessage: action.data.error
  });
};

reducers[lbry_redux__WEBPACK_IMPORTED_MODULE_0__["ACTIONS"].USER_EMAIL_VERIFY_SET] = function (state, action) {
  return Object.assign({}, state, {
    emailToVerify: action.data.email
  });
};

reducers[lbry_redux__WEBPACK_IMPORTED_MODULE_0__["ACTIONS"].USER_IDENTITY_VERIFY_STARTED] = function (state) {
  return Object.assign({}, state, {
    identityVerifyIsPending: true,
    identityVerifyErrorMessage: ''
  });
};

reducers[lbry_redux__WEBPACK_IMPORTED_MODULE_0__["ACTIONS"].USER_IDENTITY_VERIFY_SUCCESS] = function (state, action) {
  return Object.assign({}, state, {
    identityVerifyIsPending: false,
    identityVerifyErrorMessage: '',
    user: action.data.user
  });
};

reducers[lbry_redux__WEBPACK_IMPORTED_MODULE_0__["ACTIONS"].USER_IDENTITY_VERIFY_FAILURE] = function (state, action) {
  return Object.assign({}, state, {
    identityVerifyIsPending: false,
    identityVerifyErrorMessage: action.data.error
  });
};

reducers[lbry_redux__WEBPACK_IMPORTED_MODULE_0__["ACTIONS"].FETCH_ACCESS_TOKEN_SUCCESS] = function (state, action) {
  var token = action.data.token;
  return Object.assign({}, state, {
    accessToken: token
  });
};

reducers[lbry_redux__WEBPACK_IMPORTED_MODULE_0__["ACTIONS"].USER_INVITE_STATUS_FETCH_STARTED] = function (state) {
  return Object.assign({}, state, {
    inviteStatusIsPending: true
  });
};

reducers[lbry_redux__WEBPACK_IMPORTED_MODULE_0__["ACTIONS"].USER_INVITE_STATUS_FETCH_SUCCESS] = function (state, action) {
  return Object.assign({}, state, {
    inviteStatusIsPending: false,
    invitesRemaining: action.data.invitesRemaining,
    invitees: action.data.invitees,
    referralLink: action.data.referralLink
  });
};

reducers[lbry_redux__WEBPACK_IMPORTED_MODULE_0__["ACTIONS"].USER_INVITE_NEW_STARTED] = function (state) {
  return Object.assign({}, state, {
    inviteNewIsPending: true,
    inviteNewErrorMessage: ''
  });
};

reducers[lbry_redux__WEBPACK_IMPORTED_MODULE_0__["ACTIONS"].USER_INVITE_NEW_SUCCESS] = function (state) {
  return Object.assign({}, state, {
    inviteNewIsPending: false,
    inviteNewErrorMessage: ''
  });
};

reducers[lbry_redux__WEBPACK_IMPORTED_MODULE_0__["ACTIONS"].USER_INVITE_NEW_FAILURE] = function (state, action) {
  return Object.assign({}, state, {
    inviteNewIsPending: false,
    inviteNewErrorMessage: action.data.error.message
  });
};

reducers[lbry_redux__WEBPACK_IMPORTED_MODULE_0__["ACTIONS"].USER_INVITE_STATUS_FETCH_FAILURE] = function (state) {
  return Object.assign({}, state, {
    inviteStatusIsPending: false,
    invitesRemaining: null,
    invitees: null
  });
};

function userReducer() {
  var state = arguments.length > 0 && arguments[0] !== undefined ? arguments[0] : defaultState;
  var action = arguments.length > 1 ? arguments[1] : undefined;
  var handler = reducers[action.type];
  if (handler) return handler(state, action);
  return state;
}

/***/ }),
<<<<<<< HEAD
/* 32 */
/***/ (function(module, exports, __webpack_require__) {
=======
/* 28 */
/***/ (function(module, __webpack_exports__, __webpack_require__) {
>>>>>>> 4f2d4a50

"use strict";
__webpack_require__.r(__webpack_exports__);
/* harmony export (binding) */ __webpack_require__.d(__webpack_exports__, "costInfoReducer", function() { return costInfoReducer; });
/* harmony import */ var util_redux_utils__WEBPACK_IMPORTED_MODULE_0__ = __webpack_require__(10);
/* harmony import */ var constants_action_types__WEBPACK_IMPORTED_MODULE_1__ = __webpack_require__(1);
var _handleActions;

<<<<<<< HEAD
var _extends = Object.assign || function (target) { for (var i = 1; i < arguments.length; i++) { var source = arguments[i]; for (var key in source) { if (Object.prototype.hasOwnProperty.call(source, key)) { target[key] = source[key]; } } } return target; };

var _reduxUtils = __webpack_require__(33);

var _action_types = __webpack_require__(2);
=======
function _objectSpread(target) { for (var i = 1; i < arguments.length; i++) { var source = arguments[i] != null ? arguments[i] : {}; var ownKeys = Object.keys(source); if (typeof Object.getOwnPropertySymbols === 'function') { ownKeys = ownKeys.concat(Object.getOwnPropertySymbols(source).filter(function (sym) { return Object.getOwnPropertyDescriptor(source, sym).enumerable; })); } ownKeys.forEach(function (key) { _defineProperty(target, key, source[key]); }); } return target; }
>>>>>>> 4f2d4a50

function _defineProperty(obj, key, value) { if (key in obj) { Object.defineProperty(obj, key, { value: value, enumerable: true, configurable: true, writable: true }); } else { obj[key] = value; } return obj; }



var defaultState = {
  fetching: {},
  byUri: {}
};
var costInfoReducer = Object(util_redux_utils__WEBPACK_IMPORTED_MODULE_0__["handleActions"])((_handleActions = {}, _defineProperty(_handleActions, constants_action_types__WEBPACK_IMPORTED_MODULE_1__["FETCH_COST_INFO_STARTED"], function (state, action) {
  var uri = action.data.uri;
  var newFetching = Object.assign({}, state.fetching);
  newFetching[uri] = true;
  return _objectSpread({}, state, {
    fetching: newFetching
  });
}), _defineProperty(_handleActions, constants_action_types__WEBPACK_IMPORTED_MODULE_1__["FETCH_COST_INFO_COMPLETED"], function (state, action) {
  var _action$data = action.data,
      uri = _action$data.uri,
      costInfo = _action$data.costInfo;
  var newByUri = Object.assign({}, state.byUri);
  var newFetching = Object.assign({}, state.fetching);
  newByUri[uri] = costInfo;
  delete newFetching[uri];
  return _objectSpread({}, state, {
    byUri: newByUri,
    fetching: newFetching
  });
}), _handleActions), defaultState);

/***/ }),
<<<<<<< HEAD
/* 33 */
/***/ (function(module, exports, __webpack_require__) {

"use strict";


Object.defineProperty(exports, "__esModule", {
  value: true
});
// util for creating reducers
// based off of redux-actions
// https://redux-actions.js.org/docs/api/handleAction.html#handleactions

// eslint-disable-next-line import/prefer-default-export
var handleActions = exports.handleActions = function handleActions(actionMap, defaultState) {
  return function () {
    var state = arguments.length > 0 && arguments[0] !== undefined ? arguments[0] : defaultState;
    var action = arguments[1];

    var handler = actionMap[action.type];

    if (handler) {
      var newState = handler(state, action);
      return Object.assign({}, state, newState);
    }

    // just return the original state if no handler
    // returning a copy here breaks redux-persist
    return state;
  };
};

/***/ }),
/* 34 */
/***/ (function(module, exports, __webpack_require__) {
=======
/* 29 */
/***/ (function(module, __webpack_exports__, __webpack_require__) {
>>>>>>> 4f2d4a50

"use strict";
__webpack_require__.r(__webpack_exports__);
/* harmony export (binding) */ __webpack_require__.d(__webpack_exports__, "blacklistReducer", function() { return blacklistReducer; });
/* harmony import */ var constants_action_types__WEBPACK_IMPORTED_MODULE_0__ = __webpack_require__(1);
/* harmony import */ var util_redux_utils__WEBPACK_IMPORTED_MODULE_1__ = __webpack_require__(10);
var _handleActions;

function _objectSpread(target) { for (var i = 1; i < arguments.length; i++) { var source = arguments[i] != null ? arguments[i] : {}; var ownKeys = Object.keys(source); if (typeof Object.getOwnPropertySymbols === 'function') { ownKeys = ownKeys.concat(Object.getOwnPropertySymbols(source).filter(function (sym) { return Object.getOwnPropertyDescriptor(source, sym).enumerable; })); } ownKeys.forEach(function (key) { _defineProperty(target, key, source[key]); }); } return target; }

<<<<<<< HEAD
var ACTIONS = _interopRequireWildcard(_action_types);

var _reduxUtils = __webpack_require__(33);
=======
function _defineProperty(obj, key, value) { if (key in obj) { Object.defineProperty(obj, key, { value: value, enumerable: true, configurable: true, writable: true }); } else { obj[key] = value; } return obj; }
>>>>>>> 4f2d4a50



var defaultState = {
  fetchingBlackListedOutpoints: false,
  fetchingBlackListedOutpointsSucceed: undefined,
  blackListedOutpoints: undefined
};
var blacklistReducer = Object(util_redux_utils__WEBPACK_IMPORTED_MODULE_1__["handleActions"])((_handleActions = {}, _defineProperty(_handleActions, constants_action_types__WEBPACK_IMPORTED_MODULE_0__["FETCH_BLACK_LISTED_CONTENT_STARTED"], function (state) {
  return _objectSpread({}, state, {
    fetchingBlackListedOutpoints: true
  });
}), _defineProperty(_handleActions, constants_action_types__WEBPACK_IMPORTED_MODULE_0__["FETCH_BLACK_LISTED_CONTENT_COMPLETED"], function (state, action) {
  var _action$data = action.data,
      outpoints = _action$data.outpoints,
      success = _action$data.success;
  return _objectSpread({}, state, {
    fetchingBlackListedOutpoints: false,
    fetchingBlackListedOutpointsSucceed: success,
    blackListedOutpoints: outpoints
  });
}), _defineProperty(_handleActions, constants_action_types__WEBPACK_IMPORTED_MODULE_0__["FETCH_BLACK_LISTED_CONTENT_FAILED"], function (state, action) {
  var _action$data2 = action.data,
      error = _action$data2.error,
      success = _action$data2.success;
  return _objectSpread({}, state, {
    fetchingBlackListedOutpoints: false,
    fetchingBlackListedOutpointsSucceed: success,
    fetchingBlackListedOutpointsError: error
  });
}), _handleActions), defaultState);

/***/ }),
<<<<<<< HEAD
/* 35 */
/***/ (function(module, exports, __webpack_require__) {
=======
/* 30 */
/***/ (function(module, __webpack_exports__, __webpack_require__) {
>>>>>>> 4f2d4a50

"use strict";
__webpack_require__.r(__webpack_exports__);
/* harmony export (binding) */ __webpack_require__.d(__webpack_exports__, "homepageReducer", function() { return homepageReducer; });
/* harmony import */ var util_redux_utils__WEBPACK_IMPORTED_MODULE_0__ = __webpack_require__(10);
/* harmony import */ var constants_action_types__WEBPACK_IMPORTED_MODULE_1__ = __webpack_require__(1);
var _handleActions;

<<<<<<< HEAD
var _extends = Object.assign || function (target) { for (var i = 1; i < arguments.length; i++) { var source = arguments[i]; for (var key in source) { if (Object.prototype.hasOwnProperty.call(source, key)) { target[key] = source[key]; } } } return target; };

var _reduxUtils = __webpack_require__(33);

var _action_types = __webpack_require__(2);
=======
function _objectSpread(target) { for (var i = 1; i < arguments.length; i++) { var source = arguments[i] != null ? arguments[i] : {}; var ownKeys = Object.keys(source); if (typeof Object.getOwnPropertySymbols === 'function') { ownKeys = ownKeys.concat(Object.getOwnPropertySymbols(source).filter(function (sym) { return Object.getOwnPropertyDescriptor(source, sym).enumerable; })); } ownKeys.forEach(function (key) { _defineProperty(target, key, source[key]); }); } return target; }
>>>>>>> 4f2d4a50

function _defineProperty(obj, key, value) { if (key in obj) { Object.defineProperty(obj, key, { value: value, enumerable: true, configurable: true, writable: true }); } else { obj[key] = value; } return obj; }



var defaultState = {
  fetchingFeaturedContent: false,
  fetchingFeaturedContentFailed: false,
  featuredUris: undefined,
  fetchingTrendingContent: false,
  fetchingTrendingContentFailed: false,
  trendingUris: undefined
};
var homepageReducer = Object(util_redux_utils__WEBPACK_IMPORTED_MODULE_0__["handleActions"])((_handleActions = {}, _defineProperty(_handleActions, constants_action_types__WEBPACK_IMPORTED_MODULE_1__["FETCH_FEATURED_CONTENT_STARTED"], function (state) {
  return _objectSpread({}, state, {
    fetchingFeaturedContent: true
  });
}), _defineProperty(_handleActions, constants_action_types__WEBPACK_IMPORTED_MODULE_1__["FETCH_FEATURED_CONTENT_COMPLETED"], function (state, action) {
  var _action$data = action.data,
      uris = _action$data.uris,
      success = _action$data.success;
  return _objectSpread({}, state, {
    fetchingFeaturedContent: false,
    fetchingFeaturedContentFailed: !success,
    featuredUris: uris
  });
}), _defineProperty(_handleActions, constants_action_types__WEBPACK_IMPORTED_MODULE_1__["FETCH_TRENDING_CONTENT_STARTED"], function (state) {
  return _objectSpread({}, state, {
    fetchingTrendingContent: true
  });
}), _defineProperty(_handleActions, constants_action_types__WEBPACK_IMPORTED_MODULE_1__["FETCH_TRENDING_CONTENT_COMPLETED"], function (state, action) {
  var _action$data2 = action.data,
      uris = _action$data2.uris,
      success = _action$data2.success;
  return _objectSpread({}, state, {
    fetchingTrendingContent: false,
    fetchingTrendingContentFailed: !success,
    trendingUris: uris
  });
}), _handleActions), defaultState);

/***/ }),
<<<<<<< HEAD
/* 36 */
/***/ (function(module, exports, __webpack_require__) {
=======
/* 31 */
/***/ (function(module, __webpack_exports__, __webpack_require__) {
>>>>>>> 4f2d4a50

"use strict";
__webpack_require__.r(__webpack_exports__);
/* harmony export (binding) */ __webpack_require__.d(__webpack_exports__, "statsReducer", function() { return statsReducer; });
/* harmony import */ var util_redux_utils__WEBPACK_IMPORTED_MODULE_0__ = __webpack_require__(10);
/* harmony import */ var constants_action_types__WEBPACK_IMPORTED_MODULE_1__ = __webpack_require__(1);
var _handleActions;

<<<<<<< HEAD
var _extends = Object.assign || function (target) { for (var i = 1; i < arguments.length; i++) { var source = arguments[i]; for (var key in source) { if (Object.prototype.hasOwnProperty.call(source, key)) { target[key] = source[key]; } } } return target; };

var _reduxUtils = __webpack_require__(33);

var _action_types = __webpack_require__(2);
=======
function _objectSpread(target) { for (var i = 1; i < arguments.length; i++) { var source = arguments[i] != null ? arguments[i] : {}; var ownKeys = Object.keys(source); if (typeof Object.getOwnPropertySymbols === 'function') { ownKeys = ownKeys.concat(Object.getOwnPropertySymbols(source).filter(function (sym) { return Object.getOwnPropertyDescriptor(source, sym).enumerable; })); } ownKeys.forEach(function (key) { _defineProperty(target, key, source[key]); }); } return target; }
>>>>>>> 4f2d4a50

function _defineProperty(obj, key, value) { if (key in obj) { Object.defineProperty(obj, key, { value: value, enumerable: true, configurable: true, writable: true }); } else { obj[key] = value; } return obj; }



var defaultState = {
  fetchingViewCount: false,
  viewCountError: undefined,
  viewCountById: {}
};
var statsReducer = Object(util_redux_utils__WEBPACK_IMPORTED_MODULE_0__["handleActions"])((_handleActions = {}, _defineProperty(_handleActions, constants_action_types__WEBPACK_IMPORTED_MODULE_1__["FETCH_VIEW_COUNT_STARTED"], function (state) {
  return _objectSpread({}, state, {
    fetchingViewCount: true
  });
}), _defineProperty(_handleActions, constants_action_types__WEBPACK_IMPORTED_MODULE_1__["FETCH_VIEW_COUNT_FAILED"], function (state, action) {
  return _objectSpread({}, state, {
    viewCountError: action.data
  });
}), _defineProperty(_handleActions, constants_action_types__WEBPACK_IMPORTED_MODULE_1__["FETCH_VIEW_COUNT_COMPLETED"], function (state, action) {
  var _action$data = action.data,
      claimId = _action$data.claimId,
      viewCount = _action$data.viewCount;

  var viewCountById = _objectSpread({}, state.viewCountById, _defineProperty({}, claimId, viewCount));

  return _objectSpread({}, state, {
    fetchingViewCount: false,
    viewCountById: viewCountById
  });
}), _handleActions), defaultState);

/***/ }),
<<<<<<< HEAD
/* 37 */
/***/ (function(module, exports, __webpack_require__) {

"use strict";


Object.defineProperty(exports, "__esModule", {
  value: true
});
exports.syncReducer = syncReducer;

var _action_types = __webpack_require__(2);

var ACTIONS = _interopRequireWildcard(_action_types);

function _interopRequireWildcard(obj) { if (obj && obj.__esModule) { return obj; } else { var newObj = {}; if (obj != null) { for (var key in obj) { if (Object.prototype.hasOwnProperty.call(obj, key)) newObj[key] = obj[key]; } } newObj.default = obj; return newObj; } }

var reducers = {};
var defaultState = {
  hasWallet: false,
  syncHash: null,
  setSyncErrorMessage: null,
  retrievingSync: false,
  settingSync: false
};

reducers[ACTIONS.GET_SYNC_STARTED] = function (state) {
  return Object.assign({}, state, {
    retrievingSync: true
  });
};

reducers[ACTIONS.GET_SYNC_COMPLETED] = function (state, action) {
  return Object.assign({}, state, {
    syncHash: action.data.syncHash,
    hasWallet: action.data.hasWallet,
    retrievingSync: false
  });
};

reducers[ACTIONS.SET_SYNC_STARTED] = function (state) {
  return Object.assign({}, state, {
    settingSync: true,
    setSyncErrorMessage: null
  });
};

reducers[ACTIONS.SET_SYNC_FAILED] = function (state, action) {
  return Object.assign({}, state, {
    settingSync: true,
    setSyncErrorMessage: action.data.error
  });
};

reducers[ACTIONS.SET_SYNC_COMPLETED] = function (state, action) {
  return Object.assign({}, state, {
    settingSync: false,
    setSyncErrorMessage: null,
    hasWallet: true, // sync was successful, so the user has a synced wallet at this point
    syncHash: action.data.syncHash
  });
};

function syncReducer() {
  var state = arguments.length > 0 && arguments[0] !== undefined ? arguments[0] : defaultState;
  var action = arguments[1];

  var handler = reducers[action.type];
  if (handler) return handler(state, action);
  return state;
}

/***/ }),
/* 38 */
/***/ (function(module, exports, __webpack_require__) {
=======
/* 32 */
/***/ (function(module, __webpack_exports__, __webpack_require__) {
>>>>>>> 4f2d4a50

"use strict";
__webpack_require__.r(__webpack_exports__);
/* harmony export (binding) */ __webpack_require__.d(__webpack_exports__, "selectAuthToken", function() { return selectAuthToken; });
/* harmony export (binding) */ __webpack_require__.d(__webpack_exports__, "selectIsAuthenticating", function() { return selectIsAuthenticating; });
/* harmony import */ var reselect__WEBPACK_IMPORTED_MODULE_0__ = __webpack_require__(14);
/* harmony import */ var reselect__WEBPACK_IMPORTED_MODULE_0___default = /*#__PURE__*/__webpack_require__.n(reselect__WEBPACK_IMPORTED_MODULE_0__);


var selectState = function selectState(state) {
  return state.auth || {};
};

var selectAuthToken = Object(reselect__WEBPACK_IMPORTED_MODULE_0__["createSelector"])(selectState, function (state) {
  return state.authToken;
});
var selectIsAuthenticating = Object(reselect__WEBPACK_IMPORTED_MODULE_0__["createSelector"])(selectState, function (state) {
  return state.authenticating;
});

/***/ }),
<<<<<<< HEAD
/* 39 */
/***/ (function(module, exports, __webpack_require__) {
=======
/* 33 */
/***/ (function(module, __webpack_exports__, __webpack_require__) {
>>>>>>> 4f2d4a50

"use strict";
__webpack_require__.r(__webpack_exports__);
/* harmony export (binding) */ __webpack_require__.d(__webpack_exports__, "selectState", function() { return selectState; });
/* harmony export (binding) */ __webpack_require__.d(__webpack_exports__, "selectAllCostInfoByUri", function() { return selectAllCostInfoByUri; });
/* harmony export (binding) */ __webpack_require__.d(__webpack_exports__, "makeSelectCostInfoForUri", function() { return makeSelectCostInfoForUri; });
/* harmony export (binding) */ __webpack_require__.d(__webpack_exports__, "selectFetchingCostInfo", function() { return selectFetchingCostInfo; });
/* harmony export (binding) */ __webpack_require__.d(__webpack_exports__, "makeSelectFetchingCostInfoForUri", function() { return makeSelectFetchingCostInfoForUri; });
/* harmony import */ var reselect__WEBPACK_IMPORTED_MODULE_0__ = __webpack_require__(14);
/* harmony import */ var reselect__WEBPACK_IMPORTED_MODULE_0___default = /*#__PURE__*/__webpack_require__.n(reselect__WEBPACK_IMPORTED_MODULE_0__);

var selectState = function selectState(state) {
  return state.costInfo || {};
};
var selectAllCostInfoByUri = Object(reselect__WEBPACK_IMPORTED_MODULE_0__["createSelector"])(selectState, function (state) {
  return state.byUri || {};
});
var makeSelectCostInfoForUri = function makeSelectCostInfoForUri(uri) {
  return Object(reselect__WEBPACK_IMPORTED_MODULE_0__["createSelector"])(selectAllCostInfoByUri, function (costInfos) {
    return costInfos && costInfos[uri];
  });
};
var selectFetchingCostInfo = Object(reselect__WEBPACK_IMPORTED_MODULE_0__["createSelector"])(selectState, function (state) {
  return state.fetching || {};
});
var makeSelectFetchingCostInfoForUri = function makeSelectFetchingCostInfoForUri(uri) {
  return Object(reselect__WEBPACK_IMPORTED_MODULE_0__["createSelector"])(selectFetchingCostInfo, function (fetchingByUri) {
    return fetchingByUri && fetchingByUri[uri];
  });
};

/***/ }),
<<<<<<< HEAD
/* 40 */
/***/ (function(module, exports, __webpack_require__) {
=======
/* 34 */
/***/ (function(module, __webpack_exports__, __webpack_require__) {
>>>>>>> 4f2d4a50

"use strict";
__webpack_require__.r(__webpack_exports__);
/* harmony export (binding) */ __webpack_require__.d(__webpack_exports__, "selectState", function() { return selectState; });
/* harmony export (binding) */ __webpack_require__.d(__webpack_exports__, "selectBlackListedOutpoints", function() { return selectBlackListedOutpoints; });
/* harmony import */ var reselect__WEBPACK_IMPORTED_MODULE_0__ = __webpack_require__(14);
/* harmony import */ var reselect__WEBPACK_IMPORTED_MODULE_0___default = /*#__PURE__*/__webpack_require__.n(reselect__WEBPACK_IMPORTED_MODULE_0__);

var selectState = function selectState(state) {
  return state.blacklist || {};
};
var selectBlackListedOutpoints = Object(reselect__WEBPACK_IMPORTED_MODULE_0__["createSelector"])(selectState, function (state) {
  return state.blackListedOutpoints;
});

/***/ }),
<<<<<<< HEAD
/* 41 */
/***/ (function(module, exports, __webpack_require__) {
=======
/* 35 */
/***/ (function(module, __webpack_exports__, __webpack_require__) {
>>>>>>> 4f2d4a50

"use strict";
__webpack_require__.r(__webpack_exports__);
/* harmony export (binding) */ __webpack_require__.d(__webpack_exports__, "selectFeaturedUris", function() { return selectFeaturedUris; });
/* harmony export (binding) */ __webpack_require__.d(__webpack_exports__, "selectFetchingFeaturedUris", function() { return selectFetchingFeaturedUris; });
/* harmony export (binding) */ __webpack_require__.d(__webpack_exports__, "selectTrendingUris", function() { return selectTrendingUris; });
/* harmony export (binding) */ __webpack_require__.d(__webpack_exports__, "selectFetchingTrendingUris", function() { return selectFetchingTrendingUris; });
/* harmony import */ var reselect__WEBPACK_IMPORTED_MODULE_0__ = __webpack_require__(14);
/* harmony import */ var reselect__WEBPACK_IMPORTED_MODULE_0___default = /*#__PURE__*/__webpack_require__.n(reselect__WEBPACK_IMPORTED_MODULE_0__);


var selectState = function selectState(state) {
  return state.homepage || {};
};

var selectFeaturedUris = Object(reselect__WEBPACK_IMPORTED_MODULE_0__["createSelector"])(selectState, function (state) {
  return state.featuredUris;
});
var selectFetchingFeaturedUris = Object(reselect__WEBPACK_IMPORTED_MODULE_0__["createSelector"])(selectState, function (state) {
  return state.fetchingFeaturedContent;
});
var selectTrendingUris = Object(reselect__WEBPACK_IMPORTED_MODULE_0__["createSelector"])(selectState, function (state) {
  return state.trendingUris;
});
var selectFetchingTrendingUris = Object(reselect__WEBPACK_IMPORTED_MODULE_0__["createSelector"])(selectState, function (state) {
  return state.fetchingTrendingContent;
});

/***/ }),
<<<<<<< HEAD
/* 42 */
/***/ (function(module, exports, __webpack_require__) {
=======
/* 36 */
/***/ (function(module, __webpack_exports__, __webpack_require__) {
>>>>>>> 4f2d4a50

"use strict";
__webpack_require__.r(__webpack_exports__);
/* harmony export (binding) */ __webpack_require__.d(__webpack_exports__, "selectViewCount", function() { return selectViewCount; });
/* harmony export (binding) */ __webpack_require__.d(__webpack_exports__, "makeSelectViewCountForUri", function() { return makeSelectViewCountForUri; });
/* harmony import */ var reselect__WEBPACK_IMPORTED_MODULE_0__ = __webpack_require__(14);
/* harmony import */ var reselect__WEBPACK_IMPORTED_MODULE_0___default = /*#__PURE__*/__webpack_require__.n(reselect__WEBPACK_IMPORTED_MODULE_0__);
/* harmony import */ var lbry_redux__WEBPACK_IMPORTED_MODULE_1__ = __webpack_require__(3);
/* harmony import */ var lbry_redux__WEBPACK_IMPORTED_MODULE_1___default = /*#__PURE__*/__webpack_require__.n(lbry_redux__WEBPACK_IMPORTED_MODULE_1__);



var selectState = function selectState(state) {
  return state.stats || {};
};

var selectViewCount = Object(reselect__WEBPACK_IMPORTED_MODULE_0__["createSelector"])(selectState, function (state) {
  return state.viewCountById;
});
var makeSelectViewCountForUri = function makeSelectViewCountForUri(uri) {
  return Object(reselect__WEBPACK_IMPORTED_MODULE_0__["createSelector"])(Object(lbry_redux__WEBPACK_IMPORTED_MODULE_1__["makeSelectClaimForUri"])(uri), selectViewCount, function (claim, viewCountById) {
    return viewCountById[claim.claim_id] || 0;
  });
};

<<<<<<< HEAD
/***/ }),
/* 43 */
/***/ (function(module, exports, __webpack_require__) {

"use strict";


Object.defineProperty(exports, "__esModule", {
  value: true
});
exports.selectIsSettingSync = exports.selectIsRetrievingSync = exports.selectSetSyncErrorMessage = exports.selectSyncHash = exports.selectHasWallet = undefined;

var _reselect = __webpack_require__(10);

var selectState = function selectState(state) {
  return state.sync || {};
};

var selectHasWallet = exports.selectHasWallet = (0, _reselect.createSelector)(selectState, function (state) {
  return state.hasWallet;
});

var selectSyncHash = exports.selectSyncHash = (0, _reselect.createSelector)(selectState, function (state) {
  return state.syncHash;
});

var selectSetSyncErrorMessage = exports.selectSetSyncErrorMessage = (0, _reselect.createSelector)(selectState, function (state) {
  return state.setSyncErrorMessage;
});

var selectIsRetrievingSync = exports.selectIsRetrievingSync = (0, _reselect.createSelector)(selectState, function (state) {
  return state.retrievingSync;
});

var selectIsSettingSync = exports.selectIsSettingSync = (0, _reselect.createSelector)(selectState, function (state) {
  return state.settingSync;
});

/***/ }),
/* 44 */
/***/ (function(module, exports, __webpack_require__) {

"use strict";


Object.defineProperty(exports, "__esModule", {
  value: true
});

var _handleActions;

var _extends = Object.assign || function (target) { for (var i = 1; i < arguments.length; i++) { var source = arguments[i]; for (var key in source) { if (Object.prototype.hasOwnProperty.call(source, key)) { target[key] = source[key]; } } } return target; }; // @flow


var _action_types = __webpack_require__(2);

var ACTIONS = _interopRequireWildcard(_action_types);

var _subscriptions = __webpack_require__(22);

var _reduxUtils = __webpack_require__(33);

function _interopRequireWildcard(obj) { if (obj && obj.__esModule) { return obj; } else { var newObj = {}; if (obj != null) { for (var key in obj) { if (Object.prototype.hasOwnProperty.call(obj, key)) newObj[key] = obj[key]; } } newObj.default = obj; return newObj; } }

function _defineProperty(obj, key, value) { if (key in obj) { Object.defineProperty(obj, key, { value: value, enumerable: true, configurable: true, writable: true }); } else { obj[key] = value; } return obj; }

/*:: import type {
  SubscriptionState,
  Subscription,
  DoChannelSubscribe,
  DoChannelUnsubscribe,
  DoChannelSubscriptionEnableNotifications,
  DoChannelSubscriptionDisableNotifications,
  SetSubscriptionLatest,
  DoUpdateSubscriptionUnreads,
  DoRemoveSubscriptionUnreads,
  FetchedSubscriptionsSucess,
  SetViewMode,
  GetSuggestedSubscriptionsSuccess,
} from 'types/subscription';*/


var defaultState /*: SubscriptionState*/ = {
  enabledChannelNotifications: [],
  subscriptions: [],
  unread: {},
  suggested: {},
  loading: false,
  viewMode: _subscriptions.VIEW_ALL,
  loadingSuggested: false,
  firstRunCompleted: false,
  showSuggestedSubs: false
};

exports.default = (0, _reduxUtils.handleActions)((_handleActions = {}, _defineProperty(_handleActions, ACTIONS.CHANNEL_SUBSCRIBE, function (state /*: SubscriptionState*/, action /*: DoChannelSubscribe*/) /*: SubscriptionState*/ {
  var newSubscription /*: Subscription*/ = action.data;
  var newSubscriptions /*: Array<Subscription>*/ = state.subscriptions.slice();
  newSubscriptions.unshift(newSubscription);

  return _extends({}, state, {
    subscriptions: newSubscriptions
  });
}), _defineProperty(_handleActions, ACTIONS.CHANNEL_UNSUBSCRIBE, function (state /*: SubscriptionState*/, action /*: DoChannelUnsubscribe*/) /*: SubscriptionState*/ {
  var subscriptionToRemove /*: Subscription*/ = action.data;
  var newSubscriptions = state.subscriptions.slice().filter(function (subscription) {
    return subscription.channelName !== subscriptionToRemove.channelName;
  });

  // Check if we need to remove it from the 'unread' state
  var unread = state.unread;

  if (unread[subscriptionToRemove.uri]) {
    delete unread[subscriptionToRemove.uri];
  }
  return _extends({}, state, {
    unread: _extends({}, unread),
    subscriptions: newSubscriptions
  });
}), _defineProperty(_handleActions, ACTIONS.SET_SUBSCRIPTION_LATEST, function (state /*: SubscriptionState*/, action /*: SetSubscriptionLatest*/) /*: SubscriptionState*/ {
  return _extends({}, state, {
    subscriptions: state.subscriptions.map(function (subscription) {
      return subscription.channelName === action.data.subscription.channelName ? _extends({}, subscription, { latest: action.data.uri }) : subscription;
    })
  });
}), _defineProperty(_handleActions, ACTIONS.UPDATE_SUBSCRIPTION_UNREADS, function (state /*: SubscriptionState*/, action /*: DoUpdateSubscriptionUnreads*/) /*: SubscriptionState*/ {
  var _action$data = action.data,
      channel = _action$data.channel,
      uris = _action$data.uris,
      type = _action$data.type;


  return _extends({}, state, {
    unread: _extends({}, state.unread, _defineProperty({}, channel, {
      uris: uris,
      type: type
    }))
  });
}), _defineProperty(_handleActions, ACTIONS.REMOVE_SUBSCRIPTION_UNREADS, function (state /*: SubscriptionState*/, action /*: DoRemoveSubscriptionUnreads*/) /*: SubscriptionState*/ {
  var _action$data2 = action.data,
      channel = _action$data2.channel,
      uris = _action$data2.uris;

  // If no channel is passed in, remove all unreads

  var newUnread = void 0;
  if (channel) {
    newUnread = _extends({}, state.unread);

    if (!uris) {
      delete newUnread[channel];
    } else {
      newUnread[channel].uris = uris;
    }
  } else {
    newUnread = {};
  }

  return _extends({}, state, {
    unread: _extends({}, newUnread)
  });
}), _defineProperty(_handleActions, ACTIONS.CHANNEL_SUBSCRIPTION_ENABLE_NOTIFICATIONS, function (state /*: SubscriptionState*/, action /*: DoChannelSubscriptionEnableNotifications*/) /*: SubscriptionState*/ {
  var channelName = action.data;

  var newEnabledChannelNotifications /*: Array<
                                             string
                                           >*/ = state.enabledChannelNotifications.slice();
  if (channelName && channelName.trim().length > 0 && newEnabledChannelNotifications.indexOf(channelName) === -1) {
    newEnabledChannelNotifications.push(channelName);
  }

  return _extends({}, state, {
    enabledChannelNotifications: newEnabledChannelNotifications
  });
}), _defineProperty(_handleActions, ACTIONS.CHANNEL_SUBSCRIPTION_DISABLE_NOTIFICATIONS, function (state /*: SubscriptionState*/, action /*: DoChannelSubscriptionDisableNotifications*/) /*: SubscriptionState*/ {
  var channelName = action.data;

  var newEnabledChannelNotifications /*: Array<
                                             string
                                           >*/ = state.enabledChannelNotifications.slice();
  var index = newEnabledChannelNotifications.indexOf(channelName);
  if (index > -1) {
    newEnabledChannelNotifications.splice(index, 1);
  }

  return _extends({}, state, {
    enabledChannelNotifications: newEnabledChannelNotifications
  });
}), _defineProperty(_handleActions, ACTIONS.FETCH_SUBSCRIPTIONS_START, function (state /*: SubscriptionState*/) /*: SubscriptionState*/ {
  return _extends({}, state, {
    loading: true
  });
}), _defineProperty(_handleActions, ACTIONS.FETCH_SUBSCRIPTIONS_FAIL, function (state /*: SubscriptionState*/) /*: SubscriptionState*/ {
  return _extends({}, state, {
    loading: false
  });
}), _defineProperty(_handleActions, ACTIONS.FETCH_SUBSCRIPTIONS_SUCCESS, function (state /*: SubscriptionState*/, action /*: FetchedSubscriptionsSucess*/) /*: SubscriptionState*/ {
  return _extends({}, state, {
    loading: false,
    subscriptions: action.data
  });
}), _defineProperty(_handleActions, ACTIONS.SET_VIEW_MODE, function (state /*: SubscriptionState*/, action /*: SetViewMode*/) /*: SubscriptionState*/ {
  return _extends({}, state, {
    viewMode: action.data
  });
}), _defineProperty(_handleActions, ACTIONS.GET_SUGGESTED_SUBSCRIPTIONS_START, function (state /*: SubscriptionState*/) /*: SubscriptionState*/ {
  return _extends({}, state, {
    loadingSuggested: true
  });
}), _defineProperty(_handleActions, ACTIONS.GET_SUGGESTED_SUBSCRIPTIONS_SUCCESS, function (state /*: SubscriptionState*/, action /*: GetSuggestedSubscriptionsSuccess*/) /*: SubscriptionState*/ {
  return _extends({}, state, {
    suggested: action.data,
    loadingSuggested: false
  });
}), _defineProperty(_handleActions, ACTIONS.GET_SUGGESTED_SUBSCRIPTIONS_FAIL, function (state /*: SubscriptionState*/) /*: SubscriptionState*/ {
  return _extends({}, state, {
    loadingSuggested: false
  });
}), _defineProperty(_handleActions, ACTIONS.SUBSCRIPTION_FIRST_RUN_COMPLETED, function (state /*: SubscriptionState*/) /*: SubscriptionState*/ {
  return _extends({}, state, {
    firstRunCompleted: true
  });
}), _defineProperty(_handleActions, ACTIONS.VIEW_SUGGESTED_SUBSCRIPTIONS, function (state /*: SubscriptionState*/) /*: SubscriptionState*/ {
  return _extends({}, state, {
    showSuggestedSubs: true
  });
}), _handleActions), defaultState);

=======
>>>>>>> 4f2d4a50
/***/ })
/******/ ]);
});<|MERGE_RESOLUTION|>--- conflicted
+++ resolved
@@ -108,16 +108,8 @@
 /* harmony import */ var rewards__WEBPACK_IMPORTED_MODULE_2__ = __webpack_require__(7);
 /* harmony reexport (safe) */ __webpack_require__.d(__webpack_exports__, "rewards", function() { return rewards__WEBPACK_IMPORTED_MODULE_2__["default"]; });
 
-<<<<<<< HEAD
-Object.defineProperty(exports, "__esModule", {
-  value: true
-});
-exports.selectIsSettingSync = exports.selectIsRetrievingSync = exports.selectSetSyncErrorMessage = exports.selectSyncHash = exports.selectHasWallet = exports.makeSelectViewCountForUri = exports.selectFetchingTrendingUris = exports.selectTrendingUris = exports.selectFetchingFeaturedUris = exports.selectFeaturedUris = exports.selectBlackListedOutpoints = exports.selectFetchingCostInfo = exports.selectCostForCurrentPageUri = exports.selectAllCostInfoByUri = exports.makeSelectCostInfoForUri = exports.makeSelectFetchingCostInfoForUri = exports.selectUserInviteReferralLink = exports.selectUserInviteNewErrorMessage = exports.selectUserInviteNewIsPending = exports.selectUserInviteStatusFailed = exports.selectUserInvitees = exports.selectUserInvitesRemaining = exports.selectUserInviteStatusIsPending = exports.selectAccessToken = exports.selectUserIsVerificationCandidate = exports.selectIdentityVerifyErrorMessage = exports.selectIdentityVerifyIsPending = exports.selectPhoneVerifyIsPending = exports.selectPhoneVerifyErrorMessage = exports.selectEmailVerifyErrorMessage = exports.selectEmailVerifyIsPending = exports.selectPhoneNewIsPending = exports.selectPhoneNewErrorMessage = exports.selectEmailNewErrorMessage = exports.selectEmailNewIsPending = exports.selectUserIsRewardApproved = exports.selectPhoneToVerify = exports.selectEmailToVerify = exports.selectUserCountryCode = undefined;
-exports.selectUserPhone = exports.selectUserEmail = exports.selectUser = exports.selectUserIsPending = exports.selectAuthenticationIsPending = exports.selectSubscriptionClaims = exports.selectUnreadSubscriptions = exports.selectUnreadAmount = exports.selectUnreadByChannel = exports.selectSubscriptionsBeingFetched = exports.selectShowSuggestedSubs = exports.selectFirstRunCompleted = exports.selectSuggestedChannels = exports.selectIsFetchingSuggested = exports.selectSuggested = exports.selectViewMode = exports.selectIsFetchingSubscriptions = exports.selectSubscriptions = exports.selectEnabledChannelNotifications = exports.makeSelectUnreadByChannel = exports.makeSelectIsSubscribed = exports.makeSelectIsNew = exports.selectReferralReward = exports.selectRewardContentClaimIds = exports.selectRewardByType = exports.selectClaimRewardError = exports.selectClaimErrorsByType = exports.selectIsClaimRewardPending = exports.selectClaimsPendingByType = exports.selectUnclaimedRewardValue = exports.selectFetchingRewards = exports.selectUnclaimedRewards = exports.selectClaimedRewardsByTransactionId = exports.selectClaimedRewards = exports.selectClaimedRewardsById = exports.selectUnclaimedRewardsByType = exports.makeSelectRewardByType = exports.makeSelectRewardAmountByType = exports.makeSelectIsRewardClaimPending = exports.makeSelectClaimRewardError = exports.selectIsAuthenticating = exports.selectAuthToken = exports.syncReducer = exports.statsReducer = exports.homepageReducer = exports.blacklistReducer = exports.costInfoReducer = exports.userReducer = exports.subscriptionsReducer = exports.rewardsReducer = exports.authReducer = exports.doSetSync = exports.doGetSync = exports.doFetchViewCount = exports.doFetchTrendingUris = exports.doFetchFeaturedUris = exports.doBlackListedOutpointsSubscribe = exports.doFetchCostInfoForUri = exports.doUserInviteNew = exports.doUserIdentityVerify = exports.doUserResendVerificationEmail = exports.doFetchAccessToken = exports.doUserPhoneVerify = exports.doUserPhoneVerifyFailure = exports.doUserPhoneReset = exports.doUserPhoneNew = exports.doUserEmailVerify = exports.doUserEmailVerifyFailure = exports.doUserEmailToVerify = exports.doUserCheckEmailVerified = exports.doUserEmailNew = exports.doUserFetch = exports.doAuthenticate = exports.doInstallNew = exports.doFetchInviteStatus = exports.setSubscriptionLatest = exports.doUpdateUnreadSubscriptions = exports.doShowSuggestedSubs = exports.doSetViewMode = exports.doRemoveUnreadSubscriptions = exports.doRemoveUnreadSubscription = exports.doFetchRecommendedSubscriptions = exports.doFetchMySubscriptions = exports.doCompleteFirstRun = exports.doCheckSubscriptionsInit = exports.doCheckSubscriptions = exports.doCheckSubscription = exports.doChannelSubscriptionDisableNotifications = exports.doChannelSubscriptionEnableNotifications = exports.doChannelUnsubscribe = exports.doChannelSubscribe = exports.doFetchRewardedContent = exports.doClaimRewardClearError = exports.doClaimEligiblePurchaseRewards = exports.doClaimRewardType = exports.doRewardList = exports.doGenerateAuthToken = exports.rewards = exports.Lbryio = exports.LBRYINC_ACTIONS = undefined;
-=======
 /* harmony import */ var redux_reducers_subscriptions__WEBPACK_IMPORTED_MODULE_3__ = __webpack_require__(8);
 /* harmony reexport (safe) */ __webpack_require__.d(__webpack_exports__, "subscriptionsReducer", function() { return redux_reducers_subscriptions__WEBPACK_IMPORTED_MODULE_3__["default"]; });
->>>>>>> 4f2d4a50
 
 /* harmony import */ var redux_actions_auth__WEBPACK_IMPORTED_MODULE_4__ = __webpack_require__(11);
 /* harmony reexport (safe) */ __webpack_require__.d(__webpack_exports__, "doGenerateAuthToken", function() { return redux_actions_auth__WEBPACK_IMPORTED_MODULE_4__["doGenerateAuthToken"]; });
@@ -154,92 +146,36 @@
 
 /* harmony reexport (safe) */ __webpack_require__.d(__webpack_exports__, "doFetchRecommendedSubscriptions", function() { return redux_actions_subscriptions__WEBPACK_IMPORTED_MODULE_6__["doFetchRecommendedSubscriptions"]; });
 
-<<<<<<< HEAD
-var _sync = __webpack_require__(28);
-
-Object.defineProperty(exports, 'doGetSync', {
-  enumerable: true,
-  get: function get() {
-    return _sync.doGetSync;
-  }
-});
-Object.defineProperty(exports, 'doSetSync', {
-  enumerable: true,
-  get: function get() {
-    return _sync.doSetSync;
-  }
-});
-
-var _auth2 = __webpack_require__(29);
-=======
 /* harmony reexport (safe) */ __webpack_require__.d(__webpack_exports__, "doRemoveUnreadSubscription", function() { return redux_actions_subscriptions__WEBPACK_IMPORTED_MODULE_6__["doRemoveUnreadSubscription"]; });
->>>>>>> 4f2d4a50
 
 /* harmony reexport (safe) */ __webpack_require__.d(__webpack_exports__, "doRemoveUnreadSubscriptions", function() { return redux_actions_subscriptions__WEBPACK_IMPORTED_MODULE_6__["doRemoveUnreadSubscriptions"]; });
 
-<<<<<<< HEAD
-var _rewards2 = __webpack_require__(30);
-=======
 /* harmony reexport (safe) */ __webpack_require__.d(__webpack_exports__, "doSetViewMode", function() { return redux_actions_subscriptions__WEBPACK_IMPORTED_MODULE_6__["doSetViewMode"]; });
->>>>>>> 4f2d4a50
 
 /* harmony reexport (safe) */ __webpack_require__.d(__webpack_exports__, "doShowSuggestedSubs", function() { return redux_actions_subscriptions__WEBPACK_IMPORTED_MODULE_6__["doShowSuggestedSubs"]; });
 
-<<<<<<< HEAD
-var _user2 = __webpack_require__(31);
-=======
 /* harmony reexport (safe) */ __webpack_require__.d(__webpack_exports__, "doUpdateUnreadSubscriptions", function() { return redux_actions_subscriptions__WEBPACK_IMPORTED_MODULE_6__["doUpdateUnreadSubscriptions"]; });
->>>>>>> 4f2d4a50
 
 /* harmony reexport (safe) */ __webpack_require__.d(__webpack_exports__, "setSubscriptionLatest", function() { return redux_actions_subscriptions__WEBPACK_IMPORTED_MODULE_6__["setSubscriptionLatest"]; });
 
-<<<<<<< HEAD
-var _cost_info2 = __webpack_require__(32);
-=======
 /* harmony import */ var redux_actions_user__WEBPACK_IMPORTED_MODULE_7__ = __webpack_require__(16);
 /* harmony reexport (safe) */ __webpack_require__.d(__webpack_exports__, "doFetchInviteStatus", function() { return redux_actions_user__WEBPACK_IMPORTED_MODULE_7__["doFetchInviteStatus"]; });
->>>>>>> 4f2d4a50
 
 /* harmony reexport (safe) */ __webpack_require__.d(__webpack_exports__, "doInstallNew", function() { return redux_actions_user__WEBPACK_IMPORTED_MODULE_7__["doInstallNew"]; });
 
-<<<<<<< HEAD
-var _blacklist2 = __webpack_require__(34);
-=======
 /* harmony reexport (safe) */ __webpack_require__.d(__webpack_exports__, "doAuthenticate", function() { return redux_actions_user__WEBPACK_IMPORTED_MODULE_7__["doAuthenticate"]; });
->>>>>>> 4f2d4a50
 
 /* harmony reexport (safe) */ __webpack_require__.d(__webpack_exports__, "doUserFetch", function() { return redux_actions_user__WEBPACK_IMPORTED_MODULE_7__["doUserFetch"]; });
 
-<<<<<<< HEAD
-var _homepage2 = __webpack_require__(35);
-=======
 /* harmony reexport (safe) */ __webpack_require__.d(__webpack_exports__, "doUserEmailNew", function() { return redux_actions_user__WEBPACK_IMPORTED_MODULE_7__["doUserEmailNew"]; });
->>>>>>> 4f2d4a50
 
 /* harmony reexport (safe) */ __webpack_require__.d(__webpack_exports__, "doUserCheckEmailVerified", function() { return redux_actions_user__WEBPACK_IMPORTED_MODULE_7__["doUserCheckEmailVerified"]; });
 
-<<<<<<< HEAD
-var _stats2 = __webpack_require__(36);
-=======
 /* harmony reexport (safe) */ __webpack_require__.d(__webpack_exports__, "doUserEmailToVerify", function() { return redux_actions_user__WEBPACK_IMPORTED_MODULE_7__["doUserEmailToVerify"]; });
->>>>>>> 4f2d4a50
 
 /* harmony reexport (safe) */ __webpack_require__.d(__webpack_exports__, "doUserEmailVerifyFailure", function() { return redux_actions_user__WEBPACK_IMPORTED_MODULE_7__["doUserEmailVerifyFailure"]; });
 
-<<<<<<< HEAD
-var _sync2 = __webpack_require__(37);
-
-Object.defineProperty(exports, 'syncReducer', {
-  enumerable: true,
-  get: function get() {
-    return _sync2.syncReducer;
-  }
-});
-
-var _auth3 = __webpack_require__(38);
-=======
 /* harmony reexport (safe) */ __webpack_require__.d(__webpack_exports__, "doUserEmailVerify", function() { return redux_actions_user__WEBPACK_IMPORTED_MODULE_7__["doUserEmailVerify"]; });
->>>>>>> 4f2d4a50
 
 /* harmony reexport (safe) */ __webpack_require__.d(__webpack_exports__, "doUserPhoneNew", function() { return redux_actions_user__WEBPACK_IMPORTED_MODULE_7__["doUserPhoneNew"]; });
 
@@ -255,264 +191,213 @@
 
 /* harmony reexport (safe) */ __webpack_require__.d(__webpack_exports__, "doUserIdentityVerify", function() { return redux_actions_user__WEBPACK_IMPORTED_MODULE_7__["doUserIdentityVerify"]; });
 
-<<<<<<< HEAD
-var _cost_info3 = __webpack_require__(39);
-=======
 /* harmony reexport (safe) */ __webpack_require__.d(__webpack_exports__, "doUserInviteNew", function() { return redux_actions_user__WEBPACK_IMPORTED_MODULE_7__["doUserInviteNew"]; });
->>>>>>> 4f2d4a50
 
 /* harmony import */ var redux_actions_cost_info__WEBPACK_IMPORTED_MODULE_8__ = __webpack_require__(21);
 /* harmony reexport (safe) */ __webpack_require__.d(__webpack_exports__, "doFetchCostInfoForUri", function() { return redux_actions_cost_info__WEBPACK_IMPORTED_MODULE_8__["doFetchCostInfoForUri"]; });
 
-<<<<<<< HEAD
-var _blacklist3 = __webpack_require__(40);
-=======
 /* harmony import */ var redux_actions_blacklist__WEBPACK_IMPORTED_MODULE_9__ = __webpack_require__(22);
 /* harmony reexport (safe) */ __webpack_require__.d(__webpack_exports__, "doBlackListedOutpointsSubscribe", function() { return redux_actions_blacklist__WEBPACK_IMPORTED_MODULE_9__["doBlackListedOutpointsSubscribe"]; });
->>>>>>> 4f2d4a50
 
 /* harmony import */ var redux_actions_homepage__WEBPACK_IMPORTED_MODULE_10__ = __webpack_require__(23);
 /* harmony reexport (safe) */ __webpack_require__.d(__webpack_exports__, "doFetchFeaturedUris", function() { return redux_actions_homepage__WEBPACK_IMPORTED_MODULE_10__["doFetchFeaturedUris"]; });
 
-<<<<<<< HEAD
-var _homepage3 = __webpack_require__(41);
-=======
 /* harmony reexport (safe) */ __webpack_require__.d(__webpack_exports__, "doFetchTrendingUris", function() { return redux_actions_homepage__WEBPACK_IMPORTED_MODULE_10__["doFetchTrendingUris"]; });
->>>>>>> 4f2d4a50
 
 /* harmony import */ var redux_actions_stats__WEBPACK_IMPORTED_MODULE_11__ = __webpack_require__(24);
 /* harmony reexport (safe) */ __webpack_require__.d(__webpack_exports__, "doFetchViewCount", function() { return redux_actions_stats__WEBPACK_IMPORTED_MODULE_11__["doFetchViewCount"]; });
 
-<<<<<<< HEAD
-var _stats3 = __webpack_require__(42);
-=======
-/* harmony import */ var redux_reducers_auth__WEBPACK_IMPORTED_MODULE_12__ = __webpack_require__(25);
-/* harmony reexport (safe) */ __webpack_require__.d(__webpack_exports__, "authReducer", function() { return redux_reducers_auth__WEBPACK_IMPORTED_MODULE_12__["authReducer"]; });
->>>>>>> 4f2d4a50
-
-/* harmony import */ var redux_reducers_rewards__WEBPACK_IMPORTED_MODULE_13__ = __webpack_require__(26);
-/* harmony reexport (safe) */ __webpack_require__.d(__webpack_exports__, "rewardsReducer", function() { return redux_reducers_rewards__WEBPACK_IMPORTED_MODULE_13__["rewardsReducer"]; });
-
-<<<<<<< HEAD
-var _sync3 = __webpack_require__(43);
-
-Object.defineProperty(exports, 'selectHasWallet', {
-  enumerable: true,
-  get: function get() {
-    return _sync3.selectHasWallet;
-  }
-});
-Object.defineProperty(exports, 'selectSyncHash', {
-  enumerable: true,
-  get: function get() {
-    return _sync3.selectSyncHash;
-  }
-});
-Object.defineProperty(exports, 'selectSetSyncErrorMessage', {
-  enumerable: true,
-  get: function get() {
-    return _sync3.selectSetSyncErrorMessage;
-  }
-});
-Object.defineProperty(exports, 'selectIsRetrievingSync', {
-  enumerable: true,
-  get: function get() {
-    return _sync3.selectIsRetrievingSync;
-  }
-});
-Object.defineProperty(exports, 'selectIsSettingSync', {
-  enumerable: true,
-  get: function get() {
-    return _sync3.selectIsSettingSync;
-  }
-});
-
-var _action_types = __webpack_require__(2);
-=======
-/* harmony import */ var redux_reducers_user__WEBPACK_IMPORTED_MODULE_14__ = __webpack_require__(27);
-/* harmony reexport (safe) */ __webpack_require__.d(__webpack_exports__, "userReducer", function() { return redux_reducers_user__WEBPACK_IMPORTED_MODULE_14__["userReducer"]; });
->>>>>>> 4f2d4a50
-
-/* harmony import */ var redux_reducers_cost_info__WEBPACK_IMPORTED_MODULE_15__ = __webpack_require__(28);
-/* harmony reexport (safe) */ __webpack_require__.d(__webpack_exports__, "costInfoReducer", function() { return redux_reducers_cost_info__WEBPACK_IMPORTED_MODULE_15__["costInfoReducer"]; });
-
-/* harmony import */ var redux_reducers_blacklist__WEBPACK_IMPORTED_MODULE_16__ = __webpack_require__(29);
-/* harmony reexport (safe) */ __webpack_require__.d(__webpack_exports__, "blacklistReducer", function() { return redux_reducers_blacklist__WEBPACK_IMPORTED_MODULE_16__["blacklistReducer"]; });
-
-/* harmony import */ var redux_reducers_homepage__WEBPACK_IMPORTED_MODULE_17__ = __webpack_require__(30);
-/* harmony reexport (safe) */ __webpack_require__.d(__webpack_exports__, "homepageReducer", function() { return redux_reducers_homepage__WEBPACK_IMPORTED_MODULE_17__["homepageReducer"]; });
-
-/* harmony import */ var redux_reducers_stats__WEBPACK_IMPORTED_MODULE_18__ = __webpack_require__(31);
-/* harmony reexport (safe) */ __webpack_require__.d(__webpack_exports__, "statsReducer", function() { return redux_reducers_stats__WEBPACK_IMPORTED_MODULE_18__["statsReducer"]; });
-
-/* harmony import */ var redux_selectors_auth__WEBPACK_IMPORTED_MODULE_19__ = __webpack_require__(32);
-/* harmony reexport (safe) */ __webpack_require__.d(__webpack_exports__, "selectAuthToken", function() { return redux_selectors_auth__WEBPACK_IMPORTED_MODULE_19__["selectAuthToken"]; });
-
-<<<<<<< HEAD
-var _subscriptions3 = __webpack_require__(44);
-=======
-/* harmony reexport (safe) */ __webpack_require__.d(__webpack_exports__, "selectIsAuthenticating", function() { return redux_selectors_auth__WEBPACK_IMPORTED_MODULE_19__["selectIsAuthenticating"]; });
->>>>>>> 4f2d4a50
-
-/* harmony import */ var redux_selectors_rewards__WEBPACK_IMPORTED_MODULE_20__ = __webpack_require__(13);
-/* harmony reexport (safe) */ __webpack_require__.d(__webpack_exports__, "makeSelectClaimRewardError", function() { return redux_selectors_rewards__WEBPACK_IMPORTED_MODULE_20__["makeSelectClaimRewardError"]; });
-
-/* harmony reexport (safe) */ __webpack_require__.d(__webpack_exports__, "makeSelectIsRewardClaimPending", function() { return redux_selectors_rewards__WEBPACK_IMPORTED_MODULE_20__["makeSelectIsRewardClaimPending"]; });
-
-/* harmony reexport (safe) */ __webpack_require__.d(__webpack_exports__, "makeSelectRewardAmountByType", function() { return redux_selectors_rewards__WEBPACK_IMPORTED_MODULE_20__["makeSelectRewardAmountByType"]; });
-
-/* harmony reexport (safe) */ __webpack_require__.d(__webpack_exports__, "makeSelectRewardByType", function() { return redux_selectors_rewards__WEBPACK_IMPORTED_MODULE_20__["makeSelectRewardByType"]; });
-
-/* harmony reexport (safe) */ __webpack_require__.d(__webpack_exports__, "selectUnclaimedRewardsByType", function() { return redux_selectors_rewards__WEBPACK_IMPORTED_MODULE_20__["selectUnclaimedRewardsByType"]; });
-
-/* harmony reexport (safe) */ __webpack_require__.d(__webpack_exports__, "selectClaimedRewardsById", function() { return redux_selectors_rewards__WEBPACK_IMPORTED_MODULE_20__["selectClaimedRewardsById"]; });
-
-/* harmony reexport (safe) */ __webpack_require__.d(__webpack_exports__, "selectClaimedRewards", function() { return redux_selectors_rewards__WEBPACK_IMPORTED_MODULE_20__["selectClaimedRewards"]; });
-
-/* harmony reexport (safe) */ __webpack_require__.d(__webpack_exports__, "selectClaimedRewardsByTransactionId", function() { return redux_selectors_rewards__WEBPACK_IMPORTED_MODULE_20__["selectClaimedRewardsByTransactionId"]; });
-
-/* harmony reexport (safe) */ __webpack_require__.d(__webpack_exports__, "selectUnclaimedRewards", function() { return redux_selectors_rewards__WEBPACK_IMPORTED_MODULE_20__["selectUnclaimedRewards"]; });
-
-/* harmony reexport (safe) */ __webpack_require__.d(__webpack_exports__, "selectFetchingRewards", function() { return redux_selectors_rewards__WEBPACK_IMPORTED_MODULE_20__["selectFetchingRewards"]; });
-
-/* harmony reexport (safe) */ __webpack_require__.d(__webpack_exports__, "selectUnclaimedRewardValue", function() { return redux_selectors_rewards__WEBPACK_IMPORTED_MODULE_20__["selectUnclaimedRewardValue"]; });
-
-/* harmony reexport (safe) */ __webpack_require__.d(__webpack_exports__, "selectClaimsPendingByType", function() { return redux_selectors_rewards__WEBPACK_IMPORTED_MODULE_20__["selectClaimsPendingByType"]; });
-
-/* harmony reexport (safe) */ __webpack_require__.d(__webpack_exports__, "selectClaimErrorsByType", function() { return redux_selectors_rewards__WEBPACK_IMPORTED_MODULE_20__["selectClaimErrorsByType"]; });
-
-/* harmony reexport (safe) */ __webpack_require__.d(__webpack_exports__, "selectRewardContentClaimIds", function() { return redux_selectors_rewards__WEBPACK_IMPORTED_MODULE_20__["selectRewardContentClaimIds"]; });
-
-/* harmony reexport (safe) */ __webpack_require__.d(__webpack_exports__, "selectReferralReward", function() { return redux_selectors_rewards__WEBPACK_IMPORTED_MODULE_20__["selectReferralReward"]; });
-
-/* harmony import */ var redux_selectors_subscriptions__WEBPACK_IMPORTED_MODULE_21__ = __webpack_require__(19);
-/* harmony reexport (safe) */ __webpack_require__.d(__webpack_exports__, "makeSelectIsNew", function() { return redux_selectors_subscriptions__WEBPACK_IMPORTED_MODULE_21__["makeSelectIsNew"]; });
-
-/* harmony reexport (safe) */ __webpack_require__.d(__webpack_exports__, "makeSelectIsSubscribed", function() { return redux_selectors_subscriptions__WEBPACK_IMPORTED_MODULE_21__["makeSelectIsSubscribed"]; });
-
-/* harmony reexport (safe) */ __webpack_require__.d(__webpack_exports__, "makeSelectUnreadByChannel", function() { return redux_selectors_subscriptions__WEBPACK_IMPORTED_MODULE_21__["makeSelectUnreadByChannel"]; });
-
-/* harmony reexport (safe) */ __webpack_require__.d(__webpack_exports__, "selectEnabledChannelNotifications", function() { return redux_selectors_subscriptions__WEBPACK_IMPORTED_MODULE_21__["selectEnabledChannelNotifications"]; });
-
-/* harmony reexport (safe) */ __webpack_require__.d(__webpack_exports__, "selectSubscriptions", function() { return redux_selectors_subscriptions__WEBPACK_IMPORTED_MODULE_21__["selectSubscriptions"]; });
-
-/* harmony reexport (safe) */ __webpack_require__.d(__webpack_exports__, "selectIsFetchingSubscriptions", function() { return redux_selectors_subscriptions__WEBPACK_IMPORTED_MODULE_21__["selectIsFetchingSubscriptions"]; });
-
-/* harmony reexport (safe) */ __webpack_require__.d(__webpack_exports__, "selectViewMode", function() { return redux_selectors_subscriptions__WEBPACK_IMPORTED_MODULE_21__["selectViewMode"]; });
-
-/* harmony reexport (safe) */ __webpack_require__.d(__webpack_exports__, "selectSuggested", function() { return redux_selectors_subscriptions__WEBPACK_IMPORTED_MODULE_21__["selectSuggested"]; });
-
-/* harmony reexport (safe) */ __webpack_require__.d(__webpack_exports__, "selectIsFetchingSuggested", function() { return redux_selectors_subscriptions__WEBPACK_IMPORTED_MODULE_21__["selectIsFetchingSuggested"]; });
-
-<<<<<<< HEAD
-// Cross-device Sync
-var GET_SYNC_STARTED = exports.GET_SYNC_STARTED = 'GET_SYNC_STARTED';
-var GET_SYNC_COMPLETED = exports.GET_SYNC_COMPLETED = 'GET_SYNC_COMPLETED';
-var SET_SYNC_STARTED = exports.SET_SYNC_STARTED = 'SET_SYNC_STARTED';
-var SET_SYNC_FAILED = exports.SET_SYNC_FAILED = 'SET_SYNC_FAILED';
-var SET_SYNC_COMPLETED = exports.SET_SYNC_COMPLETED = 'SET_SYNC_COMPLETED';
-
-/***/ }),
-/* 3 */
-/***/ (function(module, exports, __webpack_require__) {
-=======
-/* harmony reexport (safe) */ __webpack_require__.d(__webpack_exports__, "selectSuggestedChannels", function() { return redux_selectors_subscriptions__WEBPACK_IMPORTED_MODULE_21__["selectSuggestedChannels"]; });
->>>>>>> 4f2d4a50
-
-/* harmony reexport (safe) */ __webpack_require__.d(__webpack_exports__, "selectFirstRunCompleted", function() { return redux_selectors_subscriptions__WEBPACK_IMPORTED_MODULE_21__["selectFirstRunCompleted"]; });
-
-/* harmony reexport (safe) */ __webpack_require__.d(__webpack_exports__, "selectShowSuggestedSubs", function() { return redux_selectors_subscriptions__WEBPACK_IMPORTED_MODULE_21__["selectShowSuggestedSubs"]; });
-
-/* harmony reexport (safe) */ __webpack_require__.d(__webpack_exports__, "selectSubscriptionsBeingFetched", function() { return redux_selectors_subscriptions__WEBPACK_IMPORTED_MODULE_21__["selectSubscriptionsBeingFetched"]; });
-
-/* harmony reexport (safe) */ __webpack_require__.d(__webpack_exports__, "selectUnreadByChannel", function() { return redux_selectors_subscriptions__WEBPACK_IMPORTED_MODULE_21__["selectUnreadByChannel"]; });
-
-/* harmony reexport (safe) */ __webpack_require__.d(__webpack_exports__, "selectUnreadAmount", function() { return redux_selectors_subscriptions__WEBPACK_IMPORTED_MODULE_21__["selectUnreadAmount"]; });
-
-/* harmony reexport (safe) */ __webpack_require__.d(__webpack_exports__, "selectUnreadSubscriptions", function() { return redux_selectors_subscriptions__WEBPACK_IMPORTED_MODULE_21__["selectUnreadSubscriptions"]; });
-
-/* harmony reexport (safe) */ __webpack_require__.d(__webpack_exports__, "selectSubscriptionClaims", function() { return redux_selectors_subscriptions__WEBPACK_IMPORTED_MODULE_21__["selectSubscriptionClaims"]; });
-
-/* harmony import */ var redux_selectors_user__WEBPACK_IMPORTED_MODULE_22__ = __webpack_require__(15);
-/* harmony reexport (safe) */ __webpack_require__.d(__webpack_exports__, "selectAuthenticationIsPending", function() { return redux_selectors_user__WEBPACK_IMPORTED_MODULE_22__["selectAuthenticationIsPending"]; });
-
-/* harmony reexport (safe) */ __webpack_require__.d(__webpack_exports__, "selectUserIsPending", function() { return redux_selectors_user__WEBPACK_IMPORTED_MODULE_22__["selectUserIsPending"]; });
-
-/* harmony reexport (safe) */ __webpack_require__.d(__webpack_exports__, "selectUser", function() { return redux_selectors_user__WEBPACK_IMPORTED_MODULE_22__["selectUser"]; });
-
-/* harmony reexport (safe) */ __webpack_require__.d(__webpack_exports__, "selectUserEmail", function() { return redux_selectors_user__WEBPACK_IMPORTED_MODULE_22__["selectUserEmail"]; });
-
-/* harmony reexport (safe) */ __webpack_require__.d(__webpack_exports__, "selectUserPhone", function() { return redux_selectors_user__WEBPACK_IMPORTED_MODULE_22__["selectUserPhone"]; });
-
-/* harmony reexport (safe) */ __webpack_require__.d(__webpack_exports__, "selectUserCountryCode", function() { return redux_selectors_user__WEBPACK_IMPORTED_MODULE_22__["selectUserCountryCode"]; });
-
-/* harmony reexport (safe) */ __webpack_require__.d(__webpack_exports__, "selectEmailToVerify", function() { return redux_selectors_user__WEBPACK_IMPORTED_MODULE_22__["selectEmailToVerify"]; });
-
-/* harmony reexport (safe) */ __webpack_require__.d(__webpack_exports__, "selectPhoneToVerify", function() { return redux_selectors_user__WEBPACK_IMPORTED_MODULE_22__["selectPhoneToVerify"]; });
-
-/* harmony reexport (safe) */ __webpack_require__.d(__webpack_exports__, "selectUserIsRewardApproved", function() { return redux_selectors_user__WEBPACK_IMPORTED_MODULE_22__["selectUserIsRewardApproved"]; });
-
-/* harmony reexport (safe) */ __webpack_require__.d(__webpack_exports__, "selectEmailNewIsPending", function() { return redux_selectors_user__WEBPACK_IMPORTED_MODULE_22__["selectEmailNewIsPending"]; });
-
-/* harmony reexport (safe) */ __webpack_require__.d(__webpack_exports__, "selectEmailNewErrorMessage", function() { return redux_selectors_user__WEBPACK_IMPORTED_MODULE_22__["selectEmailNewErrorMessage"]; });
-
-/* harmony reexport (safe) */ __webpack_require__.d(__webpack_exports__, "selectPhoneNewErrorMessage", function() { return redux_selectors_user__WEBPACK_IMPORTED_MODULE_22__["selectPhoneNewErrorMessage"]; });
-
-/* harmony reexport (safe) */ __webpack_require__.d(__webpack_exports__, "selectPhoneNewIsPending", function() { return redux_selectors_user__WEBPACK_IMPORTED_MODULE_22__["selectPhoneNewIsPending"]; });
-
-/* harmony reexport (safe) */ __webpack_require__.d(__webpack_exports__, "selectEmailVerifyIsPending", function() { return redux_selectors_user__WEBPACK_IMPORTED_MODULE_22__["selectEmailVerifyIsPending"]; });
-
-/* harmony reexport (safe) */ __webpack_require__.d(__webpack_exports__, "selectEmailVerifyErrorMessage", function() { return redux_selectors_user__WEBPACK_IMPORTED_MODULE_22__["selectEmailVerifyErrorMessage"]; });
-
-/* harmony reexport (safe) */ __webpack_require__.d(__webpack_exports__, "selectPhoneVerifyErrorMessage", function() { return redux_selectors_user__WEBPACK_IMPORTED_MODULE_22__["selectPhoneVerifyErrorMessage"]; });
-
-/* harmony reexport (safe) */ __webpack_require__.d(__webpack_exports__, "selectPhoneVerifyIsPending", function() { return redux_selectors_user__WEBPACK_IMPORTED_MODULE_22__["selectPhoneVerifyIsPending"]; });
-
-/* harmony reexport (safe) */ __webpack_require__.d(__webpack_exports__, "selectIdentityVerifyIsPending", function() { return redux_selectors_user__WEBPACK_IMPORTED_MODULE_22__["selectIdentityVerifyIsPending"]; });
-
-/* harmony reexport (safe) */ __webpack_require__.d(__webpack_exports__, "selectIdentityVerifyErrorMessage", function() { return redux_selectors_user__WEBPACK_IMPORTED_MODULE_22__["selectIdentityVerifyErrorMessage"]; });
-
-/* harmony reexport (safe) */ __webpack_require__.d(__webpack_exports__, "selectUserIsVerificationCandidate", function() { return redux_selectors_user__WEBPACK_IMPORTED_MODULE_22__["selectUserIsVerificationCandidate"]; });
-
-/* harmony reexport (safe) */ __webpack_require__.d(__webpack_exports__, "selectAccessToken", function() { return redux_selectors_user__WEBPACK_IMPORTED_MODULE_22__["selectAccessToken"]; });
-
-/* harmony reexport (safe) */ __webpack_require__.d(__webpack_exports__, "selectUserInviteStatusIsPending", function() { return redux_selectors_user__WEBPACK_IMPORTED_MODULE_22__["selectUserInviteStatusIsPending"]; });
-
-/* harmony reexport (safe) */ __webpack_require__.d(__webpack_exports__, "selectUserInvitesRemaining", function() { return redux_selectors_user__WEBPACK_IMPORTED_MODULE_22__["selectUserInvitesRemaining"]; });
-
-/* harmony reexport (safe) */ __webpack_require__.d(__webpack_exports__, "selectUserInvitees", function() { return redux_selectors_user__WEBPACK_IMPORTED_MODULE_22__["selectUserInvitees"]; });
-
-/* harmony reexport (safe) */ __webpack_require__.d(__webpack_exports__, "selectUserInviteStatusFailed", function() { return redux_selectors_user__WEBPACK_IMPORTED_MODULE_22__["selectUserInviteStatusFailed"]; });
-
-/* harmony reexport (safe) */ __webpack_require__.d(__webpack_exports__, "selectUserInviteNewIsPending", function() { return redux_selectors_user__WEBPACK_IMPORTED_MODULE_22__["selectUserInviteNewIsPending"]; });
-
-/* harmony reexport (safe) */ __webpack_require__.d(__webpack_exports__, "selectUserInviteNewErrorMessage", function() { return redux_selectors_user__WEBPACK_IMPORTED_MODULE_22__["selectUserInviteNewErrorMessage"]; });
-
-/* harmony reexport (safe) */ __webpack_require__.d(__webpack_exports__, "selectUserInviteReferralLink", function() { return redux_selectors_user__WEBPACK_IMPORTED_MODULE_22__["selectUserInviteReferralLink"]; });
-
-/* harmony import */ var redux_selectors_cost_info__WEBPACK_IMPORTED_MODULE_23__ = __webpack_require__(33);
-/* harmony reexport (safe) */ __webpack_require__.d(__webpack_exports__, "makeSelectFetchingCostInfoForUri", function() { return redux_selectors_cost_info__WEBPACK_IMPORTED_MODULE_23__["makeSelectFetchingCostInfoForUri"]; });
-
-/* harmony reexport (safe) */ __webpack_require__.d(__webpack_exports__, "makeSelectCostInfoForUri", function() { return redux_selectors_cost_info__WEBPACK_IMPORTED_MODULE_23__["makeSelectCostInfoForUri"]; });
-
-/* harmony reexport (safe) */ __webpack_require__.d(__webpack_exports__, "selectAllCostInfoByUri", function() { return redux_selectors_cost_info__WEBPACK_IMPORTED_MODULE_23__["selectAllCostInfoByUri"]; });
-
-/* harmony reexport (safe) */ __webpack_require__.d(__webpack_exports__, "selectFetchingCostInfo", function() { return redux_selectors_cost_info__WEBPACK_IMPORTED_MODULE_23__["selectFetchingCostInfo"]; });
-
-/* harmony import */ var redux_selectors_blacklist__WEBPACK_IMPORTED_MODULE_24__ = __webpack_require__(34);
-/* harmony reexport (safe) */ __webpack_require__.d(__webpack_exports__, "selectBlackListedOutpoints", function() { return redux_selectors_blacklist__WEBPACK_IMPORTED_MODULE_24__["selectBlackListedOutpoints"]; });
-
-/* harmony import */ var redux_selectors_homepage__WEBPACK_IMPORTED_MODULE_25__ = __webpack_require__(35);
-/* harmony reexport (safe) */ __webpack_require__.d(__webpack_exports__, "selectFeaturedUris", function() { return redux_selectors_homepage__WEBPACK_IMPORTED_MODULE_25__["selectFeaturedUris"]; });
-
-/* harmony reexport (safe) */ __webpack_require__.d(__webpack_exports__, "selectFetchingFeaturedUris", function() { return redux_selectors_homepage__WEBPACK_IMPORTED_MODULE_25__["selectFetchingFeaturedUris"]; });
-
-/* harmony reexport (safe) */ __webpack_require__.d(__webpack_exports__, "selectTrendingUris", function() { return redux_selectors_homepage__WEBPACK_IMPORTED_MODULE_25__["selectTrendingUris"]; });
-
-/* harmony reexport (safe) */ __webpack_require__.d(__webpack_exports__, "selectFetchingTrendingUris", function() { return redux_selectors_homepage__WEBPACK_IMPORTED_MODULE_25__["selectFetchingTrendingUris"]; });
-
-/* harmony import */ var redux_selectors_stats__WEBPACK_IMPORTED_MODULE_26__ = __webpack_require__(36);
-/* harmony reexport (safe) */ __webpack_require__.d(__webpack_exports__, "makeSelectViewCountForUri", function() { return redux_selectors_stats__WEBPACK_IMPORTED_MODULE_26__["makeSelectViewCountForUri"]; });
+/* harmony import */ var redux_actions_sync__WEBPACK_IMPORTED_MODULE_12__ = __webpack_require__(25);
+/* harmony reexport (safe) */ __webpack_require__.d(__webpack_exports__, "doGetSync", function() { return redux_actions_sync__WEBPACK_IMPORTED_MODULE_12__["doGetSync"]; });
+
+/* harmony reexport (safe) */ __webpack_require__.d(__webpack_exports__, "doSetSync", function() { return redux_actions_sync__WEBPACK_IMPORTED_MODULE_12__["doSetSync"]; });
+
+/* harmony import */ var redux_reducers_auth__WEBPACK_IMPORTED_MODULE_13__ = __webpack_require__(26);
+/* harmony reexport (safe) */ __webpack_require__.d(__webpack_exports__, "authReducer", function() { return redux_reducers_auth__WEBPACK_IMPORTED_MODULE_13__["authReducer"]; });
+
+/* harmony import */ var redux_reducers_rewards__WEBPACK_IMPORTED_MODULE_14__ = __webpack_require__(27);
+/* harmony reexport (safe) */ __webpack_require__.d(__webpack_exports__, "rewardsReducer", function() { return redux_reducers_rewards__WEBPACK_IMPORTED_MODULE_14__["rewardsReducer"]; });
+
+/* harmony import */ var redux_reducers_user__WEBPACK_IMPORTED_MODULE_15__ = __webpack_require__(28);
+/* harmony reexport (safe) */ __webpack_require__.d(__webpack_exports__, "userReducer", function() { return redux_reducers_user__WEBPACK_IMPORTED_MODULE_15__["userReducer"]; });
+
+/* harmony import */ var redux_reducers_cost_info__WEBPACK_IMPORTED_MODULE_16__ = __webpack_require__(29);
+/* harmony reexport (safe) */ __webpack_require__.d(__webpack_exports__, "costInfoReducer", function() { return redux_reducers_cost_info__WEBPACK_IMPORTED_MODULE_16__["costInfoReducer"]; });
+
+/* harmony import */ var redux_reducers_blacklist__WEBPACK_IMPORTED_MODULE_17__ = __webpack_require__(30);
+/* harmony reexport (safe) */ __webpack_require__.d(__webpack_exports__, "blacklistReducer", function() { return redux_reducers_blacklist__WEBPACK_IMPORTED_MODULE_17__["blacklistReducer"]; });
+
+/* harmony import */ var redux_reducers_homepage__WEBPACK_IMPORTED_MODULE_18__ = __webpack_require__(31);
+/* harmony reexport (safe) */ __webpack_require__.d(__webpack_exports__, "homepageReducer", function() { return redux_reducers_homepage__WEBPACK_IMPORTED_MODULE_18__["homepageReducer"]; });
+
+/* harmony import */ var redux_reducers_stats__WEBPACK_IMPORTED_MODULE_19__ = __webpack_require__(32);
+/* harmony reexport (safe) */ __webpack_require__.d(__webpack_exports__, "statsReducer", function() { return redux_reducers_stats__WEBPACK_IMPORTED_MODULE_19__["statsReducer"]; });
+
+/* harmony import */ var redux_reducers_sync__WEBPACK_IMPORTED_MODULE_20__ = __webpack_require__(33);
+/* harmony reexport (safe) */ __webpack_require__.d(__webpack_exports__, "syncReducer", function() { return redux_reducers_sync__WEBPACK_IMPORTED_MODULE_20__["syncReducer"]; });
+
+/* harmony import */ var redux_selectors_auth__WEBPACK_IMPORTED_MODULE_21__ = __webpack_require__(34);
+/* harmony reexport (safe) */ __webpack_require__.d(__webpack_exports__, "selectAuthToken", function() { return redux_selectors_auth__WEBPACK_IMPORTED_MODULE_21__["selectAuthToken"]; });
+
+/* harmony reexport (safe) */ __webpack_require__.d(__webpack_exports__, "selectIsAuthenticating", function() { return redux_selectors_auth__WEBPACK_IMPORTED_MODULE_21__["selectIsAuthenticating"]; });
+
+/* harmony import */ var redux_selectors_rewards__WEBPACK_IMPORTED_MODULE_22__ = __webpack_require__(13);
+/* harmony reexport (safe) */ __webpack_require__.d(__webpack_exports__, "makeSelectClaimRewardError", function() { return redux_selectors_rewards__WEBPACK_IMPORTED_MODULE_22__["makeSelectClaimRewardError"]; });
+
+/* harmony reexport (safe) */ __webpack_require__.d(__webpack_exports__, "makeSelectIsRewardClaimPending", function() { return redux_selectors_rewards__WEBPACK_IMPORTED_MODULE_22__["makeSelectIsRewardClaimPending"]; });
+
+/* harmony reexport (safe) */ __webpack_require__.d(__webpack_exports__, "makeSelectRewardAmountByType", function() { return redux_selectors_rewards__WEBPACK_IMPORTED_MODULE_22__["makeSelectRewardAmountByType"]; });
+
+/* harmony reexport (safe) */ __webpack_require__.d(__webpack_exports__, "makeSelectRewardByType", function() { return redux_selectors_rewards__WEBPACK_IMPORTED_MODULE_22__["makeSelectRewardByType"]; });
+
+/* harmony reexport (safe) */ __webpack_require__.d(__webpack_exports__, "selectUnclaimedRewardsByType", function() { return redux_selectors_rewards__WEBPACK_IMPORTED_MODULE_22__["selectUnclaimedRewardsByType"]; });
+
+/* harmony reexport (safe) */ __webpack_require__.d(__webpack_exports__, "selectClaimedRewardsById", function() { return redux_selectors_rewards__WEBPACK_IMPORTED_MODULE_22__["selectClaimedRewardsById"]; });
+
+/* harmony reexport (safe) */ __webpack_require__.d(__webpack_exports__, "selectClaimedRewards", function() { return redux_selectors_rewards__WEBPACK_IMPORTED_MODULE_22__["selectClaimedRewards"]; });
+
+/* harmony reexport (safe) */ __webpack_require__.d(__webpack_exports__, "selectClaimedRewardsByTransactionId", function() { return redux_selectors_rewards__WEBPACK_IMPORTED_MODULE_22__["selectClaimedRewardsByTransactionId"]; });
+
+/* harmony reexport (safe) */ __webpack_require__.d(__webpack_exports__, "selectUnclaimedRewards", function() { return redux_selectors_rewards__WEBPACK_IMPORTED_MODULE_22__["selectUnclaimedRewards"]; });
+
+/* harmony reexport (safe) */ __webpack_require__.d(__webpack_exports__, "selectFetchingRewards", function() { return redux_selectors_rewards__WEBPACK_IMPORTED_MODULE_22__["selectFetchingRewards"]; });
+
+/* harmony reexport (safe) */ __webpack_require__.d(__webpack_exports__, "selectUnclaimedRewardValue", function() { return redux_selectors_rewards__WEBPACK_IMPORTED_MODULE_22__["selectUnclaimedRewardValue"]; });
+
+/* harmony reexport (safe) */ __webpack_require__.d(__webpack_exports__, "selectClaimsPendingByType", function() { return redux_selectors_rewards__WEBPACK_IMPORTED_MODULE_22__["selectClaimsPendingByType"]; });
+
+/* harmony reexport (safe) */ __webpack_require__.d(__webpack_exports__, "selectClaimErrorsByType", function() { return redux_selectors_rewards__WEBPACK_IMPORTED_MODULE_22__["selectClaimErrorsByType"]; });
+
+/* harmony reexport (safe) */ __webpack_require__.d(__webpack_exports__, "selectRewardContentClaimIds", function() { return redux_selectors_rewards__WEBPACK_IMPORTED_MODULE_22__["selectRewardContentClaimIds"]; });
+
+/* harmony reexport (safe) */ __webpack_require__.d(__webpack_exports__, "selectReferralReward", function() { return redux_selectors_rewards__WEBPACK_IMPORTED_MODULE_22__["selectReferralReward"]; });
+
+/* harmony import */ var redux_selectors_subscriptions__WEBPACK_IMPORTED_MODULE_23__ = __webpack_require__(19);
+/* harmony reexport (safe) */ __webpack_require__.d(__webpack_exports__, "makeSelectIsNew", function() { return redux_selectors_subscriptions__WEBPACK_IMPORTED_MODULE_23__["makeSelectIsNew"]; });
+
+/* harmony reexport (safe) */ __webpack_require__.d(__webpack_exports__, "makeSelectIsSubscribed", function() { return redux_selectors_subscriptions__WEBPACK_IMPORTED_MODULE_23__["makeSelectIsSubscribed"]; });
+
+/* harmony reexport (safe) */ __webpack_require__.d(__webpack_exports__, "makeSelectUnreadByChannel", function() { return redux_selectors_subscriptions__WEBPACK_IMPORTED_MODULE_23__["makeSelectUnreadByChannel"]; });
+
+/* harmony reexport (safe) */ __webpack_require__.d(__webpack_exports__, "selectEnabledChannelNotifications", function() { return redux_selectors_subscriptions__WEBPACK_IMPORTED_MODULE_23__["selectEnabledChannelNotifications"]; });
+
+/* harmony reexport (safe) */ __webpack_require__.d(__webpack_exports__, "selectSubscriptions", function() { return redux_selectors_subscriptions__WEBPACK_IMPORTED_MODULE_23__["selectSubscriptions"]; });
+
+/* harmony reexport (safe) */ __webpack_require__.d(__webpack_exports__, "selectIsFetchingSubscriptions", function() { return redux_selectors_subscriptions__WEBPACK_IMPORTED_MODULE_23__["selectIsFetchingSubscriptions"]; });
+
+/* harmony reexport (safe) */ __webpack_require__.d(__webpack_exports__, "selectViewMode", function() { return redux_selectors_subscriptions__WEBPACK_IMPORTED_MODULE_23__["selectViewMode"]; });
+
+/* harmony reexport (safe) */ __webpack_require__.d(__webpack_exports__, "selectSuggested", function() { return redux_selectors_subscriptions__WEBPACK_IMPORTED_MODULE_23__["selectSuggested"]; });
+
+/* harmony reexport (safe) */ __webpack_require__.d(__webpack_exports__, "selectIsFetchingSuggested", function() { return redux_selectors_subscriptions__WEBPACK_IMPORTED_MODULE_23__["selectIsFetchingSuggested"]; });
+
+/* harmony reexport (safe) */ __webpack_require__.d(__webpack_exports__, "selectSuggestedChannels", function() { return redux_selectors_subscriptions__WEBPACK_IMPORTED_MODULE_23__["selectSuggestedChannels"]; });
+
+/* harmony reexport (safe) */ __webpack_require__.d(__webpack_exports__, "selectFirstRunCompleted", function() { return redux_selectors_subscriptions__WEBPACK_IMPORTED_MODULE_23__["selectFirstRunCompleted"]; });
+
+/* harmony reexport (safe) */ __webpack_require__.d(__webpack_exports__, "selectShowSuggestedSubs", function() { return redux_selectors_subscriptions__WEBPACK_IMPORTED_MODULE_23__["selectShowSuggestedSubs"]; });
+
+/* harmony reexport (safe) */ __webpack_require__.d(__webpack_exports__, "selectSubscriptionsBeingFetched", function() { return redux_selectors_subscriptions__WEBPACK_IMPORTED_MODULE_23__["selectSubscriptionsBeingFetched"]; });
+
+/* harmony reexport (safe) */ __webpack_require__.d(__webpack_exports__, "selectUnreadByChannel", function() { return redux_selectors_subscriptions__WEBPACK_IMPORTED_MODULE_23__["selectUnreadByChannel"]; });
+
+/* harmony reexport (safe) */ __webpack_require__.d(__webpack_exports__, "selectUnreadAmount", function() { return redux_selectors_subscriptions__WEBPACK_IMPORTED_MODULE_23__["selectUnreadAmount"]; });
+
+/* harmony reexport (safe) */ __webpack_require__.d(__webpack_exports__, "selectUnreadSubscriptions", function() { return redux_selectors_subscriptions__WEBPACK_IMPORTED_MODULE_23__["selectUnreadSubscriptions"]; });
+
+/* harmony reexport (safe) */ __webpack_require__.d(__webpack_exports__, "selectSubscriptionClaims", function() { return redux_selectors_subscriptions__WEBPACK_IMPORTED_MODULE_23__["selectSubscriptionClaims"]; });
+
+/* harmony import */ var redux_selectors_user__WEBPACK_IMPORTED_MODULE_24__ = __webpack_require__(15);
+/* harmony reexport (safe) */ __webpack_require__.d(__webpack_exports__, "selectAuthenticationIsPending", function() { return redux_selectors_user__WEBPACK_IMPORTED_MODULE_24__["selectAuthenticationIsPending"]; });
+
+/* harmony reexport (safe) */ __webpack_require__.d(__webpack_exports__, "selectUserIsPending", function() { return redux_selectors_user__WEBPACK_IMPORTED_MODULE_24__["selectUserIsPending"]; });
+
+/* harmony reexport (safe) */ __webpack_require__.d(__webpack_exports__, "selectUser", function() { return redux_selectors_user__WEBPACK_IMPORTED_MODULE_24__["selectUser"]; });
+
+/* harmony reexport (safe) */ __webpack_require__.d(__webpack_exports__, "selectUserEmail", function() { return redux_selectors_user__WEBPACK_IMPORTED_MODULE_24__["selectUserEmail"]; });
+
+/* harmony reexport (safe) */ __webpack_require__.d(__webpack_exports__, "selectUserPhone", function() { return redux_selectors_user__WEBPACK_IMPORTED_MODULE_24__["selectUserPhone"]; });
+
+/* harmony reexport (safe) */ __webpack_require__.d(__webpack_exports__, "selectUserCountryCode", function() { return redux_selectors_user__WEBPACK_IMPORTED_MODULE_24__["selectUserCountryCode"]; });
+
+/* harmony reexport (safe) */ __webpack_require__.d(__webpack_exports__, "selectEmailToVerify", function() { return redux_selectors_user__WEBPACK_IMPORTED_MODULE_24__["selectEmailToVerify"]; });
+
+/* harmony reexport (safe) */ __webpack_require__.d(__webpack_exports__, "selectPhoneToVerify", function() { return redux_selectors_user__WEBPACK_IMPORTED_MODULE_24__["selectPhoneToVerify"]; });
+
+/* harmony reexport (safe) */ __webpack_require__.d(__webpack_exports__, "selectUserIsRewardApproved", function() { return redux_selectors_user__WEBPACK_IMPORTED_MODULE_24__["selectUserIsRewardApproved"]; });
+
+/* harmony reexport (safe) */ __webpack_require__.d(__webpack_exports__, "selectEmailNewIsPending", function() { return redux_selectors_user__WEBPACK_IMPORTED_MODULE_24__["selectEmailNewIsPending"]; });
+
+/* harmony reexport (safe) */ __webpack_require__.d(__webpack_exports__, "selectEmailNewErrorMessage", function() { return redux_selectors_user__WEBPACK_IMPORTED_MODULE_24__["selectEmailNewErrorMessage"]; });
+
+/* harmony reexport (safe) */ __webpack_require__.d(__webpack_exports__, "selectPhoneNewErrorMessage", function() { return redux_selectors_user__WEBPACK_IMPORTED_MODULE_24__["selectPhoneNewErrorMessage"]; });
+
+/* harmony reexport (safe) */ __webpack_require__.d(__webpack_exports__, "selectPhoneNewIsPending", function() { return redux_selectors_user__WEBPACK_IMPORTED_MODULE_24__["selectPhoneNewIsPending"]; });
+
+/* harmony reexport (safe) */ __webpack_require__.d(__webpack_exports__, "selectEmailVerifyIsPending", function() { return redux_selectors_user__WEBPACK_IMPORTED_MODULE_24__["selectEmailVerifyIsPending"]; });
+
+/* harmony reexport (safe) */ __webpack_require__.d(__webpack_exports__, "selectEmailVerifyErrorMessage", function() { return redux_selectors_user__WEBPACK_IMPORTED_MODULE_24__["selectEmailVerifyErrorMessage"]; });
+
+/* harmony reexport (safe) */ __webpack_require__.d(__webpack_exports__, "selectPhoneVerifyErrorMessage", function() { return redux_selectors_user__WEBPACK_IMPORTED_MODULE_24__["selectPhoneVerifyErrorMessage"]; });
+
+/* harmony reexport (safe) */ __webpack_require__.d(__webpack_exports__, "selectPhoneVerifyIsPending", function() { return redux_selectors_user__WEBPACK_IMPORTED_MODULE_24__["selectPhoneVerifyIsPending"]; });
+
+/* harmony reexport (safe) */ __webpack_require__.d(__webpack_exports__, "selectIdentityVerifyIsPending", function() { return redux_selectors_user__WEBPACK_IMPORTED_MODULE_24__["selectIdentityVerifyIsPending"]; });
+
+/* harmony reexport (safe) */ __webpack_require__.d(__webpack_exports__, "selectIdentityVerifyErrorMessage", function() { return redux_selectors_user__WEBPACK_IMPORTED_MODULE_24__["selectIdentityVerifyErrorMessage"]; });
+
+/* harmony reexport (safe) */ __webpack_require__.d(__webpack_exports__, "selectUserIsVerificationCandidate", function() { return redux_selectors_user__WEBPACK_IMPORTED_MODULE_24__["selectUserIsVerificationCandidate"]; });
+
+/* harmony reexport (safe) */ __webpack_require__.d(__webpack_exports__, "selectAccessToken", function() { return redux_selectors_user__WEBPACK_IMPORTED_MODULE_24__["selectAccessToken"]; });
+
+/* harmony reexport (safe) */ __webpack_require__.d(__webpack_exports__, "selectUserInviteStatusIsPending", function() { return redux_selectors_user__WEBPACK_IMPORTED_MODULE_24__["selectUserInviteStatusIsPending"]; });
+
+/* harmony reexport (safe) */ __webpack_require__.d(__webpack_exports__, "selectUserInvitesRemaining", function() { return redux_selectors_user__WEBPACK_IMPORTED_MODULE_24__["selectUserInvitesRemaining"]; });
+
+/* harmony reexport (safe) */ __webpack_require__.d(__webpack_exports__, "selectUserInvitees", function() { return redux_selectors_user__WEBPACK_IMPORTED_MODULE_24__["selectUserInvitees"]; });
+
+/* harmony reexport (safe) */ __webpack_require__.d(__webpack_exports__, "selectUserInviteStatusFailed", function() { return redux_selectors_user__WEBPACK_IMPORTED_MODULE_24__["selectUserInviteStatusFailed"]; });
+
+/* harmony reexport (safe) */ __webpack_require__.d(__webpack_exports__, "selectUserInviteNewIsPending", function() { return redux_selectors_user__WEBPACK_IMPORTED_MODULE_24__["selectUserInviteNewIsPending"]; });
+
+/* harmony reexport (safe) */ __webpack_require__.d(__webpack_exports__, "selectUserInviteNewErrorMessage", function() { return redux_selectors_user__WEBPACK_IMPORTED_MODULE_24__["selectUserInviteNewErrorMessage"]; });
+
+/* harmony reexport (safe) */ __webpack_require__.d(__webpack_exports__, "selectUserInviteReferralLink", function() { return redux_selectors_user__WEBPACK_IMPORTED_MODULE_24__["selectUserInviteReferralLink"]; });
+
+/* harmony import */ var redux_selectors_cost_info__WEBPACK_IMPORTED_MODULE_25__ = __webpack_require__(35);
+/* harmony reexport (safe) */ __webpack_require__.d(__webpack_exports__, "makeSelectFetchingCostInfoForUri", function() { return redux_selectors_cost_info__WEBPACK_IMPORTED_MODULE_25__["makeSelectFetchingCostInfoForUri"]; });
+
+/* harmony reexport (safe) */ __webpack_require__.d(__webpack_exports__, "makeSelectCostInfoForUri", function() { return redux_selectors_cost_info__WEBPACK_IMPORTED_MODULE_25__["makeSelectCostInfoForUri"]; });
+
+/* harmony reexport (safe) */ __webpack_require__.d(__webpack_exports__, "selectAllCostInfoByUri", function() { return redux_selectors_cost_info__WEBPACK_IMPORTED_MODULE_25__["selectAllCostInfoByUri"]; });
+
+/* harmony reexport (safe) */ __webpack_require__.d(__webpack_exports__, "selectFetchingCostInfo", function() { return redux_selectors_cost_info__WEBPACK_IMPORTED_MODULE_25__["selectFetchingCostInfo"]; });
+
+/* harmony import */ var redux_selectors_blacklist__WEBPACK_IMPORTED_MODULE_26__ = __webpack_require__(36);
+/* harmony reexport (safe) */ __webpack_require__.d(__webpack_exports__, "selectBlackListedOutpoints", function() { return redux_selectors_blacklist__WEBPACK_IMPORTED_MODULE_26__["selectBlackListedOutpoints"]; });
+
+/* harmony import */ var redux_selectors_homepage__WEBPACK_IMPORTED_MODULE_27__ = __webpack_require__(37);
+/* harmony reexport (safe) */ __webpack_require__.d(__webpack_exports__, "selectFeaturedUris", function() { return redux_selectors_homepage__WEBPACK_IMPORTED_MODULE_27__["selectFeaturedUris"]; });
+
+/* harmony reexport (safe) */ __webpack_require__.d(__webpack_exports__, "selectFetchingFeaturedUris", function() { return redux_selectors_homepage__WEBPACK_IMPORTED_MODULE_27__["selectFetchingFeaturedUris"]; });
+
+/* harmony reexport (safe) */ __webpack_require__.d(__webpack_exports__, "selectTrendingUris", function() { return redux_selectors_homepage__WEBPACK_IMPORTED_MODULE_27__["selectTrendingUris"]; });
+
+/* harmony reexport (safe) */ __webpack_require__.d(__webpack_exports__, "selectFetchingTrendingUris", function() { return redux_selectors_homepage__WEBPACK_IMPORTED_MODULE_27__["selectFetchingTrendingUris"]; });
+
+/* harmony import */ var redux_selectors_stats__WEBPACK_IMPORTED_MODULE_28__ = __webpack_require__(38);
+/* harmony reexport (safe) */ __webpack_require__.d(__webpack_exports__, "makeSelectViewCountForUri", function() { return redux_selectors_stats__WEBPACK_IMPORTED_MODULE_28__["makeSelectViewCountForUri"]; });
+
+/* harmony import */ var redux_selectors_sync__WEBPACK_IMPORTED_MODULE_29__ = __webpack_require__(39);
+/* harmony reexport (safe) */ __webpack_require__.d(__webpack_exports__, "selectHasWallet", function() { return redux_selectors_sync__WEBPACK_IMPORTED_MODULE_29__["selectHasWallet"]; });
+
+/* harmony reexport (safe) */ __webpack_require__.d(__webpack_exports__, "selectSyncHash", function() { return redux_selectors_sync__WEBPACK_IMPORTED_MODULE_29__["selectSyncHash"]; });
+
+/* harmony reexport (safe) */ __webpack_require__.d(__webpack_exports__, "selectSetSyncErrorMessage", function() { return redux_selectors_sync__WEBPACK_IMPORTED_MODULE_29__["selectSetSyncErrorMessage"]; });
+
+/* harmony reexport (safe) */ __webpack_require__.d(__webpack_exports__, "selectIsRetrievingSync", function() { return redux_selectors_sync__WEBPACK_IMPORTED_MODULE_29__["selectIsRetrievingSync"]; });
+
+/* harmony reexport (safe) */ __webpack_require__.d(__webpack_exports__, "selectIsSettingSync", function() { return redux_selectors_sync__WEBPACK_IMPORTED_MODULE_29__["selectIsSettingSync"]; });
 
 
 
@@ -530,6 +415,7 @@
 
 
 
+
  // reducers
 
 
@@ -539,7 +425,9 @@
 
 
 
+
  // selectors
+
 
 
 
@@ -614,6 +502,11 @@
 /* harmony export (binding) */ __webpack_require__.d(__webpack_exports__, "FETCH_VIEW_COUNT_STARTED", function() { return FETCH_VIEW_COUNT_STARTED; });
 /* harmony export (binding) */ __webpack_require__.d(__webpack_exports__, "FETCH_VIEW_COUNT_FAILED", function() { return FETCH_VIEW_COUNT_FAILED; });
 /* harmony export (binding) */ __webpack_require__.d(__webpack_exports__, "FETCH_VIEW_COUNT_COMPLETED", function() { return FETCH_VIEW_COUNT_COMPLETED; });
+/* harmony export (binding) */ __webpack_require__.d(__webpack_exports__, "GET_SYNC_STARTED", function() { return GET_SYNC_STARTED; });
+/* harmony export (binding) */ __webpack_require__.d(__webpack_exports__, "GET_SYNC_COMPLETED", function() { return GET_SYNC_COMPLETED; });
+/* harmony export (binding) */ __webpack_require__.d(__webpack_exports__, "SET_SYNC_STARTED", function() { return SET_SYNC_STARTED; });
+/* harmony export (binding) */ __webpack_require__.d(__webpack_exports__, "SET_SYNC_FAILED", function() { return SET_SYNC_FAILED; });
+/* harmony export (binding) */ __webpack_require__.d(__webpack_exports__, "SET_SYNC_COMPLETED", function() { return SET_SYNC_COMPLETED; });
 // Auth Token
 var GENERATE_AUTH_TOKEN_FAILURE = 'GENERATE_AUTH_TOKEN_FAILURE';
 var GENERATE_AUTH_TOKEN_STARTED = 'GENERATE_AUTH_TOKEN_STARTED';
@@ -677,7 +570,13 @@
 
 var FETCH_VIEW_COUNT_STARTED = 'FETCH_VIEW_COUNT_STARTED';
 var FETCH_VIEW_COUNT_FAILED = 'FETCH_VIEW_COUNT_FAILED';
-var FETCH_VIEW_COUNT_COMPLETED = 'FETCH_VIEW_COUNT_COMPLETED';
+var FETCH_VIEW_COUNT_COMPLETED = 'FETCH_VIEW_COUNT_COMPLETED'; // Cross-device Sync
+
+var GET_SYNC_STARTED = 'GET_SYNC_STARTED';
+var GET_SYNC_COMPLETED = 'GET_SYNC_COMPLETED';
+var SET_SYNC_STARTED = 'SET_SYNC_STARTED';
+var SET_SYNC_FAILED = 'SET_SYNC_FAILED';
+var SET_SYNC_COMPLETED = 'SET_SYNC_COMPLETED';
 
 /***/ }),
 /* 2 */
@@ -866,13 +765,8 @@
 
               Lbryio.authToken = response.auth_token;
               res(response);
-<<<<<<< HEAD
-            }).catch(function (error) {
+            })["catch"](function (error) {
               return rej(error);
-=======
-            })["catch"](function () {
-              return rej();
->>>>>>> 4f2d4a50
             });
           });
         });
@@ -3497,74 +3391,77 @@
 /***/ (function(module, __webpack_exports__, __webpack_require__) {
 
 "use strict";
-<<<<<<< HEAD
-
-
-Object.defineProperty(exports, "__esModule", {
-  value: true
-});
-exports.doSetSync = doSetSync;
-exports.doGetSync = doGetSync;
-
-var _action_types = __webpack_require__(2);
-
-var ACTIONS = _interopRequireWildcard(_action_types);
-
-var _lbryio = __webpack_require__(3);
-
-var _lbryio2 = _interopRequireDefault(_lbryio);
-
-var _lbryRedux = __webpack_require__(4);
-
-function _interopRequireDefault(obj) { return obj && obj.__esModule ? obj : { default: obj }; }
-
-function _interopRequireWildcard(obj) { if (obj && obj.__esModule) { return obj; } else { var newObj = {}; if (obj != null) { for (var key in obj) { if (Object.prototype.hasOwnProperty.call(obj, key)) newObj[key] = obj[key]; } } newObj.default = obj; return newObj; } }
+__webpack_require__.r(__webpack_exports__);
+/* harmony export (binding) */ __webpack_require__.d(__webpack_exports__, "doSetSync", function() { return doSetSync; });
+/* harmony export (binding) */ __webpack_require__.d(__webpack_exports__, "doGetSync", function() { return doGetSync; });
+/* harmony import */ var constants_action_types__WEBPACK_IMPORTED_MODULE_0__ = __webpack_require__(1);
+/* harmony import */ var lbryio__WEBPACK_IMPORTED_MODULE_1__ = __webpack_require__(2);
+/* harmony import */ var lbry_redux__WEBPACK_IMPORTED_MODULE_2__ = __webpack_require__(3);
+/* harmony import */ var lbry_redux__WEBPACK_IMPORTED_MODULE_2___default = /*#__PURE__*/__webpack_require__.n(lbry_redux__WEBPACK_IMPORTED_MODULE_2__);
+
+
 
 function doSetSync(oldHash, newHash, data) {
   return function (dispatch) {
     dispatch({
-      type: ACTIONS.SET_SYNC_STARTED
-    });
-
-    console.log('/sync/set with old_hash: ' + oldHash + ', new_hash: ' + newHash + ', data: ' + data);
-    _lbryio2.default.call('sync', 'set', { old_hash: oldHash, new_hash: newHash, data: data }, 'post').then(function (response) {
+      type: constants_action_types__WEBPACK_IMPORTED_MODULE_0__["SET_SYNC_STARTED"]
+    });
+    console.log("/sync/set with old_hash: ".concat(oldHash, ", new_hash: ").concat(newHash, ", data: ").concat(data));
+    lbryio__WEBPACK_IMPORTED_MODULE_1__["default"].call('sync', 'set', {
+      old_hash: oldHash,
+      new_hash: newHash,
+      data: data
+    }, 'post').then(function (response) {
       console.log(response);
+
       if (!response.success) {
         return dispatch({
-          type: ACTIONS.SET_SYNC_FAILED,
-          data: { error: response.error }
+          type: constants_action_types__WEBPACK_IMPORTED_MODULE_0__["SET_SYNC_FAILED"],
+          data: {
+            error: response.error
+          }
         });
       }
 
       return dispatch({
-        type: ACTIONS.SET_SYNC_COMPLETED,
-        data: { syncHash: response.hash }
-      });
-    }).catch(function (error) {
+        type: constants_action_types__WEBPACK_IMPORTED_MODULE_0__["SET_SYNC_COMPLETED"],
+        data: {
+          syncHash: response.hash
+        }
+      });
+    })["catch"](function (error) {
       console.log(error);
       dispatch({
-        type: ACTIONS.SET_SYNC_FAILED,
-        data: { error: error }
+        type: constants_action_types__WEBPACK_IMPORTED_MODULE_0__["SET_SYNC_FAILED"],
+        data: {
+          error: error
+        }
       });
     });
   };
 }
-
 function doGetSync(password) {
   return function (dispatch) {
     dispatch({
-      type: ACTIONS.GET_SYNC_STARTED
-    });
-
-    _lbryRedux.Lbry.sync_hash().then(function (hash) {
-      console.log('/sync/get with hash: ' + hash + ', password: ' + password);
-      _lbryio2.default.call('sync', 'get', { hash: hash }, 'post').then(function (response) {
+      type: constants_action_types__WEBPACK_IMPORTED_MODULE_0__["GET_SYNC_STARTED"]
+    });
+    lbry_redux__WEBPACK_IMPORTED_MODULE_2__["Lbry"].sync_hash().then(function (hash) {
+      console.log("/sync/get with hash: ".concat(hash, ", password: ").concat(password));
+      lbryio__WEBPACK_IMPORTED_MODULE_1__["default"].call('sync', 'get', {
+        hash: hash
+      }, 'post').then(function (response) {
         console.log(response);
-        var data = { hasWallet: true };
+        var data = {
+          hasWallet: true
+        };
+
         if (response.changed) {
           var syncHash = response.hash;
           data.syncHash = syncHash;
-          _lbryRedux.Lbry.sync_apply({ password: password, data: response.data }).then(function (_ref) {
+          lbry_redux__WEBPACK_IMPORTED_MODULE_2__["Lbry"].sync_apply({
+            password: password,
+            data: response.data
+          }).then(function (_ref) {
             var walletHash = _ref.hash,
                 walletData = _ref.data;
 
@@ -3575,21 +3472,28 @@
           });
         }
 
-        dispatch({ type: ACTIONS.GET_SYNC_COMPLETED, data: data });
-      }).catch(function (err) {
-        console.log(err);
-        // user doesn't have a synced wallet
         dispatch({
-          type: ACTIONS.GET_SYNC_COMPLETED,
-          data: { hasWallet: false, syncHash: null }
+          type: constants_action_types__WEBPACK_IMPORTED_MODULE_0__["GET_SYNC_COMPLETED"],
+          data: data
         });
-
-        // call sync_apply to get data to sync
+      })["catch"](function (err) {
+        console.log(err); // user doesn't have a synced wallet
+
+        dispatch({
+          type: constants_action_types__WEBPACK_IMPORTED_MODULE_0__["GET_SYNC_COMPLETED"],
+          data: {
+            hasWallet: false,
+            syncHash: null
+          }
+        }); // call sync_apply to get data to sync
         // first time sync. use any string for old hash
-        _lbryRedux.Lbry.sync_apply({ password: password }).then(function (_ref2) {
+
+        lbry_redux__WEBPACK_IMPORTED_MODULE_2__["Lbry"].sync_apply({
+          password: password
+        }).then(function (_ref2) {
           var walletHash = _ref2.hash,
               data = _ref2.data;
-          return dispatch(doSetSync('null', walletHash, data));
+          return dispatch(doSetSync(null, walletHash, data));
         });
       });
     });
@@ -3597,27 +3501,13 @@
 }
 
 /***/ }),
-/* 29 */
-/***/ (function(module, exports, __webpack_require__) {
+/* 26 */
+/***/ (function(module, __webpack_exports__, __webpack_require__) {
 
 "use strict";
-
-
-Object.defineProperty(exports, "__esModule", {
-  value: true
-});
-exports.authReducer = authReducer;
-
-var _action_types = __webpack_require__(2);
-
-var ACTIONS = _interopRequireWildcard(_action_types);
-
-function _interopRequireWildcard(obj) { if (obj && obj.__esModule) { return obj; } else { var newObj = {}; if (obj != null) { for (var key in obj) { if (Object.prototype.hasOwnProperty.call(obj, key)) newObj[key] = obj[key]; } } newObj.default = obj; return newObj; } }
-=======
 __webpack_require__.r(__webpack_exports__);
 /* harmony export (binding) */ __webpack_require__.d(__webpack_exports__, "authReducer", function() { return authReducer; });
 /* harmony import */ var constants_action_types__WEBPACK_IMPORTED_MODULE_0__ = __webpack_require__(1);
->>>>>>> 4f2d4a50
 
 var reducers = {};
 var defaultState = {
@@ -3653,13 +3543,8 @@
 }
 
 /***/ }),
-<<<<<<< HEAD
-/* 30 */
-/***/ (function(module, exports, __webpack_require__) {
-=======
-/* 26 */
+/* 27 */
 /***/ (function(module, __webpack_exports__, __webpack_require__) {
->>>>>>> 4f2d4a50
 
 "use strict";
 __webpack_require__.r(__webpack_exports__);
@@ -3789,13 +3674,8 @@
 }
 
 /***/ }),
-<<<<<<< HEAD
-/* 31 */
-/***/ (function(module, exports, __webpack_require__) {
-=======
-/* 27 */
+/* 28 */
 /***/ (function(module, __webpack_exports__, __webpack_require__) {
->>>>>>> 4f2d4a50
 
 "use strict";
 __webpack_require__.r(__webpack_exports__);
@@ -4058,13 +3938,8 @@
 }
 
 /***/ }),
-<<<<<<< HEAD
-/* 32 */
-/***/ (function(module, exports, __webpack_require__) {
-=======
-/* 28 */
+/* 29 */
 /***/ (function(module, __webpack_exports__, __webpack_require__) {
->>>>>>> 4f2d4a50
 
 "use strict";
 __webpack_require__.r(__webpack_exports__);
@@ -4073,15 +3948,7 @@
 /* harmony import */ var constants_action_types__WEBPACK_IMPORTED_MODULE_1__ = __webpack_require__(1);
 var _handleActions;
 
-<<<<<<< HEAD
-var _extends = Object.assign || function (target) { for (var i = 1; i < arguments.length; i++) { var source = arguments[i]; for (var key in source) { if (Object.prototype.hasOwnProperty.call(source, key)) { target[key] = source[key]; } } } return target; };
-
-var _reduxUtils = __webpack_require__(33);
-
-var _action_types = __webpack_require__(2);
-=======
 function _objectSpread(target) { for (var i = 1; i < arguments.length; i++) { var source = arguments[i] != null ? arguments[i] : {}; var ownKeys = Object.keys(source); if (typeof Object.getOwnPropertySymbols === 'function') { ownKeys = ownKeys.concat(Object.getOwnPropertySymbols(source).filter(function (sym) { return Object.getOwnPropertyDescriptor(source, sym).enumerable; })); } ownKeys.forEach(function (key) { _defineProperty(target, key, source[key]); }); } return target; }
->>>>>>> 4f2d4a50
 
 function _defineProperty(obj, key, value) { if (key in obj) { Object.defineProperty(obj, key, { value: value, enumerable: true, configurable: true, writable: true }); } else { obj[key] = value; } return obj; }
 
@@ -4113,46 +3980,8 @@
 }), _handleActions), defaultState);
 
 /***/ }),
-<<<<<<< HEAD
-/* 33 */
-/***/ (function(module, exports, __webpack_require__) {
-
-"use strict";
-
-
-Object.defineProperty(exports, "__esModule", {
-  value: true
-});
-// util for creating reducers
-// based off of redux-actions
-// https://redux-actions.js.org/docs/api/handleAction.html#handleactions
-
-// eslint-disable-next-line import/prefer-default-export
-var handleActions = exports.handleActions = function handleActions(actionMap, defaultState) {
-  return function () {
-    var state = arguments.length > 0 && arguments[0] !== undefined ? arguments[0] : defaultState;
-    var action = arguments[1];
-
-    var handler = actionMap[action.type];
-
-    if (handler) {
-      var newState = handler(state, action);
-      return Object.assign({}, state, newState);
-    }
-
-    // just return the original state if no handler
-    // returning a copy here breaks redux-persist
-    return state;
-  };
-};
-
-/***/ }),
-/* 34 */
-/***/ (function(module, exports, __webpack_require__) {
-=======
-/* 29 */
+/* 30 */
 /***/ (function(module, __webpack_exports__, __webpack_require__) {
->>>>>>> 4f2d4a50
 
 "use strict";
 __webpack_require__.r(__webpack_exports__);
@@ -4163,13 +3992,7 @@
 
 function _objectSpread(target) { for (var i = 1; i < arguments.length; i++) { var source = arguments[i] != null ? arguments[i] : {}; var ownKeys = Object.keys(source); if (typeof Object.getOwnPropertySymbols === 'function') { ownKeys = ownKeys.concat(Object.getOwnPropertySymbols(source).filter(function (sym) { return Object.getOwnPropertyDescriptor(source, sym).enumerable; })); } ownKeys.forEach(function (key) { _defineProperty(target, key, source[key]); }); } return target; }
 
-<<<<<<< HEAD
-var ACTIONS = _interopRequireWildcard(_action_types);
-
-var _reduxUtils = __webpack_require__(33);
-=======
 function _defineProperty(obj, key, value) { if (key in obj) { Object.defineProperty(obj, key, { value: value, enumerable: true, configurable: true, writable: true }); } else { obj[key] = value; } return obj; }
->>>>>>> 4f2d4a50
 
 
 
@@ -4203,13 +4026,8 @@
 }), _handleActions), defaultState);
 
 /***/ }),
-<<<<<<< HEAD
-/* 35 */
-/***/ (function(module, exports, __webpack_require__) {
-=======
-/* 30 */
+/* 31 */
 /***/ (function(module, __webpack_exports__, __webpack_require__) {
->>>>>>> 4f2d4a50
 
 "use strict";
 __webpack_require__.r(__webpack_exports__);
@@ -4218,15 +4036,7 @@
 /* harmony import */ var constants_action_types__WEBPACK_IMPORTED_MODULE_1__ = __webpack_require__(1);
 var _handleActions;
 
-<<<<<<< HEAD
-var _extends = Object.assign || function (target) { for (var i = 1; i < arguments.length; i++) { var source = arguments[i]; for (var key in source) { if (Object.prototype.hasOwnProperty.call(source, key)) { target[key] = source[key]; } } } return target; };
-
-var _reduxUtils = __webpack_require__(33);
-
-var _action_types = __webpack_require__(2);
-=======
 function _objectSpread(target) { for (var i = 1; i < arguments.length; i++) { var source = arguments[i] != null ? arguments[i] : {}; var ownKeys = Object.keys(source); if (typeof Object.getOwnPropertySymbols === 'function') { ownKeys = ownKeys.concat(Object.getOwnPropertySymbols(source).filter(function (sym) { return Object.getOwnPropertyDescriptor(source, sym).enumerable; })); } ownKeys.forEach(function (key) { _defineProperty(target, key, source[key]); }); } return target; }
->>>>>>> 4f2d4a50
 
 function _defineProperty(obj, key, value) { if (key in obj) { Object.defineProperty(obj, key, { value: value, enumerable: true, configurable: true, writable: true }); } else { obj[key] = value; } return obj; }
 
@@ -4269,13 +4079,8 @@
 }), _handleActions), defaultState);
 
 /***/ }),
-<<<<<<< HEAD
-/* 36 */
-/***/ (function(module, exports, __webpack_require__) {
-=======
-/* 31 */
+/* 32 */
 /***/ (function(module, __webpack_exports__, __webpack_require__) {
->>>>>>> 4f2d4a50
 
 "use strict";
 __webpack_require__.r(__webpack_exports__);
@@ -4284,15 +4089,7 @@
 /* harmony import */ var constants_action_types__WEBPACK_IMPORTED_MODULE_1__ = __webpack_require__(1);
 var _handleActions;
 
-<<<<<<< HEAD
-var _extends = Object.assign || function (target) { for (var i = 1; i < arguments.length; i++) { var source = arguments[i]; for (var key in source) { if (Object.prototype.hasOwnProperty.call(source, key)) { target[key] = source[key]; } } } return target; };
-
-var _reduxUtils = __webpack_require__(33);
-
-var _action_types = __webpack_require__(2);
-=======
 function _objectSpread(target) { for (var i = 1; i < arguments.length; i++) { var source = arguments[i] != null ? arguments[i] : {}; var ownKeys = Object.keys(source); if (typeof Object.getOwnPropertySymbols === 'function') { ownKeys = ownKeys.concat(Object.getOwnPropertySymbols(source).filter(function (sym) { return Object.getOwnPropertyDescriptor(source, sym).enumerable; })); } ownKeys.forEach(function (key) { _defineProperty(target, key, source[key]); }); } return target; }
->>>>>>> 4f2d4a50
 
 function _defineProperty(obj, key, value) { if (key in obj) { Object.defineProperty(obj, key, { value: value, enumerable: true, configurable: true, writable: true }); } else { obj[key] = value; } return obj; }
 
@@ -4325,23 +4122,13 @@
 }), _handleActions), defaultState);
 
 /***/ }),
-<<<<<<< HEAD
-/* 37 */
-/***/ (function(module, exports, __webpack_require__) {
+/* 33 */
+/***/ (function(module, __webpack_exports__, __webpack_require__) {
 
 "use strict";
-
-
-Object.defineProperty(exports, "__esModule", {
-  value: true
-});
-exports.syncReducer = syncReducer;
-
-var _action_types = __webpack_require__(2);
-
-var ACTIONS = _interopRequireWildcard(_action_types);
-
-function _interopRequireWildcard(obj) { if (obj && obj.__esModule) { return obj; } else { var newObj = {}; if (obj != null) { for (var key in obj) { if (Object.prototype.hasOwnProperty.call(obj, key)) newObj[key] = obj[key]; } } newObj.default = obj; return newObj; } }
+__webpack_require__.r(__webpack_exports__);
+/* harmony export (binding) */ __webpack_require__.d(__webpack_exports__, "syncReducer", function() { return syncReducer; });
+/* harmony import */ var constants_action_types__WEBPACK_IMPORTED_MODULE_0__ = __webpack_require__(1);
 
 var reducers = {};
 var defaultState = {
@@ -4352,13 +4139,13 @@
   settingSync: false
 };
 
-reducers[ACTIONS.GET_SYNC_STARTED] = function (state) {
+reducers[constants_action_types__WEBPACK_IMPORTED_MODULE_0__["GET_SYNC_STARTED"]] = function (state) {
   return Object.assign({}, state, {
     retrievingSync: true
   });
 };
 
-reducers[ACTIONS.GET_SYNC_COMPLETED] = function (state, action) {
+reducers[constants_action_types__WEBPACK_IMPORTED_MODULE_0__["GET_SYNC_COMPLETED"]] = function (state, action) {
   return Object.assign({}, state, {
     syncHash: action.data.syncHash,
     hasWallet: action.data.hasWallet,
@@ -4366,45 +4153,41 @@
   });
 };
 
-reducers[ACTIONS.SET_SYNC_STARTED] = function (state) {
+reducers[constants_action_types__WEBPACK_IMPORTED_MODULE_0__["SET_SYNC_STARTED"]] = function (state) {
   return Object.assign({}, state, {
     settingSync: true,
     setSyncErrorMessage: null
   });
 };
 
-reducers[ACTIONS.SET_SYNC_FAILED] = function (state, action) {
+reducers[constants_action_types__WEBPACK_IMPORTED_MODULE_0__["SET_SYNC_FAILED"]] = function (state, action) {
   return Object.assign({}, state, {
     settingSync: true,
     setSyncErrorMessage: action.data.error
   });
 };
 
-reducers[ACTIONS.SET_SYNC_COMPLETED] = function (state, action) {
+reducers[constants_action_types__WEBPACK_IMPORTED_MODULE_0__["SET_SYNC_COMPLETED"]] = function (state, action) {
   return Object.assign({}, state, {
     settingSync: false,
     setSyncErrorMessage: null,
-    hasWallet: true, // sync was successful, so the user has a synced wallet at this point
+    hasWallet: true,
+    // sync was successful, so the user has a synced wallet at this point
     syncHash: action.data.syncHash
   });
 };
 
 function syncReducer() {
   var state = arguments.length > 0 && arguments[0] !== undefined ? arguments[0] : defaultState;
-  var action = arguments[1];
-
+  var action = arguments.length > 1 ? arguments[1] : undefined;
   var handler = reducers[action.type];
   if (handler) return handler(state, action);
   return state;
 }
 
 /***/ }),
-/* 38 */
-/***/ (function(module, exports, __webpack_require__) {
-=======
-/* 32 */
+/* 34 */
 /***/ (function(module, __webpack_exports__, __webpack_require__) {
->>>>>>> 4f2d4a50
 
 "use strict";
 __webpack_require__.r(__webpack_exports__);
@@ -4426,13 +4209,8 @@
 });
 
 /***/ }),
-<<<<<<< HEAD
-/* 39 */
-/***/ (function(module, exports, __webpack_require__) {
-=======
-/* 33 */
+/* 35 */
 /***/ (function(module, __webpack_exports__, __webpack_require__) {
->>>>>>> 4f2d4a50
 
 "use strict";
 __webpack_require__.r(__webpack_exports__);
@@ -4465,13 +4243,8 @@
 };
 
 /***/ }),
-<<<<<<< HEAD
-/* 40 */
-/***/ (function(module, exports, __webpack_require__) {
-=======
-/* 34 */
+/* 36 */
 /***/ (function(module, __webpack_exports__, __webpack_require__) {
->>>>>>> 4f2d4a50
 
 "use strict";
 __webpack_require__.r(__webpack_exports__);
@@ -4488,13 +4261,8 @@
 });
 
 /***/ }),
-<<<<<<< HEAD
-/* 41 */
-/***/ (function(module, exports, __webpack_require__) {
-=======
-/* 35 */
+/* 37 */
 /***/ (function(module, __webpack_exports__, __webpack_require__) {
->>>>>>> 4f2d4a50
 
 "use strict";
 __webpack_require__.r(__webpack_exports__);
@@ -4524,13 +4292,8 @@
 });
 
 /***/ }),
-<<<<<<< HEAD
-/* 42 */
-/***/ (function(module, exports, __webpack_require__) {
-=======
-/* 36 */
+/* 38 */
 /***/ (function(module, __webpack_exports__, __webpack_require__) {
->>>>>>> 4f2d4a50
 
 "use strict";
 __webpack_require__.r(__webpack_exports__);
@@ -4556,236 +4319,41 @@
   });
 };
 
-<<<<<<< HEAD
 /***/ }),
-/* 43 */
-/***/ (function(module, exports, __webpack_require__) {
+/* 39 */
+/***/ (function(module, __webpack_exports__, __webpack_require__) {
 
 "use strict";
-
-
-Object.defineProperty(exports, "__esModule", {
-  value: true
-});
-exports.selectIsSettingSync = exports.selectIsRetrievingSync = exports.selectSetSyncErrorMessage = exports.selectSyncHash = exports.selectHasWallet = undefined;
-
-var _reselect = __webpack_require__(10);
+__webpack_require__.r(__webpack_exports__);
+/* harmony export (binding) */ __webpack_require__.d(__webpack_exports__, "selectHasWallet", function() { return selectHasWallet; });
+/* harmony export (binding) */ __webpack_require__.d(__webpack_exports__, "selectSyncHash", function() { return selectSyncHash; });
+/* harmony export (binding) */ __webpack_require__.d(__webpack_exports__, "selectSetSyncErrorMessage", function() { return selectSetSyncErrorMessage; });
+/* harmony export (binding) */ __webpack_require__.d(__webpack_exports__, "selectIsRetrievingSync", function() { return selectIsRetrievingSync; });
+/* harmony export (binding) */ __webpack_require__.d(__webpack_exports__, "selectIsSettingSync", function() { return selectIsSettingSync; });
+/* harmony import */ var reselect__WEBPACK_IMPORTED_MODULE_0__ = __webpack_require__(14);
+/* harmony import */ var reselect__WEBPACK_IMPORTED_MODULE_0___default = /*#__PURE__*/__webpack_require__.n(reselect__WEBPACK_IMPORTED_MODULE_0__);
+
 
 var selectState = function selectState(state) {
   return state.sync || {};
 };
 
-var selectHasWallet = exports.selectHasWallet = (0, _reselect.createSelector)(selectState, function (state) {
+var selectHasWallet = Object(reselect__WEBPACK_IMPORTED_MODULE_0__["createSelector"])(selectState, function (state) {
   return state.hasWallet;
 });
-
-var selectSyncHash = exports.selectSyncHash = (0, _reselect.createSelector)(selectState, function (state) {
+var selectSyncHash = Object(reselect__WEBPACK_IMPORTED_MODULE_0__["createSelector"])(selectState, function (state) {
   return state.syncHash;
 });
-
-var selectSetSyncErrorMessage = exports.selectSetSyncErrorMessage = (0, _reselect.createSelector)(selectState, function (state) {
+var selectSetSyncErrorMessage = Object(reselect__WEBPACK_IMPORTED_MODULE_0__["createSelector"])(selectState, function (state) {
   return state.setSyncErrorMessage;
 });
-
-var selectIsRetrievingSync = exports.selectIsRetrievingSync = (0, _reselect.createSelector)(selectState, function (state) {
+var selectIsRetrievingSync = Object(reselect__WEBPACK_IMPORTED_MODULE_0__["createSelector"])(selectState, function (state) {
   return state.retrievingSync;
 });
-
-var selectIsSettingSync = exports.selectIsSettingSync = (0, _reselect.createSelector)(selectState, function (state) {
+var selectIsSettingSync = Object(reselect__WEBPACK_IMPORTED_MODULE_0__["createSelector"])(selectState, function (state) {
   return state.settingSync;
 });
 
-/***/ }),
-/* 44 */
-/***/ (function(module, exports, __webpack_require__) {
-
-"use strict";
-
-
-Object.defineProperty(exports, "__esModule", {
-  value: true
-});
-
-var _handleActions;
-
-var _extends = Object.assign || function (target) { for (var i = 1; i < arguments.length; i++) { var source = arguments[i]; for (var key in source) { if (Object.prototype.hasOwnProperty.call(source, key)) { target[key] = source[key]; } } } return target; }; // @flow
-
-
-var _action_types = __webpack_require__(2);
-
-var ACTIONS = _interopRequireWildcard(_action_types);
-
-var _subscriptions = __webpack_require__(22);
-
-var _reduxUtils = __webpack_require__(33);
-
-function _interopRequireWildcard(obj) { if (obj && obj.__esModule) { return obj; } else { var newObj = {}; if (obj != null) { for (var key in obj) { if (Object.prototype.hasOwnProperty.call(obj, key)) newObj[key] = obj[key]; } } newObj.default = obj; return newObj; } }
-
-function _defineProperty(obj, key, value) { if (key in obj) { Object.defineProperty(obj, key, { value: value, enumerable: true, configurable: true, writable: true }); } else { obj[key] = value; } return obj; }
-
-/*:: import type {
-  SubscriptionState,
-  Subscription,
-  DoChannelSubscribe,
-  DoChannelUnsubscribe,
-  DoChannelSubscriptionEnableNotifications,
-  DoChannelSubscriptionDisableNotifications,
-  SetSubscriptionLatest,
-  DoUpdateSubscriptionUnreads,
-  DoRemoveSubscriptionUnreads,
-  FetchedSubscriptionsSucess,
-  SetViewMode,
-  GetSuggestedSubscriptionsSuccess,
-} from 'types/subscription';*/
-
-
-var defaultState /*: SubscriptionState*/ = {
-  enabledChannelNotifications: [],
-  subscriptions: [],
-  unread: {},
-  suggested: {},
-  loading: false,
-  viewMode: _subscriptions.VIEW_ALL,
-  loadingSuggested: false,
-  firstRunCompleted: false,
-  showSuggestedSubs: false
-};
-
-exports.default = (0, _reduxUtils.handleActions)((_handleActions = {}, _defineProperty(_handleActions, ACTIONS.CHANNEL_SUBSCRIBE, function (state /*: SubscriptionState*/, action /*: DoChannelSubscribe*/) /*: SubscriptionState*/ {
-  var newSubscription /*: Subscription*/ = action.data;
-  var newSubscriptions /*: Array<Subscription>*/ = state.subscriptions.slice();
-  newSubscriptions.unshift(newSubscription);
-
-  return _extends({}, state, {
-    subscriptions: newSubscriptions
-  });
-}), _defineProperty(_handleActions, ACTIONS.CHANNEL_UNSUBSCRIBE, function (state /*: SubscriptionState*/, action /*: DoChannelUnsubscribe*/) /*: SubscriptionState*/ {
-  var subscriptionToRemove /*: Subscription*/ = action.data;
-  var newSubscriptions = state.subscriptions.slice().filter(function (subscription) {
-    return subscription.channelName !== subscriptionToRemove.channelName;
-  });
-
-  // Check if we need to remove it from the 'unread' state
-  var unread = state.unread;
-
-  if (unread[subscriptionToRemove.uri]) {
-    delete unread[subscriptionToRemove.uri];
-  }
-  return _extends({}, state, {
-    unread: _extends({}, unread),
-    subscriptions: newSubscriptions
-  });
-}), _defineProperty(_handleActions, ACTIONS.SET_SUBSCRIPTION_LATEST, function (state /*: SubscriptionState*/, action /*: SetSubscriptionLatest*/) /*: SubscriptionState*/ {
-  return _extends({}, state, {
-    subscriptions: state.subscriptions.map(function (subscription) {
-      return subscription.channelName === action.data.subscription.channelName ? _extends({}, subscription, { latest: action.data.uri }) : subscription;
-    })
-  });
-}), _defineProperty(_handleActions, ACTIONS.UPDATE_SUBSCRIPTION_UNREADS, function (state /*: SubscriptionState*/, action /*: DoUpdateSubscriptionUnreads*/) /*: SubscriptionState*/ {
-  var _action$data = action.data,
-      channel = _action$data.channel,
-      uris = _action$data.uris,
-      type = _action$data.type;
-
-
-  return _extends({}, state, {
-    unread: _extends({}, state.unread, _defineProperty({}, channel, {
-      uris: uris,
-      type: type
-    }))
-  });
-}), _defineProperty(_handleActions, ACTIONS.REMOVE_SUBSCRIPTION_UNREADS, function (state /*: SubscriptionState*/, action /*: DoRemoveSubscriptionUnreads*/) /*: SubscriptionState*/ {
-  var _action$data2 = action.data,
-      channel = _action$data2.channel,
-      uris = _action$data2.uris;
-
-  // If no channel is passed in, remove all unreads
-
-  var newUnread = void 0;
-  if (channel) {
-    newUnread = _extends({}, state.unread);
-
-    if (!uris) {
-      delete newUnread[channel];
-    } else {
-      newUnread[channel].uris = uris;
-    }
-  } else {
-    newUnread = {};
-  }
-
-  return _extends({}, state, {
-    unread: _extends({}, newUnread)
-  });
-}), _defineProperty(_handleActions, ACTIONS.CHANNEL_SUBSCRIPTION_ENABLE_NOTIFICATIONS, function (state /*: SubscriptionState*/, action /*: DoChannelSubscriptionEnableNotifications*/) /*: SubscriptionState*/ {
-  var channelName = action.data;
-
-  var newEnabledChannelNotifications /*: Array<
-                                             string
-                                           >*/ = state.enabledChannelNotifications.slice();
-  if (channelName && channelName.trim().length > 0 && newEnabledChannelNotifications.indexOf(channelName) === -1) {
-    newEnabledChannelNotifications.push(channelName);
-  }
-
-  return _extends({}, state, {
-    enabledChannelNotifications: newEnabledChannelNotifications
-  });
-}), _defineProperty(_handleActions, ACTIONS.CHANNEL_SUBSCRIPTION_DISABLE_NOTIFICATIONS, function (state /*: SubscriptionState*/, action /*: DoChannelSubscriptionDisableNotifications*/) /*: SubscriptionState*/ {
-  var channelName = action.data;
-
-  var newEnabledChannelNotifications /*: Array<
-                                             string
-                                           >*/ = state.enabledChannelNotifications.slice();
-  var index = newEnabledChannelNotifications.indexOf(channelName);
-  if (index > -1) {
-    newEnabledChannelNotifications.splice(index, 1);
-  }
-
-  return _extends({}, state, {
-    enabledChannelNotifications: newEnabledChannelNotifications
-  });
-}), _defineProperty(_handleActions, ACTIONS.FETCH_SUBSCRIPTIONS_START, function (state /*: SubscriptionState*/) /*: SubscriptionState*/ {
-  return _extends({}, state, {
-    loading: true
-  });
-}), _defineProperty(_handleActions, ACTIONS.FETCH_SUBSCRIPTIONS_FAIL, function (state /*: SubscriptionState*/) /*: SubscriptionState*/ {
-  return _extends({}, state, {
-    loading: false
-  });
-}), _defineProperty(_handleActions, ACTIONS.FETCH_SUBSCRIPTIONS_SUCCESS, function (state /*: SubscriptionState*/, action /*: FetchedSubscriptionsSucess*/) /*: SubscriptionState*/ {
-  return _extends({}, state, {
-    loading: false,
-    subscriptions: action.data
-  });
-}), _defineProperty(_handleActions, ACTIONS.SET_VIEW_MODE, function (state /*: SubscriptionState*/, action /*: SetViewMode*/) /*: SubscriptionState*/ {
-  return _extends({}, state, {
-    viewMode: action.data
-  });
-}), _defineProperty(_handleActions, ACTIONS.GET_SUGGESTED_SUBSCRIPTIONS_START, function (state /*: SubscriptionState*/) /*: SubscriptionState*/ {
-  return _extends({}, state, {
-    loadingSuggested: true
-  });
-}), _defineProperty(_handleActions, ACTIONS.GET_SUGGESTED_SUBSCRIPTIONS_SUCCESS, function (state /*: SubscriptionState*/, action /*: GetSuggestedSubscriptionsSuccess*/) /*: SubscriptionState*/ {
-  return _extends({}, state, {
-    suggested: action.data,
-    loadingSuggested: false
-  });
-}), _defineProperty(_handleActions, ACTIONS.GET_SUGGESTED_SUBSCRIPTIONS_FAIL, function (state /*: SubscriptionState*/) /*: SubscriptionState*/ {
-  return _extends({}, state, {
-    loadingSuggested: false
-  });
-}), _defineProperty(_handleActions, ACTIONS.SUBSCRIPTION_FIRST_RUN_COMPLETED, function (state /*: SubscriptionState*/) /*: SubscriptionState*/ {
-  return _extends({}, state, {
-    firstRunCompleted: true
-  });
-}), _defineProperty(_handleActions, ACTIONS.VIEW_SUGGESTED_SUBSCRIPTIONS, function (state /*: SubscriptionState*/) /*: SubscriptionState*/ {
-  return _extends({}, state, {
-    showSuggestedSubs: true
-  });
-}), _handleActions), defaultState);
-
-=======
->>>>>>> 4f2d4a50
 /***/ })
 /******/ ]);
 });