(function webpackUniversalModuleDefinition(root, factory) {
	if(typeof exports === 'object' && typeof module === 'object')
		module.exports = factory(require("lbry-redux"));
	else if(typeof define === 'function' && define.amd)
		define(["lbry-redux"], factory);
	else {
		var a = typeof exports === 'object' ? factory(require("lbry-redux")) : factory(root["lbry-redux"]);
		for(var i in a) (typeof exports === 'object' ? exports : root)[i] = a[i];
	}
})(window, function(__WEBPACK_EXTERNAL_MODULE__5__) {
return /******/ (function(modules) { // webpackBootstrap
/******/ 	// The module cache
/******/ 	var installedModules = {};
/******/
/******/ 	// The require function
/******/ 	function __webpack_require__(moduleId) {
/******/
/******/ 		// Check if module is in cache
/******/ 		if(installedModules[moduleId]) {
/******/ 			return installedModules[moduleId].exports;
/******/ 		}
/******/ 		// Create a new module (and put it into the cache)
/******/ 		var module = installedModules[moduleId] = {
/******/ 			i: moduleId,
/******/ 			l: false,
/******/ 			exports: {}
/******/ 		};
/******/
/******/ 		// Execute the module function
/******/ 		modules[moduleId].call(module.exports, module, module.exports, __webpack_require__);
/******/
/******/ 		// Flag the module as loaded
/******/ 		module.l = true;
/******/
/******/ 		// Return the exports of the module
/******/ 		return module.exports;
/******/ 	}
/******/
/******/
/******/ 	// expose the modules object (__webpack_modules__)
/******/ 	__webpack_require__.m = modules;
/******/
/******/ 	// expose the module cache
/******/ 	__webpack_require__.c = installedModules;
/******/
/******/ 	// define getter function for harmony exports
/******/ 	__webpack_require__.d = function(exports, name, getter) {
/******/ 		if(!__webpack_require__.o(exports, name)) {
/******/ 			Object.defineProperty(exports, name, { enumerable: true, get: getter });
/******/ 		}
/******/ 	};
/******/
/******/ 	// define __esModule on exports
/******/ 	__webpack_require__.r = function(exports) {
/******/ 		if(typeof Symbol !== 'undefined' && Symbol.toStringTag) {
/******/ 			Object.defineProperty(exports, Symbol.toStringTag, { value: 'Module' });
/******/ 		}
/******/ 		Object.defineProperty(exports, '__esModule', { value: true });
/******/ 	};
/******/
/******/ 	// create a fake namespace object
/******/ 	// mode & 1: value is a module id, require it
/******/ 	// mode & 2: merge all properties of value into the ns
/******/ 	// mode & 4: return value when already ns object
/******/ 	// mode & 8|1: behave like require
/******/ 	__webpack_require__.t = function(value, mode) {
/******/ 		if(mode & 1) value = __webpack_require__(value);
/******/ 		if(mode & 8) return value;
/******/ 		if((mode & 4) && typeof value === 'object' && value && value.__esModule) return value;
/******/ 		var ns = Object.create(null);
/******/ 		__webpack_require__.r(ns);
/******/ 		Object.defineProperty(ns, 'default', { enumerable: true, value: value });
/******/ 		if(mode & 2 && typeof value != 'string') for(var key in value) __webpack_require__.d(ns, key, function(key) { return value[key]; }.bind(null, key));
/******/ 		return ns;
/******/ 	};
/******/
/******/ 	// getDefaultExport function for compatibility with non-harmony modules
/******/ 	__webpack_require__.n = function(module) {
/******/ 		var getter = module && module.__esModule ?
/******/ 			function getDefault() { return module['default']; } :
/******/ 			function getModuleExports() { return module; };
/******/ 		__webpack_require__.d(getter, 'a', getter);
/******/ 		return getter;
/******/ 	};
/******/
/******/ 	// Object.prototype.hasOwnProperty.call
/******/ 	__webpack_require__.o = function(object, property) { return Object.prototype.hasOwnProperty.call(object, property); };
/******/
/******/ 	// __webpack_public_path__
/******/ 	__webpack_require__.p = "";
/******/
/******/
/******/ 	// Load entry module and return exports
/******/ 	return __webpack_require__(__webpack_require__.s = 0);
/******/ })
/************************************************************************/
/******/ ([
/* 0 */
/***/ (function(module, __webpack_exports__, __webpack_require__) {

"use strict";
__webpack_require__.r(__webpack_exports__);
/* harmony import */ var constants_action_types__WEBPACK_IMPORTED_MODULE_0__ = __webpack_require__(1);
/* harmony reexport (module object) */ __webpack_require__.d(__webpack_exports__, "LBRYINC_ACTIONS", function() { return constants_action_types__WEBPACK_IMPORTED_MODULE_0__; });
/* harmony import */ var constants_youtube__WEBPACK_IMPORTED_MODULE_1__ = __webpack_require__(2);
/* harmony reexport (module object) */ __webpack_require__.d(__webpack_exports__, "YOUTUBE_STATUSES", function() { return constants_youtube__WEBPACK_IMPORTED_MODULE_1__; });
/* harmony import */ var constants_errors__WEBPACK_IMPORTED_MODULE_2__ = __webpack_require__(3);
/* harmony reexport (module object) */ __webpack_require__.d(__webpack_exports__, "ERRORS", function() { return constants_errors__WEBPACK_IMPORTED_MODULE_2__; });
/* harmony import */ var lbryio__WEBPACK_IMPORTED_MODULE_3__ = __webpack_require__(4);
/* harmony reexport (safe) */ __webpack_require__.d(__webpack_exports__, "Lbryio", function() { return lbryio__WEBPACK_IMPORTED_MODULE_3__["default"]; });

/* harmony import */ var rewards__WEBPACK_IMPORTED_MODULE_4__ = __webpack_require__(9);
/* harmony reexport (safe) */ __webpack_require__.d(__webpack_exports__, "rewards", function() { return rewards__WEBPACK_IMPORTED_MODULE_4__["default"]; });

/* harmony import */ var redux_reducers_subscriptions__WEBPACK_IMPORTED_MODULE_5__ = __webpack_require__(10);
/* harmony reexport (safe) */ __webpack_require__.d(__webpack_exports__, "subscriptionsReducer", function() { return redux_reducers_subscriptions__WEBPACK_IMPORTED_MODULE_5__["default"]; });

/* harmony import */ var redux_middleware_sync__WEBPACK_IMPORTED_MODULE_6__ = __webpack_require__(13);
/* harmony reexport (safe) */ __webpack_require__.d(__webpack_exports__, "userStateSyncMiddleware", function() { return redux_middleware_sync__WEBPACK_IMPORTED_MODULE_6__["userStateSyncMiddleware"]; });

/* harmony import */ var util_transifex_upload__WEBPACK_IMPORTED_MODULE_7__ = __webpack_require__(17);
/* harmony reexport (safe) */ __webpack_require__.d(__webpack_exports__, "doTransifexUpload", function() { return util_transifex_upload__WEBPACK_IMPORTED_MODULE_7__["doTransifexUpload"]; });

/* harmony import */ var redux_actions_auth__WEBPACK_IMPORTED_MODULE_8__ = __webpack_require__(23);
/* harmony reexport (safe) */ __webpack_require__.d(__webpack_exports__, "doGenerateAuthToken", function() { return redux_actions_auth__WEBPACK_IMPORTED_MODULE_8__["doGenerateAuthToken"]; });

/* harmony import */ var redux_actions_rewards__WEBPACK_IMPORTED_MODULE_9__ = __webpack_require__(24);
/* harmony reexport (safe) */ __webpack_require__.d(__webpack_exports__, "doRewardList", function() { return redux_actions_rewards__WEBPACK_IMPORTED_MODULE_9__["doRewardList"]; });

/* harmony reexport (safe) */ __webpack_require__.d(__webpack_exports__, "doClaimRewardType", function() { return redux_actions_rewards__WEBPACK_IMPORTED_MODULE_9__["doClaimRewardType"]; });

/* harmony reexport (safe) */ __webpack_require__.d(__webpack_exports__, "doClaimEligiblePurchaseRewards", function() { return redux_actions_rewards__WEBPACK_IMPORTED_MODULE_9__["doClaimEligiblePurchaseRewards"]; });

/* harmony reexport (safe) */ __webpack_require__.d(__webpack_exports__, "doClaimRewardClearError", function() { return redux_actions_rewards__WEBPACK_IMPORTED_MODULE_9__["doClaimRewardClearError"]; });

/* harmony reexport (safe) */ __webpack_require__.d(__webpack_exports__, "doFetchRewardedContent", function() { return redux_actions_rewards__WEBPACK_IMPORTED_MODULE_9__["doFetchRewardedContent"]; });

/* harmony import */ var redux_actions_subscriptions__WEBPACK_IMPORTED_MODULE_10__ = __webpack_require__(28);
/* harmony reexport (safe) */ __webpack_require__.d(__webpack_exports__, "doChannelSubscribe", function() { return redux_actions_subscriptions__WEBPACK_IMPORTED_MODULE_10__["doChannelSubscribe"]; });

/* harmony reexport (safe) */ __webpack_require__.d(__webpack_exports__, "doChannelUnsubscribe", function() { return redux_actions_subscriptions__WEBPACK_IMPORTED_MODULE_10__["doChannelUnsubscribe"]; });

/* harmony reexport (safe) */ __webpack_require__.d(__webpack_exports__, "doChannelSubscriptionEnableNotifications", function() { return redux_actions_subscriptions__WEBPACK_IMPORTED_MODULE_10__["doChannelSubscriptionEnableNotifications"]; });

/* harmony reexport (safe) */ __webpack_require__.d(__webpack_exports__, "doChannelSubscriptionDisableNotifications", function() { return redux_actions_subscriptions__WEBPACK_IMPORTED_MODULE_10__["doChannelSubscriptionDisableNotifications"]; });

/* harmony reexport (safe) */ __webpack_require__.d(__webpack_exports__, "doCheckSubscription", function() { return redux_actions_subscriptions__WEBPACK_IMPORTED_MODULE_10__["doCheckSubscription"]; });

/* harmony reexport (safe) */ __webpack_require__.d(__webpack_exports__, "doCheckSubscriptions", function() { return redux_actions_subscriptions__WEBPACK_IMPORTED_MODULE_10__["doCheckSubscriptions"]; });

/* harmony reexport (safe) */ __webpack_require__.d(__webpack_exports__, "doCheckSubscriptionsInit", function() { return redux_actions_subscriptions__WEBPACK_IMPORTED_MODULE_10__["doCheckSubscriptionsInit"]; });

/* harmony reexport (safe) */ __webpack_require__.d(__webpack_exports__, "doCompleteFirstRun", function() { return redux_actions_subscriptions__WEBPACK_IMPORTED_MODULE_10__["doCompleteFirstRun"]; });

/* harmony reexport (safe) */ __webpack_require__.d(__webpack_exports__, "doFetchMySubscriptions", function() { return redux_actions_subscriptions__WEBPACK_IMPORTED_MODULE_10__["doFetchMySubscriptions"]; });

/* harmony reexport (safe) */ __webpack_require__.d(__webpack_exports__, "doFetchRecommendedSubscriptions", function() { return redux_actions_subscriptions__WEBPACK_IMPORTED_MODULE_10__["doFetchRecommendedSubscriptions"]; });

/* harmony reexport (safe) */ __webpack_require__.d(__webpack_exports__, "doRemoveUnreadSubscription", function() { return redux_actions_subscriptions__WEBPACK_IMPORTED_MODULE_10__["doRemoveUnreadSubscription"]; });

/* harmony reexport (safe) */ __webpack_require__.d(__webpack_exports__, "doRemoveUnreadSubscriptions", function() { return redux_actions_subscriptions__WEBPACK_IMPORTED_MODULE_10__["doRemoveUnreadSubscriptions"]; });

/* harmony reexport (safe) */ __webpack_require__.d(__webpack_exports__, "doSetViewMode", function() { return redux_actions_subscriptions__WEBPACK_IMPORTED_MODULE_10__["doSetViewMode"]; });

/* harmony reexport (safe) */ __webpack_require__.d(__webpack_exports__, "doShowSuggestedSubs", function() { return redux_actions_subscriptions__WEBPACK_IMPORTED_MODULE_10__["doShowSuggestedSubs"]; });

/* harmony reexport (safe) */ __webpack_require__.d(__webpack_exports__, "doUpdateUnreadSubscriptions", function() { return redux_actions_subscriptions__WEBPACK_IMPORTED_MODULE_10__["doUpdateUnreadSubscriptions"]; });

/* harmony reexport (safe) */ __webpack_require__.d(__webpack_exports__, "setSubscriptionLatest", function() { return redux_actions_subscriptions__WEBPACK_IMPORTED_MODULE_10__["setSubscriptionLatest"]; });

/* harmony import */ var redux_actions_user__WEBPACK_IMPORTED_MODULE_11__ = __webpack_require__(27);
/* harmony reexport (safe) */ __webpack_require__.d(__webpack_exports__, "doFetchInviteStatus", function() { return redux_actions_user__WEBPACK_IMPORTED_MODULE_11__["doFetchInviteStatus"]; });

/* harmony reexport (safe) */ __webpack_require__.d(__webpack_exports__, "doInstallNew", function() { return redux_actions_user__WEBPACK_IMPORTED_MODULE_11__["doInstallNew"]; });

/* harmony reexport (safe) */ __webpack_require__.d(__webpack_exports__, "doInstallNewWithParams", function() { return redux_actions_user__WEBPACK_IMPORTED_MODULE_11__["doInstallNewWithParams"]; });

/* harmony reexport (safe) */ __webpack_require__.d(__webpack_exports__, "doAuthenticate", function() { return redux_actions_user__WEBPACK_IMPORTED_MODULE_11__["doAuthenticate"]; });

/* harmony reexport (safe) */ __webpack_require__.d(__webpack_exports__, "doUserFetch", function() { return redux_actions_user__WEBPACK_IMPORTED_MODULE_11__["doUserFetch"]; });

/* harmony reexport (safe) */ __webpack_require__.d(__webpack_exports__, "doUserEmailNew", function() { return redux_actions_user__WEBPACK_IMPORTED_MODULE_11__["doUserEmailNew"]; });

/* harmony reexport (safe) */ __webpack_require__.d(__webpack_exports__, "doUserCheckEmailVerified", function() { return redux_actions_user__WEBPACK_IMPORTED_MODULE_11__["doUserCheckEmailVerified"]; });

/* harmony reexport (safe) */ __webpack_require__.d(__webpack_exports__, "doUserEmailToVerify", function() { return redux_actions_user__WEBPACK_IMPORTED_MODULE_11__["doUserEmailToVerify"]; });

/* harmony reexport (safe) */ __webpack_require__.d(__webpack_exports__, "doUserEmailVerifyFailure", function() { return redux_actions_user__WEBPACK_IMPORTED_MODULE_11__["doUserEmailVerifyFailure"]; });

/* harmony reexport (safe) */ __webpack_require__.d(__webpack_exports__, "doUserEmailVerify", function() { return redux_actions_user__WEBPACK_IMPORTED_MODULE_11__["doUserEmailVerify"]; });

/* harmony reexport (safe) */ __webpack_require__.d(__webpack_exports__, "doUserPhoneNew", function() { return redux_actions_user__WEBPACK_IMPORTED_MODULE_11__["doUserPhoneNew"]; });

/* harmony reexport (safe) */ __webpack_require__.d(__webpack_exports__, "doUserPhoneReset", function() { return redux_actions_user__WEBPACK_IMPORTED_MODULE_11__["doUserPhoneReset"]; });

/* harmony reexport (safe) */ __webpack_require__.d(__webpack_exports__, "doUserPhoneVerifyFailure", function() { return redux_actions_user__WEBPACK_IMPORTED_MODULE_11__["doUserPhoneVerifyFailure"]; });

/* harmony reexport (safe) */ __webpack_require__.d(__webpack_exports__, "doUserPhoneVerify", function() { return redux_actions_user__WEBPACK_IMPORTED_MODULE_11__["doUserPhoneVerify"]; });

/* harmony reexport (safe) */ __webpack_require__.d(__webpack_exports__, "doFetchAccessToken", function() { return redux_actions_user__WEBPACK_IMPORTED_MODULE_11__["doFetchAccessToken"]; });

/* harmony reexport (safe) */ __webpack_require__.d(__webpack_exports__, "doUserResendVerificationEmail", function() { return redux_actions_user__WEBPACK_IMPORTED_MODULE_11__["doUserResendVerificationEmail"]; });

/* harmony reexport (safe) */ __webpack_require__.d(__webpack_exports__, "doUserIdentityVerify", function() { return redux_actions_user__WEBPACK_IMPORTED_MODULE_11__["doUserIdentityVerify"]; });

/* harmony reexport (safe) */ __webpack_require__.d(__webpack_exports__, "doUserInviteNew", function() { return redux_actions_user__WEBPACK_IMPORTED_MODULE_11__["doUserInviteNew"]; });

/* harmony reexport (safe) */ __webpack_require__.d(__webpack_exports__, "doClaimYoutubeChannels", function() { return redux_actions_user__WEBPACK_IMPORTED_MODULE_11__["doClaimYoutubeChannels"]; });

/* harmony reexport (safe) */ __webpack_require__.d(__webpack_exports__, "doCheckYoutubeTransfer", function() { return redux_actions_user__WEBPACK_IMPORTED_MODULE_11__["doCheckYoutubeTransfer"]; });

/* harmony reexport (safe) */ __webpack_require__.d(__webpack_exports__, "doUserSetReferrer", function() { return redux_actions_user__WEBPACK_IMPORTED_MODULE_11__["doUserSetReferrer"]; });

/* harmony reexport (safe) */ __webpack_require__.d(__webpack_exports__, "doUserSetReferrerReset", function() { return redux_actions_user__WEBPACK_IMPORTED_MODULE_11__["doUserSetReferrerReset"]; });

/* harmony import */ var redux_actions_cost_info__WEBPACK_IMPORTED_MODULE_12__ = __webpack_require__(30);
/* harmony reexport (safe) */ __webpack_require__.d(__webpack_exports__, "doFetchCostInfoForUri", function() { return redux_actions_cost_info__WEBPACK_IMPORTED_MODULE_12__["doFetchCostInfoForUri"]; });

/* harmony import */ var redux_actions_blacklist__WEBPACK_IMPORTED_MODULE_13__ = __webpack_require__(31);
/* harmony reexport (safe) */ __webpack_require__.d(__webpack_exports__, "doBlackListedOutpointsSubscribe", function() { return redux_actions_blacklist__WEBPACK_IMPORTED_MODULE_13__["doBlackListedOutpointsSubscribe"]; });

/* harmony import */ var redux_actions_filtered__WEBPACK_IMPORTED_MODULE_14__ = __webpack_require__(32);
/* harmony reexport (safe) */ __webpack_require__.d(__webpack_exports__, "doFilteredOutpointsSubscribe", function() { return redux_actions_filtered__WEBPACK_IMPORTED_MODULE_14__["doFilteredOutpointsSubscribe"]; });

/* harmony import */ var redux_actions_homepage__WEBPACK_IMPORTED_MODULE_15__ = __webpack_require__(33);
/* harmony reexport (safe) */ __webpack_require__.d(__webpack_exports__, "doFetchFeaturedUris", function() { return redux_actions_homepage__WEBPACK_IMPORTED_MODULE_15__["doFetchFeaturedUris"]; });

/* harmony reexport (safe) */ __webpack_require__.d(__webpack_exports__, "doFetchTrendingUris", function() { return redux_actions_homepage__WEBPACK_IMPORTED_MODULE_15__["doFetchTrendingUris"]; });

/* harmony import */ var redux_actions_stats__WEBPACK_IMPORTED_MODULE_16__ = __webpack_require__(34);
/* harmony reexport (safe) */ __webpack_require__.d(__webpack_exports__, "doFetchViewCount", function() { return redux_actions_stats__WEBPACK_IMPORTED_MODULE_16__["doFetchViewCount"]; });

/* harmony reexport (safe) */ __webpack_require__.d(__webpack_exports__, "doFetchSubCount", function() { return redux_actions_stats__WEBPACK_IMPORTED_MODULE_16__["doFetchSubCount"]; });

/* harmony import */ var redux_actions_sync__WEBPACK_IMPORTED_MODULE_17__ = __webpack_require__(35);
/* harmony reexport (safe) */ __webpack_require__.d(__webpack_exports__, "doCheckSync", function() { return redux_actions_sync__WEBPACK_IMPORTED_MODULE_17__["doCheckSync"]; });

/* harmony reexport (safe) */ __webpack_require__.d(__webpack_exports__, "doGetSync", function() { return redux_actions_sync__WEBPACK_IMPORTED_MODULE_17__["doGetSync"]; });

/* harmony reexport (safe) */ __webpack_require__.d(__webpack_exports__, "doSetSync", function() { return redux_actions_sync__WEBPACK_IMPORTED_MODULE_17__["doSetSync"]; });

/* harmony reexport (safe) */ __webpack_require__.d(__webpack_exports__, "doSetDefaultAccount", function() { return redux_actions_sync__WEBPACK_IMPORTED_MODULE_17__["doSetDefaultAccount"]; });

/* harmony reexport (safe) */ __webpack_require__.d(__webpack_exports__, "doSyncApply", function() { return redux_actions_sync__WEBPACK_IMPORTED_MODULE_17__["doSyncApply"]; });

/* harmony reexport (safe) */ __webpack_require__.d(__webpack_exports__, "doResetSync", function() { return redux_actions_sync__WEBPACK_IMPORTED_MODULE_17__["doResetSync"]; });

/* harmony reexport (safe) */ __webpack_require__.d(__webpack_exports__, "doSyncEncryptAndDecrypt", function() { return redux_actions_sync__WEBPACK_IMPORTED_MODULE_17__["doSyncEncryptAndDecrypt"]; });

/* harmony import */ var redux_actions_lbrytv__WEBPACK_IMPORTED_MODULE_18__ = __webpack_require__(36);
/* harmony reexport (safe) */ __webpack_require__.d(__webpack_exports__, "doUpdateUploadProgress", function() { return redux_actions_lbrytv__WEBPACK_IMPORTED_MODULE_18__["doUpdateUploadProgress"]; });

/* harmony import */ var redux_reducers_auth__WEBPACK_IMPORTED_MODULE_19__ = __webpack_require__(37);
/* harmony reexport (safe) */ __webpack_require__.d(__webpack_exports__, "authReducer", function() { return redux_reducers_auth__WEBPACK_IMPORTED_MODULE_19__["authReducer"]; });

/* harmony import */ var redux_reducers_rewards__WEBPACK_IMPORTED_MODULE_20__ = __webpack_require__(38);
/* harmony reexport (safe) */ __webpack_require__.d(__webpack_exports__, "rewardsReducer", function() { return redux_reducers_rewards__WEBPACK_IMPORTED_MODULE_20__["rewardsReducer"]; });

/* harmony import */ var redux_reducers_user__WEBPACK_IMPORTED_MODULE_21__ = __webpack_require__(39);
/* harmony reexport (safe) */ __webpack_require__.d(__webpack_exports__, "userReducer", function() { return redux_reducers_user__WEBPACK_IMPORTED_MODULE_21__["userReducer"]; });

/* harmony import */ var redux_reducers_cost_info__WEBPACK_IMPORTED_MODULE_22__ = __webpack_require__(40);
/* harmony reexport (safe) */ __webpack_require__.d(__webpack_exports__, "costInfoReducer", function() { return redux_reducers_cost_info__WEBPACK_IMPORTED_MODULE_22__["costInfoReducer"]; });

/* harmony import */ var redux_reducers_blacklist__WEBPACK_IMPORTED_MODULE_23__ = __webpack_require__(41);
/* harmony reexport (safe) */ __webpack_require__.d(__webpack_exports__, "blacklistReducer", function() { return redux_reducers_blacklist__WEBPACK_IMPORTED_MODULE_23__["blacklistReducer"]; });

/* harmony import */ var redux_reducers_filtered__WEBPACK_IMPORTED_MODULE_24__ = __webpack_require__(42);
/* harmony reexport (safe) */ __webpack_require__.d(__webpack_exports__, "filteredReducer", function() { return redux_reducers_filtered__WEBPACK_IMPORTED_MODULE_24__["filteredReducer"]; });

/* harmony import */ var redux_reducers_homepage__WEBPACK_IMPORTED_MODULE_25__ = __webpack_require__(43);
/* harmony reexport (safe) */ __webpack_require__.d(__webpack_exports__, "homepageReducer", function() { return redux_reducers_homepage__WEBPACK_IMPORTED_MODULE_25__["homepageReducer"]; });

/* harmony import */ var redux_reducers_stats__WEBPACK_IMPORTED_MODULE_26__ = __webpack_require__(44);
/* harmony reexport (safe) */ __webpack_require__.d(__webpack_exports__, "statsReducer", function() { return redux_reducers_stats__WEBPACK_IMPORTED_MODULE_26__["statsReducer"]; });

/* harmony import */ var redux_reducers_sync__WEBPACK_IMPORTED_MODULE_27__ = __webpack_require__(45);
/* harmony reexport (safe) */ __webpack_require__.d(__webpack_exports__, "syncReducer", function() { return redux_reducers_sync__WEBPACK_IMPORTED_MODULE_27__["syncReducer"]; });

/* harmony import */ var redux_reducers_lbrytv__WEBPACK_IMPORTED_MODULE_28__ = __webpack_require__(46);
/* harmony reexport (safe) */ __webpack_require__.d(__webpack_exports__, "lbrytvReducer", function() { return redux_reducers_lbrytv__WEBPACK_IMPORTED_MODULE_28__["lbrytvReducer"]; });

/* harmony import */ var redux_selectors_auth__WEBPACK_IMPORTED_MODULE_29__ = __webpack_require__(47);
/* harmony reexport (safe) */ __webpack_require__.d(__webpack_exports__, "selectAuthToken", function() { return redux_selectors_auth__WEBPACK_IMPORTED_MODULE_29__["selectAuthToken"]; });

/* harmony reexport (safe) */ __webpack_require__.d(__webpack_exports__, "selectIsAuthenticating", function() { return redux_selectors_auth__WEBPACK_IMPORTED_MODULE_29__["selectIsAuthenticating"]; });

/* harmony import */ var redux_selectors_rewards__WEBPACK_IMPORTED_MODULE_30__ = __webpack_require__(25);
/* harmony reexport (safe) */ __webpack_require__.d(__webpack_exports__, "makeSelectClaimRewardError", function() { return redux_selectors_rewards__WEBPACK_IMPORTED_MODULE_30__["makeSelectClaimRewardError"]; });

/* harmony reexport (safe) */ __webpack_require__.d(__webpack_exports__, "makeSelectIsRewardClaimPending", function() { return redux_selectors_rewards__WEBPACK_IMPORTED_MODULE_30__["makeSelectIsRewardClaimPending"]; });

/* harmony reexport (safe) */ __webpack_require__.d(__webpack_exports__, "makeSelectRewardAmountByType", function() { return redux_selectors_rewards__WEBPACK_IMPORTED_MODULE_30__["makeSelectRewardAmountByType"]; });

/* harmony reexport (safe) */ __webpack_require__.d(__webpack_exports__, "makeSelectRewardByType", function() { return redux_selectors_rewards__WEBPACK_IMPORTED_MODULE_30__["makeSelectRewardByType"]; });

/* harmony reexport (safe) */ __webpack_require__.d(__webpack_exports__, "selectUnclaimedRewardsByType", function() { return redux_selectors_rewards__WEBPACK_IMPORTED_MODULE_30__["selectUnclaimedRewardsByType"]; });

/* harmony reexport (safe) */ __webpack_require__.d(__webpack_exports__, "selectClaimedRewardsById", function() { return redux_selectors_rewards__WEBPACK_IMPORTED_MODULE_30__["selectClaimedRewardsById"]; });

/* harmony reexport (safe) */ __webpack_require__.d(__webpack_exports__, "selectClaimedRewards", function() { return redux_selectors_rewards__WEBPACK_IMPORTED_MODULE_30__["selectClaimedRewards"]; });

/* harmony reexport (safe) */ __webpack_require__.d(__webpack_exports__, "selectClaimedRewardsByTransactionId", function() { return redux_selectors_rewards__WEBPACK_IMPORTED_MODULE_30__["selectClaimedRewardsByTransactionId"]; });

/* harmony reexport (safe) */ __webpack_require__.d(__webpack_exports__, "selectUnclaimedRewards", function() { return redux_selectors_rewards__WEBPACK_IMPORTED_MODULE_30__["selectUnclaimedRewards"]; });

/* harmony reexport (safe) */ __webpack_require__.d(__webpack_exports__, "selectFetchingRewards", function() { return redux_selectors_rewards__WEBPACK_IMPORTED_MODULE_30__["selectFetchingRewards"]; });

/* harmony reexport (safe) */ __webpack_require__.d(__webpack_exports__, "selectUnclaimedRewardValue", function() { return redux_selectors_rewards__WEBPACK_IMPORTED_MODULE_30__["selectUnclaimedRewardValue"]; });

/* harmony reexport (safe) */ __webpack_require__.d(__webpack_exports__, "selectClaimsPendingByType", function() { return redux_selectors_rewards__WEBPACK_IMPORTED_MODULE_30__["selectClaimsPendingByType"]; });

/* harmony reexport (safe) */ __webpack_require__.d(__webpack_exports__, "selectClaimErrorsByType", function() { return redux_selectors_rewards__WEBPACK_IMPORTED_MODULE_30__["selectClaimErrorsByType"]; });

/* harmony reexport (safe) */ __webpack_require__.d(__webpack_exports__, "selectRewardContentClaimIds", function() { return redux_selectors_rewards__WEBPACK_IMPORTED_MODULE_30__["selectRewardContentClaimIds"]; });

/* harmony reexport (safe) */ __webpack_require__.d(__webpack_exports__, "selectReferralReward", function() { return redux_selectors_rewards__WEBPACK_IMPORTED_MODULE_30__["selectReferralReward"]; });

/* harmony import */ var redux_selectors_subscriptions__WEBPACK_IMPORTED_MODULE_31__ = __webpack_require__(14);
/* harmony reexport (safe) */ __webpack_require__.d(__webpack_exports__, "makeSelectIsNew", function() { return redux_selectors_subscriptions__WEBPACK_IMPORTED_MODULE_31__["makeSelectIsNew"]; });

/* harmony reexport (safe) */ __webpack_require__.d(__webpack_exports__, "makeSelectIsSubscribed", function() { return redux_selectors_subscriptions__WEBPACK_IMPORTED_MODULE_31__["makeSelectIsSubscribed"]; });

/* harmony reexport (safe) */ __webpack_require__.d(__webpack_exports__, "makeSelectUnreadByChannel", function() { return redux_selectors_subscriptions__WEBPACK_IMPORTED_MODULE_31__["makeSelectUnreadByChannel"]; });

/* harmony reexport (safe) */ __webpack_require__.d(__webpack_exports__, "selectEnabledChannelNotifications", function() { return redux_selectors_subscriptions__WEBPACK_IMPORTED_MODULE_31__["selectEnabledChannelNotifications"]; });

/* harmony reexport (safe) */ __webpack_require__.d(__webpack_exports__, "selectSubscriptions", function() { return redux_selectors_subscriptions__WEBPACK_IMPORTED_MODULE_31__["selectSubscriptions"]; });

/* harmony reexport (safe) */ __webpack_require__.d(__webpack_exports__, "selectIsFetchingSubscriptions", function() { return redux_selectors_subscriptions__WEBPACK_IMPORTED_MODULE_31__["selectIsFetchingSubscriptions"]; });

/* harmony reexport (safe) */ __webpack_require__.d(__webpack_exports__, "selectViewMode", function() { return redux_selectors_subscriptions__WEBPACK_IMPORTED_MODULE_31__["selectViewMode"]; });

/* harmony reexport (safe) */ __webpack_require__.d(__webpack_exports__, "selectSuggested", function() { return redux_selectors_subscriptions__WEBPACK_IMPORTED_MODULE_31__["selectSuggested"]; });

/* harmony reexport (safe) */ __webpack_require__.d(__webpack_exports__, "selectIsFetchingSuggested", function() { return redux_selectors_subscriptions__WEBPACK_IMPORTED_MODULE_31__["selectIsFetchingSuggested"]; });

/* harmony reexport (safe) */ __webpack_require__.d(__webpack_exports__, "selectSuggestedChannels", function() { return redux_selectors_subscriptions__WEBPACK_IMPORTED_MODULE_31__["selectSuggestedChannels"]; });

/* harmony reexport (safe) */ __webpack_require__.d(__webpack_exports__, "selectFirstRunCompleted", function() { return redux_selectors_subscriptions__WEBPACK_IMPORTED_MODULE_31__["selectFirstRunCompleted"]; });

/* harmony reexport (safe) */ __webpack_require__.d(__webpack_exports__, "selectShowSuggestedSubs", function() { return redux_selectors_subscriptions__WEBPACK_IMPORTED_MODULE_31__["selectShowSuggestedSubs"]; });

/* harmony reexport (safe) */ __webpack_require__.d(__webpack_exports__, "selectSubscriptionsBeingFetched", function() { return redux_selectors_subscriptions__WEBPACK_IMPORTED_MODULE_31__["selectSubscriptionsBeingFetched"]; });

/* harmony reexport (safe) */ __webpack_require__.d(__webpack_exports__, "selectUnreadByChannel", function() { return redux_selectors_subscriptions__WEBPACK_IMPORTED_MODULE_31__["selectUnreadByChannel"]; });

/* harmony reexport (safe) */ __webpack_require__.d(__webpack_exports__, "selectUnreadAmount", function() { return redux_selectors_subscriptions__WEBPACK_IMPORTED_MODULE_31__["selectUnreadAmount"]; });

/* harmony reexport (safe) */ __webpack_require__.d(__webpack_exports__, "selectUnreadSubscriptions", function() { return redux_selectors_subscriptions__WEBPACK_IMPORTED_MODULE_31__["selectUnreadSubscriptions"]; });

/* harmony reexport (safe) */ __webpack_require__.d(__webpack_exports__, "selectSubscriptionClaims", function() { return redux_selectors_subscriptions__WEBPACK_IMPORTED_MODULE_31__["selectSubscriptionClaims"]; });

/* harmony import */ var redux_selectors_user__WEBPACK_IMPORTED_MODULE_32__ = __webpack_require__(26);
/* harmony reexport (safe) */ __webpack_require__.d(__webpack_exports__, "selectAuthenticationIsPending", function() { return redux_selectors_user__WEBPACK_IMPORTED_MODULE_32__["selectAuthenticationIsPending"]; });

/* harmony reexport (safe) */ __webpack_require__.d(__webpack_exports__, "selectUserIsPending", function() { return redux_selectors_user__WEBPACK_IMPORTED_MODULE_32__["selectUserIsPending"]; });

/* harmony reexport (safe) */ __webpack_require__.d(__webpack_exports__, "selectUser", function() { return redux_selectors_user__WEBPACK_IMPORTED_MODULE_32__["selectUser"]; });

/* harmony reexport (safe) */ __webpack_require__.d(__webpack_exports__, "selectUserEmail", function() { return redux_selectors_user__WEBPACK_IMPORTED_MODULE_32__["selectUserEmail"]; });

/* harmony reexport (safe) */ __webpack_require__.d(__webpack_exports__, "selectUserPhone", function() { return redux_selectors_user__WEBPACK_IMPORTED_MODULE_32__["selectUserPhone"]; });

/* harmony reexport (safe) */ __webpack_require__.d(__webpack_exports__, "selectUserCountryCode", function() { return redux_selectors_user__WEBPACK_IMPORTED_MODULE_32__["selectUserCountryCode"]; });

/* harmony reexport (safe) */ __webpack_require__.d(__webpack_exports__, "selectEmailToVerify", function() { return redux_selectors_user__WEBPACK_IMPORTED_MODULE_32__["selectEmailToVerify"]; });

/* harmony reexport (safe) */ __webpack_require__.d(__webpack_exports__, "selectPhoneToVerify", function() { return redux_selectors_user__WEBPACK_IMPORTED_MODULE_32__["selectPhoneToVerify"]; });

/* harmony reexport (safe) */ __webpack_require__.d(__webpack_exports__, "selectUserIsRewardApproved", function() { return redux_selectors_user__WEBPACK_IMPORTED_MODULE_32__["selectUserIsRewardApproved"]; });

/* harmony reexport (safe) */ __webpack_require__.d(__webpack_exports__, "selectEmailNewIsPending", function() { return redux_selectors_user__WEBPACK_IMPORTED_MODULE_32__["selectEmailNewIsPending"]; });

/* harmony reexport (safe) */ __webpack_require__.d(__webpack_exports__, "selectEmailNewErrorMessage", function() { return redux_selectors_user__WEBPACK_IMPORTED_MODULE_32__["selectEmailNewErrorMessage"]; });

/* harmony reexport (safe) */ __webpack_require__.d(__webpack_exports__, "selectPhoneNewErrorMessage", function() { return redux_selectors_user__WEBPACK_IMPORTED_MODULE_32__["selectPhoneNewErrorMessage"]; });

/* harmony reexport (safe) */ __webpack_require__.d(__webpack_exports__, "selectPhoneNewIsPending", function() { return redux_selectors_user__WEBPACK_IMPORTED_MODULE_32__["selectPhoneNewIsPending"]; });

/* harmony reexport (safe) */ __webpack_require__.d(__webpack_exports__, "selectEmailVerifyIsPending", function() { return redux_selectors_user__WEBPACK_IMPORTED_MODULE_32__["selectEmailVerifyIsPending"]; });

/* harmony reexport (safe) */ __webpack_require__.d(__webpack_exports__, "selectEmailVerifyErrorMessage", function() { return redux_selectors_user__WEBPACK_IMPORTED_MODULE_32__["selectEmailVerifyErrorMessage"]; });

/* harmony reexport (safe) */ __webpack_require__.d(__webpack_exports__, "selectEmailAlreadyExists", function() { return redux_selectors_user__WEBPACK_IMPORTED_MODULE_32__["selectEmailAlreadyExists"]; });

/* harmony reexport (safe) */ __webpack_require__.d(__webpack_exports__, "selectResendingVerificationEmail", function() { return redux_selectors_user__WEBPACK_IMPORTED_MODULE_32__["selectResendingVerificationEmail"]; });

/* harmony reexport (safe) */ __webpack_require__.d(__webpack_exports__, "selectPhoneVerifyErrorMessage", function() { return redux_selectors_user__WEBPACK_IMPORTED_MODULE_32__["selectPhoneVerifyErrorMessage"]; });

/* harmony reexport (safe) */ __webpack_require__.d(__webpack_exports__, "selectPhoneVerifyIsPending", function() { return redux_selectors_user__WEBPACK_IMPORTED_MODULE_32__["selectPhoneVerifyIsPending"]; });

/* harmony reexport (safe) */ __webpack_require__.d(__webpack_exports__, "selectIdentityVerifyIsPending", function() { return redux_selectors_user__WEBPACK_IMPORTED_MODULE_32__["selectIdentityVerifyIsPending"]; });

/* harmony reexport (safe) */ __webpack_require__.d(__webpack_exports__, "selectIdentityVerifyErrorMessage", function() { return redux_selectors_user__WEBPACK_IMPORTED_MODULE_32__["selectIdentityVerifyErrorMessage"]; });

/* harmony reexport (safe) */ __webpack_require__.d(__webpack_exports__, "selectUserIsVerificationCandidate", function() { return redux_selectors_user__WEBPACK_IMPORTED_MODULE_32__["selectUserIsVerificationCandidate"]; });

/* harmony reexport (safe) */ __webpack_require__.d(__webpack_exports__, "selectAccessToken", function() { return redux_selectors_user__WEBPACK_IMPORTED_MODULE_32__["selectAccessToken"]; });

/* harmony reexport (safe) */ __webpack_require__.d(__webpack_exports__, "selectUserInviteStatusIsPending", function() { return redux_selectors_user__WEBPACK_IMPORTED_MODULE_32__["selectUserInviteStatusIsPending"]; });

/* harmony reexport (safe) */ __webpack_require__.d(__webpack_exports__, "selectUserInvitesRemaining", function() { return redux_selectors_user__WEBPACK_IMPORTED_MODULE_32__["selectUserInvitesRemaining"]; });

/* harmony reexport (safe) */ __webpack_require__.d(__webpack_exports__, "selectUserInvitees", function() { return redux_selectors_user__WEBPACK_IMPORTED_MODULE_32__["selectUserInvitees"]; });

/* harmony reexport (safe) */ __webpack_require__.d(__webpack_exports__, "selectUserInviteStatusFailed", function() { return redux_selectors_user__WEBPACK_IMPORTED_MODULE_32__["selectUserInviteStatusFailed"]; });

/* harmony reexport (safe) */ __webpack_require__.d(__webpack_exports__, "selectUserInviteNewIsPending", function() { return redux_selectors_user__WEBPACK_IMPORTED_MODULE_32__["selectUserInviteNewIsPending"]; });

/* harmony reexport (safe) */ __webpack_require__.d(__webpack_exports__, "selectUserInviteNewErrorMessage", function() { return redux_selectors_user__WEBPACK_IMPORTED_MODULE_32__["selectUserInviteNewErrorMessage"]; });

/* harmony reexport (safe) */ __webpack_require__.d(__webpack_exports__, "selectUserInviteReferralLink", function() { return redux_selectors_user__WEBPACK_IMPORTED_MODULE_32__["selectUserInviteReferralLink"]; });

/* harmony reexport (safe) */ __webpack_require__.d(__webpack_exports__, "selectUserInviteReferralCode", function() { return redux_selectors_user__WEBPACK_IMPORTED_MODULE_32__["selectUserInviteReferralCode"]; });

/* harmony reexport (safe) */ __webpack_require__.d(__webpack_exports__, "selectUserVerifiedEmail", function() { return redux_selectors_user__WEBPACK_IMPORTED_MODULE_32__["selectUserVerifiedEmail"]; });

/* harmony reexport (safe) */ __webpack_require__.d(__webpack_exports__, "selectYoutubeChannels", function() { return redux_selectors_user__WEBPACK_IMPORTED_MODULE_32__["selectYoutubeChannels"]; });

/* harmony reexport (safe) */ __webpack_require__.d(__webpack_exports__, "selectYouTubeImportPending", function() { return redux_selectors_user__WEBPACK_IMPORTED_MODULE_32__["selectYouTubeImportPending"]; });

/* harmony reexport (safe) */ __webpack_require__.d(__webpack_exports__, "selectYouTubeImportError", function() { return redux_selectors_user__WEBPACK_IMPORTED_MODULE_32__["selectYouTubeImportError"]; });

/* harmony reexport (safe) */ __webpack_require__.d(__webpack_exports__, "selectYouTubeImportVideosComplete", function() { return redux_selectors_user__WEBPACK_IMPORTED_MODULE_32__["selectYouTubeImportVideosComplete"]; });

/* harmony reexport (safe) */ __webpack_require__.d(__webpack_exports__, "selectSetReferrerPending", function() { return redux_selectors_user__WEBPACK_IMPORTED_MODULE_32__["selectSetReferrerPending"]; });

/* harmony reexport (safe) */ __webpack_require__.d(__webpack_exports__, "selectSetReferrerError", function() { return redux_selectors_user__WEBPACK_IMPORTED_MODULE_32__["selectSetReferrerError"]; });

/* harmony import */ var redux_selectors_cost_info__WEBPACK_IMPORTED_MODULE_33__ = __webpack_require__(48);
/* harmony reexport (safe) */ __webpack_require__.d(__webpack_exports__, "makeSelectFetchingCostInfoForUri", function() { return redux_selectors_cost_info__WEBPACK_IMPORTED_MODULE_33__["makeSelectFetchingCostInfoForUri"]; });

/* harmony reexport (safe) */ __webpack_require__.d(__webpack_exports__, "makeSelectCostInfoForUri", function() { return redux_selectors_cost_info__WEBPACK_IMPORTED_MODULE_33__["makeSelectCostInfoForUri"]; });

/* harmony reexport (safe) */ __webpack_require__.d(__webpack_exports__, "selectAllCostInfoByUri", function() { return redux_selectors_cost_info__WEBPACK_IMPORTED_MODULE_33__["selectAllCostInfoByUri"]; });

/* harmony reexport (safe) */ __webpack_require__.d(__webpack_exports__, "selectFetchingCostInfo", function() { return redux_selectors_cost_info__WEBPACK_IMPORTED_MODULE_33__["selectFetchingCostInfo"]; });

/* harmony import */ var redux_selectors_blacklist__WEBPACK_IMPORTED_MODULE_34__ = __webpack_require__(49);
/* harmony reexport (safe) */ __webpack_require__.d(__webpack_exports__, "selectBlackListedOutpoints", function() { return redux_selectors_blacklist__WEBPACK_IMPORTED_MODULE_34__["selectBlackListedOutpoints"]; });

/* harmony import */ var redux_selectors_filtered__WEBPACK_IMPORTED_MODULE_35__ = __webpack_require__(50);
/* harmony reexport (safe) */ __webpack_require__.d(__webpack_exports__, "selectFilteredOutpoints", function() { return redux_selectors_filtered__WEBPACK_IMPORTED_MODULE_35__["selectFilteredOutpoints"]; });

/* harmony import */ var redux_selectors_homepage__WEBPACK_IMPORTED_MODULE_36__ = __webpack_require__(51);
/* harmony reexport (safe) */ __webpack_require__.d(__webpack_exports__, "selectFeaturedUris", function() { return redux_selectors_homepage__WEBPACK_IMPORTED_MODULE_36__["selectFeaturedUris"]; });

/* harmony reexport (safe) */ __webpack_require__.d(__webpack_exports__, "selectFetchingFeaturedUris", function() { return redux_selectors_homepage__WEBPACK_IMPORTED_MODULE_36__["selectFetchingFeaturedUris"]; });

/* harmony reexport (safe) */ __webpack_require__.d(__webpack_exports__, "selectTrendingUris", function() { return redux_selectors_homepage__WEBPACK_IMPORTED_MODULE_36__["selectTrendingUris"]; });

/* harmony reexport (safe) */ __webpack_require__.d(__webpack_exports__, "selectFetchingTrendingUris", function() { return redux_selectors_homepage__WEBPACK_IMPORTED_MODULE_36__["selectFetchingTrendingUris"]; });

/* harmony import */ var redux_selectors_stats__WEBPACK_IMPORTED_MODULE_37__ = __webpack_require__(52);
/* harmony reexport (safe) */ __webpack_require__.d(__webpack_exports__, "makeSelectViewCountForUri", function() { return redux_selectors_stats__WEBPACK_IMPORTED_MODULE_37__["makeSelectViewCountForUri"]; });

/* harmony reexport (safe) */ __webpack_require__.d(__webpack_exports__, "makeSelectSubCountForUri", function() { return redux_selectors_stats__WEBPACK_IMPORTED_MODULE_37__["makeSelectSubCountForUri"]; });

/* harmony import */ var redux_selectors_sync__WEBPACK_IMPORTED_MODULE_38__ = __webpack_require__(53);
/* harmony reexport (safe) */ __webpack_require__.d(__webpack_exports__, "selectHasSyncedWallet", function() { return redux_selectors_sync__WEBPACK_IMPORTED_MODULE_38__["selectHasSyncedWallet"]; });

/* harmony reexport (safe) */ __webpack_require__.d(__webpack_exports__, "selectSyncData", function() { return redux_selectors_sync__WEBPACK_IMPORTED_MODULE_38__["selectSyncData"]; });

/* harmony reexport (safe) */ __webpack_require__.d(__webpack_exports__, "selectSyncHash", function() { return redux_selectors_sync__WEBPACK_IMPORTED_MODULE_38__["selectSyncHash"]; });

/* harmony reexport (safe) */ __webpack_require__.d(__webpack_exports__, "selectSetSyncErrorMessage", function() { return redux_selectors_sync__WEBPACK_IMPORTED_MODULE_38__["selectSetSyncErrorMessage"]; });

/* harmony reexport (safe) */ __webpack_require__.d(__webpack_exports__, "selectGetSyncErrorMessage", function() { return redux_selectors_sync__WEBPACK_IMPORTED_MODULE_38__["selectGetSyncErrorMessage"]; });

/* harmony reexport (safe) */ __webpack_require__.d(__webpack_exports__, "selectGetSyncIsPending", function() { return redux_selectors_sync__WEBPACK_IMPORTED_MODULE_38__["selectGetSyncIsPending"]; });

/* harmony reexport (safe) */ __webpack_require__.d(__webpack_exports__, "selectSetSyncIsPending", function() { return redux_selectors_sync__WEBPACK_IMPORTED_MODULE_38__["selectSetSyncIsPending"]; });

/* harmony reexport (safe) */ __webpack_require__.d(__webpack_exports__, "selectSyncApplyIsPending", function() { return redux_selectors_sync__WEBPACK_IMPORTED_MODULE_38__["selectSyncApplyIsPending"]; });

/* harmony reexport (safe) */ __webpack_require__.d(__webpack_exports__, "selectHashChanged", function() { return redux_selectors_sync__WEBPACK_IMPORTED_MODULE_38__["selectHashChanged"]; });

/* harmony reexport (safe) */ __webpack_require__.d(__webpack_exports__, "selectSyncApplyErrorMessage", function() { return redux_selectors_sync__WEBPACK_IMPORTED_MODULE_38__["selectSyncApplyErrorMessage"]; });

/* harmony reexport (safe) */ __webpack_require__.d(__webpack_exports__, "selectSyncApplyPasswordError", function() { return redux_selectors_sync__WEBPACK_IMPORTED_MODULE_38__["selectSyncApplyPasswordError"]; });

/* harmony import */ var redux_selectors_lbrytv__WEBPACK_IMPORTED_MODULE_39__ = __webpack_require__(54);
/* harmony reexport (safe) */ __webpack_require__.d(__webpack_exports__, "selectCurrentUploads", function() { return redux_selectors_lbrytv__WEBPACK_IMPORTED_MODULE_39__["selectCurrentUploads"]; });

/* harmony reexport (safe) */ __webpack_require__.d(__webpack_exports__, "selectUploadCount", function() { return redux_selectors_lbrytv__WEBPACK_IMPORTED_MODULE_39__["selectUploadCount"]; });






 // middleware

 // constants

 // Lbryio and rewards

 // utils

 // actions











 // reducers











 // selectors













/***/ }),
/* 1 */
/***/ (function(module, __webpack_exports__, __webpack_require__) {

"use strict";
__webpack_require__.r(__webpack_exports__);
/* harmony export (binding) */ __webpack_require__.d(__webpack_exports__, "GENERATE_AUTH_TOKEN_FAILURE", function() { return GENERATE_AUTH_TOKEN_FAILURE; });
/* harmony export (binding) */ __webpack_require__.d(__webpack_exports__, "GENERATE_AUTH_TOKEN_STARTED", function() { return GENERATE_AUTH_TOKEN_STARTED; });
/* harmony export (binding) */ __webpack_require__.d(__webpack_exports__, "GENERATE_AUTH_TOKEN_SUCCESS", function() { return GENERATE_AUTH_TOKEN_SUCCESS; });
/* harmony export (binding) */ __webpack_require__.d(__webpack_exports__, "AUTHENTICATION_STARTED", function() { return AUTHENTICATION_STARTED; });
/* harmony export (binding) */ __webpack_require__.d(__webpack_exports__, "AUTHENTICATION_SUCCESS", function() { return AUTHENTICATION_SUCCESS; });
/* harmony export (binding) */ __webpack_require__.d(__webpack_exports__, "AUTHENTICATION_FAILURE", function() { return AUTHENTICATION_FAILURE; });
/* harmony export (binding) */ __webpack_require__.d(__webpack_exports__, "USER_EMAIL_DECLINE", function() { return USER_EMAIL_DECLINE; });
/* harmony export (binding) */ __webpack_require__.d(__webpack_exports__, "USER_EMAIL_NEW_STARTED", function() { return USER_EMAIL_NEW_STARTED; });
/* harmony export (binding) */ __webpack_require__.d(__webpack_exports__, "USER_EMAIL_NEW_SUCCESS", function() { return USER_EMAIL_NEW_SUCCESS; });
/* harmony export (binding) */ __webpack_require__.d(__webpack_exports__, "USER_EMAIL_NEW_EXISTS", function() { return USER_EMAIL_NEW_EXISTS; });
/* harmony export (binding) */ __webpack_require__.d(__webpack_exports__, "USER_EMAIL_NEW_FAILURE", function() { return USER_EMAIL_NEW_FAILURE; });
/* harmony export (binding) */ __webpack_require__.d(__webpack_exports__, "USER_EMAIL_VERIFY_SET", function() { return USER_EMAIL_VERIFY_SET; });
/* harmony export (binding) */ __webpack_require__.d(__webpack_exports__, "USER_EMAIL_VERIFY_STARTED", function() { return USER_EMAIL_VERIFY_STARTED; });
/* harmony export (binding) */ __webpack_require__.d(__webpack_exports__, "USER_EMAIL_VERIFY_SUCCESS", function() { return USER_EMAIL_VERIFY_SUCCESS; });
/* harmony export (binding) */ __webpack_require__.d(__webpack_exports__, "USER_EMAIL_VERIFY_FAILURE", function() { return USER_EMAIL_VERIFY_FAILURE; });
/* harmony export (binding) */ __webpack_require__.d(__webpack_exports__, "USER_EMAIL_VERIFY_RETRY_STARTED", function() { return USER_EMAIL_VERIFY_RETRY_STARTED; });
/* harmony export (binding) */ __webpack_require__.d(__webpack_exports__, "USER_EMAIL_VERIFY_RETRY_FAILURE", function() { return USER_EMAIL_VERIFY_RETRY_FAILURE; });
/* harmony export (binding) */ __webpack_require__.d(__webpack_exports__, "USER_EMAIL_VERIFY_RETRY_SUCCESS", function() { return USER_EMAIL_VERIFY_RETRY_SUCCESS; });
/* harmony export (binding) */ __webpack_require__.d(__webpack_exports__, "USER_PHONE_RESET", function() { return USER_PHONE_RESET; });
/* harmony export (binding) */ __webpack_require__.d(__webpack_exports__, "USER_PHONE_NEW_STARTED", function() { return USER_PHONE_NEW_STARTED; });
/* harmony export (binding) */ __webpack_require__.d(__webpack_exports__, "USER_PHONE_NEW_SUCCESS", function() { return USER_PHONE_NEW_SUCCESS; });
/* harmony export (binding) */ __webpack_require__.d(__webpack_exports__, "USER_PHONE_NEW_FAILURE", function() { return USER_PHONE_NEW_FAILURE; });
/* harmony export (binding) */ __webpack_require__.d(__webpack_exports__, "USER_PHONE_VERIFY_STARTED", function() { return USER_PHONE_VERIFY_STARTED; });
/* harmony export (binding) */ __webpack_require__.d(__webpack_exports__, "USER_PHONE_VERIFY_SUCCESS", function() { return USER_PHONE_VERIFY_SUCCESS; });
/* harmony export (binding) */ __webpack_require__.d(__webpack_exports__, "USER_PHONE_VERIFY_FAILURE", function() { return USER_PHONE_VERIFY_FAILURE; });
/* harmony export (binding) */ __webpack_require__.d(__webpack_exports__, "USER_IDENTITY_VERIFY_STARTED", function() { return USER_IDENTITY_VERIFY_STARTED; });
/* harmony export (binding) */ __webpack_require__.d(__webpack_exports__, "USER_IDENTITY_VERIFY_SUCCESS", function() { return USER_IDENTITY_VERIFY_SUCCESS; });
/* harmony export (binding) */ __webpack_require__.d(__webpack_exports__, "USER_IDENTITY_VERIFY_FAILURE", function() { return USER_IDENTITY_VERIFY_FAILURE; });
/* harmony export (binding) */ __webpack_require__.d(__webpack_exports__, "USER_FETCH_STARTED", function() { return USER_FETCH_STARTED; });
/* harmony export (binding) */ __webpack_require__.d(__webpack_exports__, "USER_FETCH_SUCCESS", function() { return USER_FETCH_SUCCESS; });
/* harmony export (binding) */ __webpack_require__.d(__webpack_exports__, "USER_FETCH_FAILURE", function() { return USER_FETCH_FAILURE; });
/* harmony export (binding) */ __webpack_require__.d(__webpack_exports__, "USER_INVITE_STATUS_FETCH_STARTED", function() { return USER_INVITE_STATUS_FETCH_STARTED; });
/* harmony export (binding) */ __webpack_require__.d(__webpack_exports__, "USER_INVITE_STATUS_FETCH_SUCCESS", function() { return USER_INVITE_STATUS_FETCH_SUCCESS; });
/* harmony export (binding) */ __webpack_require__.d(__webpack_exports__, "USER_INVITE_STATUS_FETCH_FAILURE", function() { return USER_INVITE_STATUS_FETCH_FAILURE; });
/* harmony export (binding) */ __webpack_require__.d(__webpack_exports__, "USER_INVITE_NEW_STARTED", function() { return USER_INVITE_NEW_STARTED; });
/* harmony export (binding) */ __webpack_require__.d(__webpack_exports__, "USER_INVITE_NEW_SUCCESS", function() { return USER_INVITE_NEW_SUCCESS; });
/* harmony export (binding) */ __webpack_require__.d(__webpack_exports__, "USER_INVITE_NEW_FAILURE", function() { return USER_INVITE_NEW_FAILURE; });
/* harmony export (binding) */ __webpack_require__.d(__webpack_exports__, "FETCH_ACCESS_TOKEN_SUCCESS", function() { return FETCH_ACCESS_TOKEN_SUCCESS; });
/* harmony export (binding) */ __webpack_require__.d(__webpack_exports__, "USER_YOUTUBE_IMPORT_STARTED", function() { return USER_YOUTUBE_IMPORT_STARTED; });
/* harmony export (binding) */ __webpack_require__.d(__webpack_exports__, "USER_YOUTUBE_IMPORT_FAILURE", function() { return USER_YOUTUBE_IMPORT_FAILURE; });
/* harmony export (binding) */ __webpack_require__.d(__webpack_exports__, "USER_YOUTUBE_IMPORT_SUCCESS", function() { return USER_YOUTUBE_IMPORT_SUCCESS; });
/* harmony export (binding) */ __webpack_require__.d(__webpack_exports__, "USER_SET_REFERRER_STARTED", function() { return USER_SET_REFERRER_STARTED; });
/* harmony export (binding) */ __webpack_require__.d(__webpack_exports__, "USER_SET_REFERRER_SUCCESS", function() { return USER_SET_REFERRER_SUCCESS; });
/* harmony export (binding) */ __webpack_require__.d(__webpack_exports__, "USER_SET_REFERRER_FAILURE", function() { return USER_SET_REFERRER_FAILURE; });
/* harmony export (binding) */ __webpack_require__.d(__webpack_exports__, "USER_SET_REFERRER_RESET", function() { return USER_SET_REFERRER_RESET; });
/* harmony export (binding) */ __webpack_require__.d(__webpack_exports__, "FETCH_FEATURED_CONTENT_STARTED", function() { return FETCH_FEATURED_CONTENT_STARTED; });
/* harmony export (binding) */ __webpack_require__.d(__webpack_exports__, "FETCH_FEATURED_CONTENT_COMPLETED", function() { return FETCH_FEATURED_CONTENT_COMPLETED; });
/* harmony export (binding) */ __webpack_require__.d(__webpack_exports__, "FETCH_TRENDING_CONTENT_STARTED", function() { return FETCH_TRENDING_CONTENT_STARTED; });
/* harmony export (binding) */ __webpack_require__.d(__webpack_exports__, "FETCH_TRENDING_CONTENT_COMPLETED", function() { return FETCH_TRENDING_CONTENT_COMPLETED; });
/* harmony export (binding) */ __webpack_require__.d(__webpack_exports__, "RESOLVE_URIS_STARTED", function() { return RESOLVE_URIS_STARTED; });
/* harmony export (binding) */ __webpack_require__.d(__webpack_exports__, "RESOLVE_URIS_COMPLETED", function() { return RESOLVE_URIS_COMPLETED; });
/* harmony export (binding) */ __webpack_require__.d(__webpack_exports__, "FETCH_CHANNEL_CLAIMS_STARTED", function() { return FETCH_CHANNEL_CLAIMS_STARTED; });
/* harmony export (binding) */ __webpack_require__.d(__webpack_exports__, "FETCH_CHANNEL_CLAIMS_COMPLETED", function() { return FETCH_CHANNEL_CLAIMS_COMPLETED; });
/* harmony export (binding) */ __webpack_require__.d(__webpack_exports__, "FETCH_CHANNEL_CLAIM_COUNT_STARTED", function() { return FETCH_CHANNEL_CLAIM_COUNT_STARTED; });
/* harmony export (binding) */ __webpack_require__.d(__webpack_exports__, "FETCH_CHANNEL_CLAIM_COUNT_COMPLETED", function() { return FETCH_CHANNEL_CLAIM_COUNT_COMPLETED; });
/* harmony export (binding) */ __webpack_require__.d(__webpack_exports__, "FETCH_CLAIM_LIST_MINE_STARTED", function() { return FETCH_CLAIM_LIST_MINE_STARTED; });
/* harmony export (binding) */ __webpack_require__.d(__webpack_exports__, "FETCH_CLAIM_LIST_MINE_COMPLETED", function() { return FETCH_CLAIM_LIST_MINE_COMPLETED; });
/* harmony export (binding) */ __webpack_require__.d(__webpack_exports__, "ABANDON_CLAIM_STARTED", function() { return ABANDON_CLAIM_STARTED; });
/* harmony export (binding) */ __webpack_require__.d(__webpack_exports__, "ABANDON_CLAIM_SUCCEEDED", function() { return ABANDON_CLAIM_SUCCEEDED; });
/* harmony export (binding) */ __webpack_require__.d(__webpack_exports__, "FETCH_CHANNEL_LIST_STARTED", function() { return FETCH_CHANNEL_LIST_STARTED; });
/* harmony export (binding) */ __webpack_require__.d(__webpack_exports__, "FETCH_CHANNEL_LIST_COMPLETED", function() { return FETCH_CHANNEL_LIST_COMPLETED; });
/* harmony export (binding) */ __webpack_require__.d(__webpack_exports__, "CREATE_CHANNEL_STARTED", function() { return CREATE_CHANNEL_STARTED; });
/* harmony export (binding) */ __webpack_require__.d(__webpack_exports__, "CREATE_CHANNEL_COMPLETED", function() { return CREATE_CHANNEL_COMPLETED; });
/* harmony export (binding) */ __webpack_require__.d(__webpack_exports__, "PUBLISH_STARTED", function() { return PUBLISH_STARTED; });
/* harmony export (binding) */ __webpack_require__.d(__webpack_exports__, "PUBLISH_COMPLETED", function() { return PUBLISH_COMPLETED; });
/* harmony export (binding) */ __webpack_require__.d(__webpack_exports__, "PUBLISH_FAILED", function() { return PUBLISH_FAILED; });
/* harmony export (binding) */ __webpack_require__.d(__webpack_exports__, "SET_PLAYING_URI", function() { return SET_PLAYING_URI; });
/* harmony export (binding) */ __webpack_require__.d(__webpack_exports__, "SET_CONTENT_POSITION", function() { return SET_CONTENT_POSITION; });
/* harmony export (binding) */ __webpack_require__.d(__webpack_exports__, "SET_CONTENT_LAST_VIEWED", function() { return SET_CONTENT_LAST_VIEWED; });
/* harmony export (binding) */ __webpack_require__.d(__webpack_exports__, "CLEAR_CONTENT_HISTORY_URI", function() { return CLEAR_CONTENT_HISTORY_URI; });
/* harmony export (binding) */ __webpack_require__.d(__webpack_exports__, "CLEAR_CONTENT_HISTORY_ALL", function() { return CLEAR_CONTENT_HISTORY_ALL; });
/* harmony export (binding) */ __webpack_require__.d(__webpack_exports__, "CHANNEL_SUBSCRIBE", function() { return CHANNEL_SUBSCRIBE; });
/* harmony export (binding) */ __webpack_require__.d(__webpack_exports__, "CHANNEL_UNSUBSCRIBE", function() { return CHANNEL_UNSUBSCRIBE; });
/* harmony export (binding) */ __webpack_require__.d(__webpack_exports__, "CHANNEL_SUBSCRIPTION_ENABLE_NOTIFICATIONS", function() { return CHANNEL_SUBSCRIPTION_ENABLE_NOTIFICATIONS; });
/* harmony export (binding) */ __webpack_require__.d(__webpack_exports__, "CHANNEL_SUBSCRIPTION_DISABLE_NOTIFICATIONS", function() { return CHANNEL_SUBSCRIPTION_DISABLE_NOTIFICATIONS; });
/* harmony export (binding) */ __webpack_require__.d(__webpack_exports__, "HAS_FETCHED_SUBSCRIPTIONS", function() { return HAS_FETCHED_SUBSCRIPTIONS; });
/* harmony export (binding) */ __webpack_require__.d(__webpack_exports__, "SET_SUBSCRIPTION_LATEST", function() { return SET_SUBSCRIPTION_LATEST; });
/* harmony export (binding) */ __webpack_require__.d(__webpack_exports__, "UPDATE_SUBSCRIPTION_UNREADS", function() { return UPDATE_SUBSCRIPTION_UNREADS; });
/* harmony export (binding) */ __webpack_require__.d(__webpack_exports__, "REMOVE_SUBSCRIPTION_UNREADS", function() { return REMOVE_SUBSCRIPTION_UNREADS; });
/* harmony export (binding) */ __webpack_require__.d(__webpack_exports__, "CHECK_SUBSCRIPTION_STARTED", function() { return CHECK_SUBSCRIPTION_STARTED; });
/* harmony export (binding) */ __webpack_require__.d(__webpack_exports__, "CHECK_SUBSCRIPTION_COMPLETED", function() { return CHECK_SUBSCRIPTION_COMPLETED; });
/* harmony export (binding) */ __webpack_require__.d(__webpack_exports__, "CHECK_SUBSCRIPTIONS_SUBSCRIBE", function() { return CHECK_SUBSCRIPTIONS_SUBSCRIBE; });
/* harmony export (binding) */ __webpack_require__.d(__webpack_exports__, "FETCH_SUBSCRIPTIONS_START", function() { return FETCH_SUBSCRIPTIONS_START; });
/* harmony export (binding) */ __webpack_require__.d(__webpack_exports__, "FETCH_SUBSCRIPTIONS_FAIL", function() { return FETCH_SUBSCRIPTIONS_FAIL; });
/* harmony export (binding) */ __webpack_require__.d(__webpack_exports__, "FETCH_SUBSCRIPTIONS_SUCCESS", function() { return FETCH_SUBSCRIPTIONS_SUCCESS; });
/* harmony export (binding) */ __webpack_require__.d(__webpack_exports__, "SET_VIEW_MODE", function() { return SET_VIEW_MODE; });
/* harmony export (binding) */ __webpack_require__.d(__webpack_exports__, "GET_SUGGESTED_SUBSCRIPTIONS_START", function() { return GET_SUGGESTED_SUBSCRIPTIONS_START; });
/* harmony export (binding) */ __webpack_require__.d(__webpack_exports__, "GET_SUGGESTED_SUBSCRIPTIONS_SUCCESS", function() { return GET_SUGGESTED_SUBSCRIPTIONS_SUCCESS; });
/* harmony export (binding) */ __webpack_require__.d(__webpack_exports__, "GET_SUGGESTED_SUBSCRIPTIONS_FAIL", function() { return GET_SUGGESTED_SUBSCRIPTIONS_FAIL; });
/* harmony export (binding) */ __webpack_require__.d(__webpack_exports__, "SUBSCRIPTION_FIRST_RUN_COMPLETED", function() { return SUBSCRIPTION_FIRST_RUN_COMPLETED; });
/* harmony export (binding) */ __webpack_require__.d(__webpack_exports__, "VIEW_SUGGESTED_SUBSCRIPTIONS", function() { return VIEW_SUGGESTED_SUBSCRIPTIONS; });
/* harmony export (binding) */ __webpack_require__.d(__webpack_exports__, "FETCH_BLACK_LISTED_CONTENT_STARTED", function() { return FETCH_BLACK_LISTED_CONTENT_STARTED; });
/* harmony export (binding) */ __webpack_require__.d(__webpack_exports__, "FETCH_BLACK_LISTED_CONTENT_COMPLETED", function() { return FETCH_BLACK_LISTED_CONTENT_COMPLETED; });
/* harmony export (binding) */ __webpack_require__.d(__webpack_exports__, "FETCH_BLACK_LISTED_CONTENT_FAILED", function() { return FETCH_BLACK_LISTED_CONTENT_FAILED; });
/* harmony export (binding) */ __webpack_require__.d(__webpack_exports__, "BLACK_LISTED_CONTENT_SUBSCRIBE", function() { return BLACK_LISTED_CONTENT_SUBSCRIBE; });
/* harmony export (binding) */ __webpack_require__.d(__webpack_exports__, "FETCH_FILTERED_CONTENT_STARTED", function() { return FETCH_FILTERED_CONTENT_STARTED; });
/* harmony export (binding) */ __webpack_require__.d(__webpack_exports__, "FETCH_FILTERED_CONTENT_COMPLETED", function() { return FETCH_FILTERED_CONTENT_COMPLETED; });
/* harmony export (binding) */ __webpack_require__.d(__webpack_exports__, "FETCH_FILTERED_CONTENT_FAILED", function() { return FETCH_FILTERED_CONTENT_FAILED; });
/* harmony export (binding) */ __webpack_require__.d(__webpack_exports__, "FILTERED_CONTENT_SUBSCRIBE", function() { return FILTERED_CONTENT_SUBSCRIBE; });
/* harmony export (binding) */ __webpack_require__.d(__webpack_exports__, "FETCH_COST_INFO_STARTED", function() { return FETCH_COST_INFO_STARTED; });
/* harmony export (binding) */ __webpack_require__.d(__webpack_exports__, "FETCH_COST_INFO_COMPLETED", function() { return FETCH_COST_INFO_COMPLETED; });
/* harmony export (binding) */ __webpack_require__.d(__webpack_exports__, "FETCH_VIEW_COUNT_STARTED", function() { return FETCH_VIEW_COUNT_STARTED; });
/* harmony export (binding) */ __webpack_require__.d(__webpack_exports__, "FETCH_VIEW_COUNT_FAILED", function() { return FETCH_VIEW_COUNT_FAILED; });
/* harmony export (binding) */ __webpack_require__.d(__webpack_exports__, "FETCH_VIEW_COUNT_COMPLETED", function() { return FETCH_VIEW_COUNT_COMPLETED; });
/* harmony export (binding) */ __webpack_require__.d(__webpack_exports__, "FETCH_SUB_COUNT_STARTED", function() { return FETCH_SUB_COUNT_STARTED; });
/* harmony export (binding) */ __webpack_require__.d(__webpack_exports__, "FETCH_SUB_COUNT_FAILED", function() { return FETCH_SUB_COUNT_FAILED; });
/* harmony export (binding) */ __webpack_require__.d(__webpack_exports__, "FETCH_SUB_COUNT_COMPLETED", function() { return FETCH_SUB_COUNT_COMPLETED; });
/* harmony export (binding) */ __webpack_require__.d(__webpack_exports__, "GET_SYNC_STARTED", function() { return GET_SYNC_STARTED; });
/* harmony export (binding) */ __webpack_require__.d(__webpack_exports__, "GET_SYNC_COMPLETED", function() { return GET_SYNC_COMPLETED; });
/* harmony export (binding) */ __webpack_require__.d(__webpack_exports__, "GET_SYNC_FAILED", function() { return GET_SYNC_FAILED; });
/* harmony export (binding) */ __webpack_require__.d(__webpack_exports__, "SET_SYNC_STARTED", function() { return SET_SYNC_STARTED; });
/* harmony export (binding) */ __webpack_require__.d(__webpack_exports__, "SET_SYNC_FAILED", function() { return SET_SYNC_FAILED; });
/* harmony export (binding) */ __webpack_require__.d(__webpack_exports__, "SET_SYNC_COMPLETED", function() { return SET_SYNC_COMPLETED; });
/* harmony export (binding) */ __webpack_require__.d(__webpack_exports__, "SET_DEFAULT_ACCOUNT", function() { return SET_DEFAULT_ACCOUNT; });
/* harmony export (binding) */ __webpack_require__.d(__webpack_exports__, "SYNC_APPLY_STARTED", function() { return SYNC_APPLY_STARTED; });
/* harmony export (binding) */ __webpack_require__.d(__webpack_exports__, "SYNC_APPLY_COMPLETED", function() { return SYNC_APPLY_COMPLETED; });
/* harmony export (binding) */ __webpack_require__.d(__webpack_exports__, "SYNC_APPLY_FAILED", function() { return SYNC_APPLY_FAILED; });
/* harmony export (binding) */ __webpack_require__.d(__webpack_exports__, "SYNC_APPLY_BAD_PASSWORD", function() { return SYNC_APPLY_BAD_PASSWORD; });
/* harmony export (binding) */ __webpack_require__.d(__webpack_exports__, "SYNC_RESET", function() { return SYNC_RESET; });
/* harmony export (binding) */ __webpack_require__.d(__webpack_exports__, "UPDATE_UPLOAD_PROGRESS", function() { return UPDATE_UPLOAD_PROGRESS; });
// User
var GENERATE_AUTH_TOKEN_FAILURE = 'GENERATE_AUTH_TOKEN_FAILURE';
var GENERATE_AUTH_TOKEN_STARTED = 'GENERATE_AUTH_TOKEN_STARTED';
var GENERATE_AUTH_TOKEN_SUCCESS = 'GENERATE_AUTH_TOKEN_SUCCESS';
var AUTHENTICATION_STARTED = 'AUTHENTICATION_STARTED';
var AUTHENTICATION_SUCCESS = 'AUTHENTICATION_SUCCESS';
var AUTHENTICATION_FAILURE = 'AUTHENTICATION_FAILURE';
var USER_EMAIL_DECLINE = 'USER_EMAIL_DECLINE';
var USER_EMAIL_NEW_STARTED = 'USER_EMAIL_NEW_STARTED';
var USER_EMAIL_NEW_SUCCESS = 'USER_EMAIL_NEW_SUCCESS';
var USER_EMAIL_NEW_EXISTS = 'USER_EMAIL_NEW_EXISTS';
var USER_EMAIL_NEW_FAILURE = 'USER_EMAIL_NEW_FAILURE';
var USER_EMAIL_VERIFY_SET = 'USER_EMAIL_VERIFY_SET';
var USER_EMAIL_VERIFY_STARTED = 'USER_EMAIL_VERIFY_STARTED';
var USER_EMAIL_VERIFY_SUCCESS = 'USER_EMAIL_VERIFY_SUCCESS';
var USER_EMAIL_VERIFY_FAILURE = 'USER_EMAIL_VERIFY_FAILURE';
var USER_EMAIL_VERIFY_RETRY_STARTED = 'USER_EMAIL_VERIFY_RETRY_STARTED';
var USER_EMAIL_VERIFY_RETRY_FAILURE = 'USER_EMAIL_VERIFY_RETRY_FAILURE';
var USER_EMAIL_VERIFY_RETRY_SUCCESS = 'USER_EMAIL_VERIFY_RETRY_SUCCESS';
var USER_PHONE_RESET = 'USER_PHONE_RESET';
var USER_PHONE_NEW_STARTED = 'USER_PHONE_NEW_STARTED';
var USER_PHONE_NEW_SUCCESS = 'USER_PHONE_NEW_SUCCESS';
var USER_PHONE_NEW_FAILURE = 'USER_PHONE_NEW_FAILURE';
var USER_PHONE_VERIFY_STARTED = 'USER_PHONE_VERIFY_STARTED';
var USER_PHONE_VERIFY_SUCCESS = 'USER_PHONE_VERIFY_SUCCESS';
var USER_PHONE_VERIFY_FAILURE = 'USER_PHONE_VERIFY_FAILURE';
var USER_IDENTITY_VERIFY_STARTED = 'USER_IDENTITY_VERIFY_STARTED';
var USER_IDENTITY_VERIFY_SUCCESS = 'USER_IDENTITY_VERIFY_SUCCESS';
var USER_IDENTITY_VERIFY_FAILURE = 'USER_IDENTITY_VERIFY_FAILURE';
var USER_FETCH_STARTED = 'USER_FETCH_STARTED';
var USER_FETCH_SUCCESS = 'USER_FETCH_SUCCESS';
var USER_FETCH_FAILURE = 'USER_FETCH_FAILURE';
var USER_INVITE_STATUS_FETCH_STARTED = 'USER_INVITE_STATUS_FETCH_STARTED';
var USER_INVITE_STATUS_FETCH_SUCCESS = 'USER_INVITE_STATUS_FETCH_SUCCESS';
var USER_INVITE_STATUS_FETCH_FAILURE = 'USER_INVITE_STATUS_FETCH_FAILURE';
var USER_INVITE_NEW_STARTED = 'USER_INVITE_NEW_STARTED';
var USER_INVITE_NEW_SUCCESS = 'USER_INVITE_NEW_SUCCESS';
var USER_INVITE_NEW_FAILURE = 'USER_INVITE_NEW_FAILURE';
var FETCH_ACCESS_TOKEN_SUCCESS = 'FETCH_ACCESS_TOKEN_SUCCESS';
var USER_YOUTUBE_IMPORT_STARTED = 'USER_YOUTUBE_IMPORT_STARTED';
var USER_YOUTUBE_IMPORT_FAILURE = 'USER_YOUTUBE_IMPORT_FAILURE';
var USER_YOUTUBE_IMPORT_SUCCESS = 'USER_YOUTUBE_IMPORT_SUCCESS';
var USER_SET_REFERRER_STARTED = 'USER_SET_REFERRER_STARTED';
var USER_SET_REFERRER_SUCCESS = 'USER_SET_REFERRER_SUCCESS';
var USER_SET_REFERRER_FAILURE = 'USER_SET_REFERRER_FAILURE';
var USER_SET_REFERRER_RESET = 'USER_SET_REFERRER_RESET'; // Claims

var FETCH_FEATURED_CONTENT_STARTED = 'FETCH_FEATURED_CONTENT_STARTED';
var FETCH_FEATURED_CONTENT_COMPLETED = 'FETCH_FEATURED_CONTENT_COMPLETED';
var FETCH_TRENDING_CONTENT_STARTED = 'FETCH_TRENDING_CONTENT_STARTED';
var FETCH_TRENDING_CONTENT_COMPLETED = 'FETCH_TRENDING_CONTENT_COMPLETED';
var RESOLVE_URIS_STARTED = 'RESOLVE_URIS_STARTED';
var RESOLVE_URIS_COMPLETED = 'RESOLVE_URIS_COMPLETED';
var FETCH_CHANNEL_CLAIMS_STARTED = 'FETCH_CHANNEL_CLAIMS_STARTED';
var FETCH_CHANNEL_CLAIMS_COMPLETED = 'FETCH_CHANNEL_CLAIMS_COMPLETED';
var FETCH_CHANNEL_CLAIM_COUNT_STARTED = 'FETCH_CHANNEL_CLAIM_COUNT_STARTED';
var FETCH_CHANNEL_CLAIM_COUNT_COMPLETED = 'FETCH_CHANNEL_CLAIM_COUNT_COMPLETED';
var FETCH_CLAIM_LIST_MINE_STARTED = 'FETCH_CLAIM_LIST_MINE_STARTED';
var FETCH_CLAIM_LIST_MINE_COMPLETED = 'FETCH_CLAIM_LIST_MINE_COMPLETED';
var ABANDON_CLAIM_STARTED = 'ABANDON_CLAIM_STARTED';
var ABANDON_CLAIM_SUCCEEDED = 'ABANDON_CLAIM_SUCCEEDED';
var FETCH_CHANNEL_LIST_STARTED = 'FETCH_CHANNEL_LIST_STARTED';
var FETCH_CHANNEL_LIST_COMPLETED = 'FETCH_CHANNEL_LIST_COMPLETED';
var CREATE_CHANNEL_STARTED = 'CREATE_CHANNEL_STARTED';
var CREATE_CHANNEL_COMPLETED = 'CREATE_CHANNEL_COMPLETED';
var PUBLISH_STARTED = 'PUBLISH_STARTED';
var PUBLISH_COMPLETED = 'PUBLISH_COMPLETED';
var PUBLISH_FAILED = 'PUBLISH_FAILED';
var SET_PLAYING_URI = 'SET_PLAYING_URI';
var SET_CONTENT_POSITION = 'SET_CONTENT_POSITION';
var SET_CONTENT_LAST_VIEWED = 'SET_CONTENT_LAST_VIEWED';
var CLEAR_CONTENT_HISTORY_URI = 'CLEAR_CONTENT_HISTORY_URI';
var CLEAR_CONTENT_HISTORY_ALL = 'CLEAR_CONTENT_HISTORY_ALL'; // Subscriptions

var CHANNEL_SUBSCRIBE = 'CHANNEL_SUBSCRIBE';
var CHANNEL_UNSUBSCRIBE = 'CHANNEL_UNSUBSCRIBE';
var CHANNEL_SUBSCRIPTION_ENABLE_NOTIFICATIONS = 'CHANNEL_SUBSCRIPTION_ENABLE_NOTIFICATIONS';
var CHANNEL_SUBSCRIPTION_DISABLE_NOTIFICATIONS = 'CHANNEL_SUBSCRIPTION_DISABLE_NOTIFICATIONS';
var HAS_FETCHED_SUBSCRIPTIONS = 'HAS_FETCHED_SUBSCRIPTIONS';
var SET_SUBSCRIPTION_LATEST = 'SET_SUBSCRIPTION_LATEST';
var UPDATE_SUBSCRIPTION_UNREADS = 'UPDATE_SUBSCRIPTION_UNREADS';
var REMOVE_SUBSCRIPTION_UNREADS = 'REMOVE_SUBSCRIPTION_UNREADS';
var CHECK_SUBSCRIPTION_STARTED = 'CHECK_SUBSCRIPTION_STARTED';
var CHECK_SUBSCRIPTION_COMPLETED = 'CHECK_SUBSCRIPTION_COMPLETED';
var CHECK_SUBSCRIPTIONS_SUBSCRIBE = 'CHECK_SUBSCRIPTIONS_SUBSCRIBE';
var FETCH_SUBSCRIPTIONS_START = 'FETCH_SUBSCRIPTIONS_START';
var FETCH_SUBSCRIPTIONS_FAIL = 'FETCH_SUBSCRIPTIONS_FAIL';
var FETCH_SUBSCRIPTIONS_SUCCESS = 'FETCH_SUBSCRIPTIONS_SUCCESS';
var SET_VIEW_MODE = 'SET_VIEW_MODE';
var GET_SUGGESTED_SUBSCRIPTIONS_START = 'GET_SUGGESTED_SUBSCRIPTIONS_START';
var GET_SUGGESTED_SUBSCRIPTIONS_SUCCESS = 'GET_SUGGESTED_SUBSCRIPTIONS_SUCCESS';
var GET_SUGGESTED_SUBSCRIPTIONS_FAIL = 'GET_SUGGESTED_SUBSCRIPTIONS_FAIL';
var SUBSCRIPTION_FIRST_RUN_COMPLETED = 'SUBSCRIPTION_FIRST_RUN_COMPLETED';
var VIEW_SUGGESTED_SUBSCRIPTIONS = 'VIEW_SUGGESTED_SUBSCRIPTIONS'; // Blacklist

var FETCH_BLACK_LISTED_CONTENT_STARTED = 'FETCH_BLACK_LISTED_CONTENT_STARTED';
var FETCH_BLACK_LISTED_CONTENT_COMPLETED = 'FETCH_BLACK_LISTED_CONTENT_COMPLETED';
var FETCH_BLACK_LISTED_CONTENT_FAILED = 'FETCH_BLACK_LISTED_CONTENT_FAILED';
var BLACK_LISTED_CONTENT_SUBSCRIBE = 'BLACK_LISTED_CONTENT_SUBSCRIBE'; // Filtered list

var FETCH_FILTERED_CONTENT_STARTED = 'FETCH_FILTERED_CONTENT_STARTED';
var FETCH_FILTERED_CONTENT_COMPLETED = 'FETCH_FILTERED_CONTENT_COMPLETED';
var FETCH_FILTERED_CONTENT_FAILED = 'FETCH_FILTERED_CONTENT_FAILED';
var FILTERED_CONTENT_SUBSCRIBE = 'FILTERED_CONTENT_SUBSCRIBE'; // Cost Info

var FETCH_COST_INFO_STARTED = 'FETCH_COST_INFO_STARTED';
var FETCH_COST_INFO_COMPLETED = 'FETCH_COST_INFO_COMPLETED'; // Stats

var FETCH_VIEW_COUNT_STARTED = 'FETCH_VIEW_COUNT_STARTED';
var FETCH_VIEW_COUNT_FAILED = 'FETCH_VIEW_COUNT_FAILED';
var FETCH_VIEW_COUNT_COMPLETED = 'FETCH_VIEW_COUNT_COMPLETED';
var FETCH_SUB_COUNT_STARTED = 'FETCH_SUB_COUNT_STARTED';
var FETCH_SUB_COUNT_FAILED = 'FETCH_SUB_COUNT_FAILED';
var FETCH_SUB_COUNT_COMPLETED = 'FETCH_SUB_COUNT_COMPLETED'; // Cross-device Sync

var GET_SYNC_STARTED = 'GET_SYNC_STARTED';
var GET_SYNC_COMPLETED = 'GET_SYNC_COMPLETED';
var GET_SYNC_FAILED = 'GET_SYNC_FAILED';
var SET_SYNC_STARTED = 'SET_SYNC_STARTED';
var SET_SYNC_FAILED = 'SET_SYNC_FAILED';
var SET_SYNC_COMPLETED = 'SET_SYNC_COMPLETED';
var SET_DEFAULT_ACCOUNT = 'SET_DEFAULT_ACCOUNT';
var SYNC_APPLY_STARTED = 'SYNC_APPLY_STARTED';
var SYNC_APPLY_COMPLETED = 'SYNC_APPLY_COMPLETED';
var SYNC_APPLY_FAILED = 'SYNC_APPLY_FAILED';
var SYNC_APPLY_BAD_PASSWORD = 'SYNC_APPLY_BAD_PASSWORD';
var SYNC_RESET = 'SYNC_RESET'; // Lbry.tv

var UPDATE_UPLOAD_PROGRESS = 'UPDATE_UPLOAD_PROGRESS';

/***/ }),
/* 2 */
/***/ (function(module, __webpack_exports__, __webpack_require__) {

"use strict";
__webpack_require__.r(__webpack_exports__);
/* harmony export (binding) */ __webpack_require__.d(__webpack_exports__, "NOT_TRANSFERRED", function() { return NOT_TRANSFERRED; });
/* harmony export (binding) */ __webpack_require__.d(__webpack_exports__, "PENDING_TRANSFER", function() { return PENDING_TRANSFER; });
/* harmony export (binding) */ __webpack_require__.d(__webpack_exports__, "COMPLETED_TRANSFER", function() { return COMPLETED_TRANSFER; });
var NOT_TRANSFERRED = 'not_transferred';
var PENDING_TRANSFER = 'pending_transfer';
var COMPLETED_TRANSFER = 'completed_transfer';

/***/ }),
/* 3 */
/***/ (function(module, __webpack_exports__, __webpack_require__) {

"use strict";
__webpack_require__.r(__webpack_exports__);
/* harmony export (binding) */ __webpack_require__.d(__webpack_exports__, "ALREADY_CLAIMED", function() { return ALREADY_CLAIMED; });
/* harmony export (binding) */ __webpack_require__.d(__webpack_exports__, "REFERRER_NOT_FOUND", function() { return REFERRER_NOT_FOUND; });
var ALREADY_CLAIMED = 'once the invite reward has been claimed the referrer cannot be changed';
var REFERRER_NOT_FOUND = 'A lbry.tv account could not be found for the referrer you provided.';

/***/ }),
/* 4 */
/***/ (function(module, __webpack_exports__, __webpack_require__) {

"use strict";
__webpack_require__.r(__webpack_exports__);
/* harmony import */ var constants_action_types__WEBPACK_IMPORTED_MODULE_0__ = __webpack_require__(1);
/* harmony import */ var lbry_redux__WEBPACK_IMPORTED_MODULE_1__ = __webpack_require__(5);
/* harmony import */ var lbry_redux__WEBPACK_IMPORTED_MODULE_1___default = /*#__PURE__*/__webpack_require__.n(lbry_redux__WEBPACK_IMPORTED_MODULE_1__);
/* harmony import */ var querystring__WEBPACK_IMPORTED_MODULE_2__ = __webpack_require__(6);
/* harmony import */ var querystring__WEBPACK_IMPORTED_MODULE_2___default = /*#__PURE__*/__webpack_require__.n(querystring__WEBPACK_IMPORTED_MODULE_2__);
function _typeof(obj) { if (typeof Symbol === "function" && typeof Symbol.iterator === "symbol") { _typeof = function _typeof(obj) { return typeof obj; }; } else { _typeof = function _typeof(obj) { return obj && typeof Symbol === "function" && obj.constructor === Symbol && obj !== Symbol.prototype ? "symbol" : typeof obj; }; } return _typeof(obj); }

function _objectSpread(target) { for (var i = 1; i < arguments.length; i++) { var source = arguments[i] != null ? arguments[i] : {}; var ownKeys = Object.keys(source); if (typeof Object.getOwnPropertySymbols === 'function') { ownKeys = ownKeys.concat(Object.getOwnPropertySymbols(source).filter(function (sym) { return Object.getOwnPropertyDescriptor(source, sym).enumerable; })); } ownKeys.forEach(function (key) { _defineProperty(target, key, source[key]); }); } return target; }

function _defineProperty(obj, key, value) { if (key in obj) { Object.defineProperty(obj, key, { value: value, enumerable: true, configurable: true, writable: true }); } else { obj[key] = value; } return obj; }




var Lbryio = {
  enabled: true,
  authenticationPromise: null,
  exchangePromise: null,
  exchangeLastFetched: null,
  CONNECTION_STRING: 'https://api.lbry.com/'
};
var EXCHANGE_RATE_TIMEOUT = 20 * 60 * 1000; // We can't use env's because they aren't passed into node_modules

Lbryio.setLocalApi = function (endpoint) {
  Lbryio.CONNECTION_STRING = endpoint.replace(/\/*$/, '/'); // exactly one slash at the end;
};

Lbryio.call = function (resource, action) {
  var params = arguments.length > 2 && arguments[2] !== undefined ? arguments[2] : {};
  var method = arguments.length > 3 && arguments[3] !== undefined ? arguments[3] : 'get';

  if (!Lbryio.enabled) {
    return Promise.reject(new Error(__('LBRY internal API is disabled')));
  }

  if (!(method === 'get' || method === 'post')) {
    return Promise.reject(new Error(__('Invalid method')));
  }

  function checkAndParse(response) {
    if (response.status >= 200 && response.status < 300) {
      return response.json();
    }

    return response.json().then(function (json) {
      var error;

      if (json.error) {
        error = new Error(json.error);
      } else {
        error = new Error('Unknown API error signature');
      }

      error.response = response; // This is primarily a hack used in actions/user.js

      return Promise.reject(error);
    });
  }

  function makeRequest(url, options) {
    return fetch(url, options).then(checkAndParse);
  }

  return Lbryio.getAuthToken().then(function (token) {
    var fullParams = _objectSpread({
      auth_token: token
    }, params);

    Object.keys(fullParams).forEach(function (key) {
      var value = fullParams[key];

      if (_typeof(value) === 'object') {
        fullParams[key] = JSON.stringify(value);
      }
    });
    var qs = querystring__WEBPACK_IMPORTED_MODULE_2___default.a.stringify(fullParams);
    var url = "".concat(Lbryio.CONNECTION_STRING).concat(resource, "/").concat(action, "?").concat(qs);
    var options = {
      method: 'GET'
    };

    if (method === 'post') {
      options = {
        method: 'POST',
        headers: {
          'Content-Type': 'application/x-www-form-urlencoded'
        },
        body: qs
      };
      url = "".concat(Lbryio.CONNECTION_STRING).concat(resource, "/").concat(action);
    }

    return makeRequest(url, options).then(function (response) {
      return response.data;
    });
  });
};

Lbryio.authToken = null;

Lbryio.getAuthToken = function () {
  return new Promise(function (resolve) {
    if (Lbryio.authToken) {
      resolve(Lbryio.authToken);
    } else if (Lbryio.overrides.getAuthToken) {
      Lbryio.overrides.getAuthToken().then(function (token) {
        resolve(token);
      });
    } else {
      var _window = window,
          store = _window.store;

      if (store) {
        var state = store.getState();
        var token = state.auth ? state.auth.authToken : null;
        Lbryio.authToken = token;
        resolve(token);
      }

      resolve(null);
    }
  });
};

Lbryio.getCurrentUser = function () {
  return Lbryio.call('user', 'me');
};

Lbryio.authenticate = function () {
  if (!Lbryio.enabled) {
    return new Promise(function (resolve) {
      resolve({
        id: 1,
        language: 'en',
        primary_email: 'disabled@lbry.io',
        has_verified_email: true,
        is_identity_verified: true,
        is_reward_approved: false
      });
    });
  }

  if (Lbryio.authenticationPromise === null) {
    Lbryio.authenticationPromise = new Promise(function (resolve, reject) {
      Lbryio.getAuthToken().then(function (token) {
        if (!token || token.length > 60) {
          return false;
        } // check that token works


        return Lbryio.getCurrentUser().then(function (user) {
          return user;
        })["catch"](function () {
          return false;
        });
      }).then(function (user) {
        if (user) {
          return user;
        }

        return lbry_redux__WEBPACK_IMPORTED_MODULE_1__["Lbry"].status().then(function (status) {
          if (Lbryio.overrides.setAuthToken) {
            return Lbryio.overrides.setAuthToken(status);
          } // simply call the logic to create a new user, and obtain the auth token


          return new Promise(function (res, rej) {
            Lbryio.call('user', 'new', {
              auth_token: '',
              language: 'en',
              app_id: status.installation_id
            }, 'post').then(function (response) {
              if (!response.auth_token) {
                throw new Error('auth_token was not set in the response');
              }

              var _window2 = window,
                  store = _window2.store;

              if (store) {
                store.dispatch({
                  type: constants_action_types__WEBPACK_IMPORTED_MODULE_0__["GENERATE_AUTH_TOKEN_SUCCESS"],
                  data: {
                    authToken: response.auth_token
                  }
                });
              }

              Lbryio.authToken = response.auth_token;
              res(response);
            })["catch"](function (error) {
              return rej(error);
            });
          });
        });
      }).then(function (user) {
        if (!user) {
          return Lbryio.getCurrentUser();
        }

        return user;
      }).then(resolve, reject);
    });
  }

  return Lbryio.authenticationPromise;
};

Lbryio.getStripeToken = function () {
  return Lbryio.CONNECTION_STRING.startsWith('http://localhost:') ? 'pk_test_NoL1JWL7i1ipfhVId5KfDZgo' : 'pk_live_e8M4dRNnCCbmpZzduEUZBgJO';
};

Lbryio.getExchangeRates = function () {
  if (!Lbryio.exchangeLastFetched || Date.now() - Lbryio.exchangeLastFetched > EXCHANGE_RATE_TIMEOUT) {
    Lbryio.exchangePromise = new Promise(function (resolve, reject) {
      Lbryio.call('lbc', 'exchange_rate', {}, 'get', true).then(function (_ref) {
        var LBC_USD = _ref.lbc_usd,
            LBC_BTC = _ref.lbc_btc,
            BTC_USD = _ref.btc_usd;
        var rates = {
          LBC_USD: LBC_USD,
          LBC_BTC: LBC_BTC,
          BTC_USD: BTC_USD
        };
        resolve(rates);
      })["catch"](reject);
    });
    Lbryio.exchangeLastFetched = Date.now();
  }

  return Lbryio.exchangePromise;
}; // Allow overriding lbryio methods
// The desktop app will need to use it for getAuthToken because we use electron's ipcRenderer


Lbryio.overrides = {};

Lbryio.setOverride = function (methodName, newMethod) {
  Lbryio.overrides[methodName] = newMethod;
};

/* harmony default export */ __webpack_exports__["default"] = (Lbryio);

/***/ }),
/* 5 */
/***/ (function(module, exports) {

module.exports = __WEBPACK_EXTERNAL_MODULE__5__;

/***/ }),
/* 6 */
/***/ (function(module, exports, __webpack_require__) {

"use strict";


exports.decode = exports.parse = __webpack_require__(7);
exports.encode = exports.stringify = __webpack_require__(8);


/***/ }),
/* 7 */
/***/ (function(module, exports, __webpack_require__) {

"use strict";
// Copyright Joyent, Inc. and other Node contributors.
//
// Permission is hereby granted, free of charge, to any person obtaining a
// copy of this software and associated documentation files (the
// "Software"), to deal in the Software without restriction, including
// without limitation the rights to use, copy, modify, merge, publish,
// distribute, sublicense, and/or sell copies of the Software, and to permit
// persons to whom the Software is furnished to do so, subject to the
// following conditions:
//
// The above copyright notice and this permission notice shall be included
// in all copies or substantial portions of the Software.
//
// THE SOFTWARE IS PROVIDED "AS IS", WITHOUT WARRANTY OF ANY KIND, EXPRESS
// OR IMPLIED, INCLUDING BUT NOT LIMITED TO THE WARRANTIES OF
// MERCHANTABILITY, FITNESS FOR A PARTICULAR PURPOSE AND NONINFRINGEMENT. IN
// NO EVENT SHALL THE AUTHORS OR COPYRIGHT HOLDERS BE LIABLE FOR ANY CLAIM,
// DAMAGES OR OTHER LIABILITY, WHETHER IN AN ACTION OF CONTRACT, TORT OR
// OTHERWISE, ARISING FROM, OUT OF OR IN CONNECTION WITH THE SOFTWARE OR THE
// USE OR OTHER DEALINGS IN THE SOFTWARE.



// If obj.hasOwnProperty has been overridden, then calling
// obj.hasOwnProperty(prop) will break.
// See: https://github.com/joyent/node/issues/1707
function hasOwnProperty(obj, prop) {
  return Object.prototype.hasOwnProperty.call(obj, prop);
}

module.exports = function(qs, sep, eq, options) {
  sep = sep || '&';
  eq = eq || '=';
  var obj = {};

  if (typeof qs !== 'string' || qs.length === 0) {
    return obj;
  }

  var regexp = /\+/g;
  qs = qs.split(sep);

  var maxKeys = 1000;
  if (options && typeof options.maxKeys === 'number') {
    maxKeys = options.maxKeys;
  }

  var len = qs.length;
  // maxKeys <= 0 means that we should not limit keys count
  if (maxKeys > 0 && len > maxKeys) {
    len = maxKeys;
  }

  for (var i = 0; i < len; ++i) {
    var x = qs[i].replace(regexp, '%20'),
        idx = x.indexOf(eq),
        kstr, vstr, k, v;

    if (idx >= 0) {
      kstr = x.substr(0, idx);
      vstr = x.substr(idx + 1);
    } else {
      kstr = x;
      vstr = '';
    }

    k = decodeURIComponent(kstr);
    v = decodeURIComponent(vstr);

    if (!hasOwnProperty(obj, k)) {
      obj[k] = v;
    } else if (isArray(obj[k])) {
      obj[k].push(v);
    } else {
      obj[k] = [obj[k], v];
    }
  }

  return obj;
};

var isArray = Array.isArray || function (xs) {
  return Object.prototype.toString.call(xs) === '[object Array]';
};


/***/ }),
/* 8 */
/***/ (function(module, exports, __webpack_require__) {

"use strict";
// Copyright Joyent, Inc. and other Node contributors.
//
// Permission is hereby granted, free of charge, to any person obtaining a
// copy of this software and associated documentation files (the
// "Software"), to deal in the Software without restriction, including
// without limitation the rights to use, copy, modify, merge, publish,
// distribute, sublicense, and/or sell copies of the Software, and to permit
// persons to whom the Software is furnished to do so, subject to the
// following conditions:
//
// The above copyright notice and this permission notice shall be included
// in all copies or substantial portions of the Software.
//
// THE SOFTWARE IS PROVIDED "AS IS", WITHOUT WARRANTY OF ANY KIND, EXPRESS
// OR IMPLIED, INCLUDING BUT NOT LIMITED TO THE WARRANTIES OF
// MERCHANTABILITY, FITNESS FOR A PARTICULAR PURPOSE AND NONINFRINGEMENT. IN
// NO EVENT SHALL THE AUTHORS OR COPYRIGHT HOLDERS BE LIABLE FOR ANY CLAIM,
// DAMAGES OR OTHER LIABILITY, WHETHER IN AN ACTION OF CONTRACT, TORT OR
// OTHERWISE, ARISING FROM, OUT OF OR IN CONNECTION WITH THE SOFTWARE OR THE
// USE OR OTHER DEALINGS IN THE SOFTWARE.



var stringifyPrimitive = function(v) {
  switch (typeof v) {
    case 'string':
      return v;

    case 'boolean':
      return v ? 'true' : 'false';

    case 'number':
      return isFinite(v) ? v : '';

    default:
      return '';
  }
};

module.exports = function(obj, sep, eq, name) {
  sep = sep || '&';
  eq = eq || '=';
  if (obj === null) {
    obj = undefined;
  }

  if (typeof obj === 'object') {
    return map(objectKeys(obj), function(k) {
      var ks = encodeURIComponent(stringifyPrimitive(k)) + eq;
      if (isArray(obj[k])) {
        return map(obj[k], function(v) {
          return ks + encodeURIComponent(stringifyPrimitive(v));
        }).join(sep);
      } else {
        return ks + encodeURIComponent(stringifyPrimitive(obj[k]));
      }
    }).join(sep);

  }

  if (!name) return '';
  return encodeURIComponent(stringifyPrimitive(name)) + eq +
         encodeURIComponent(stringifyPrimitive(obj));
};

var isArray = Array.isArray || function (xs) {
  return Object.prototype.toString.call(xs) === '[object Array]';
};

function map (xs, f) {
  if (xs.map) return xs.map(f);
  var res = [];
  for (var i = 0; i < xs.length; i++) {
    res.push(f(xs[i], i));
  }
  return res;
}

var objectKeys = Object.keys || function (obj) {
  var res = [];
  for (var key in obj) {
    if (Object.prototype.hasOwnProperty.call(obj, key)) res.push(key);
  }
  return res;
};


/***/ }),
/* 9 */
/***/ (function(module, __webpack_exports__, __webpack_require__) {

"use strict";
__webpack_require__.r(__webpack_exports__);
/* harmony import */ var lbry_redux__WEBPACK_IMPORTED_MODULE_0__ = __webpack_require__(5);
/* harmony import */ var lbry_redux__WEBPACK_IMPORTED_MODULE_0___default = /*#__PURE__*/__webpack_require__.n(lbry_redux__WEBPACK_IMPORTED_MODULE_0__);
/* harmony import */ var lbryio__WEBPACK_IMPORTED_MODULE_1__ = __webpack_require__(4);
function _objectSpread(target) { for (var i = 1; i < arguments.length; i++) { var source = arguments[i] != null ? arguments[i] : {}; var ownKeys = Object.keys(source); if (typeof Object.getOwnPropertySymbols === 'function') { ownKeys = ownKeys.concat(Object.getOwnPropertySymbols(source).filter(function (sym) { return Object.getOwnPropertyDescriptor(source, sym).enumerable; })); } ownKeys.forEach(function (key) { _defineProperty(target, key, source[key]); }); } return target; }

function _defineProperty(obj, key, value) { if (key in obj) { Object.defineProperty(obj, key, { value: value, enumerable: true, configurable: true, writable: true }); } else { obj[key] = value; } return obj; }



var rewards = {};
rewards.TYPE_NEW_DEVELOPER = 'new_developer';
rewards.TYPE_NEW_USER = 'new_user';
rewards.TYPE_CONFIRM_EMAIL = 'email_provided';
rewards.TYPE_FIRST_CHANNEL = 'new_channel';
rewards.TYPE_FIRST_STREAM = 'first_stream';
rewards.TYPE_MANY_DOWNLOADS = 'many_downloads';
rewards.TYPE_FIRST_PUBLISH = 'first_publish';
rewards.TYPE_REFERRAL = 'referrer';
rewards.TYPE_REFEREE = 'referee';
rewards.TYPE_REWARD_CODE = 'reward_code';
rewards.TYPE_SUBSCRIPTION = 'subscription';
rewards.YOUTUBE_CREATOR = 'youtube_creator';
rewards.TYPE_DAILY_VIEW = 'daily_view';

rewards.claimReward = function (type, rewardParams) {
  function requestReward(resolve, reject, params) {
    if (!lbryio__WEBPACK_IMPORTED_MODULE_1__["default"].enabled) {
      reject(new Error(__('Rewards are not enabled.')));
      return;
    }

    lbryio__WEBPACK_IMPORTED_MODULE_1__["default"].call('reward', 'claim', params, 'post').then(function (reward) {
      var message = reward.reward_notification || "You have claimed a ".concat(reward.reward_amount, " LBC reward."); // Display global notice

      var action = Object(lbry_redux__WEBPACK_IMPORTED_MODULE_0__["doToast"])({
        message: message,
        linkText: __('Show All'),
        linkTarget: '/rewards'
      });
      window.store.dispatch(action);

      if (rewards.callbacks.claimRewardSuccess) {
        rewards.callbacks.claimRewardSuccess();
      }

      resolve(reward);
    }, reject);
  }

  return new Promise(function (resolve, reject) {
    lbry_redux__WEBPACK_IMPORTED_MODULE_0__["Lbry"].address_unused().then(function (address) {
      var params = _objectSpread({
        reward_type: type,
        wallet_address: address
      }, rewardParams);

      switch (type) {
        case rewards.TYPE_FIRST_CHANNEL:
          lbry_redux__WEBPACK_IMPORTED_MODULE_0__["Lbry"].channel_list({
            page: 1,
            page_size: 10
          }).then(function (claims) {
            var claim = claims.items && claims.items.find(function (foundClaim) {
              return foundClaim.name.length && foundClaim.name[0] === '@' && foundClaim.txid.length && foundClaim.type === 'claim';
            });

            if (claim) {
              params.transaction_id = claim.txid;
              requestReward(resolve, reject, params);
            } else {
              reject(new Error(__('Please create a channel identity first.')));
            }
          })["catch"](reject);
          break;

        case rewards.TYPE_FIRST_PUBLISH:
          lbry_redux__WEBPACK_IMPORTED_MODULE_0__["Lbry"].stream_list({
            page: 1,
            page_size: 10
          }).then(function (claims) {
            var claim = claims.items && claims.items.find(function (foundClaim) {
              return foundClaim.name.length && foundClaim.name[0] !== '@' && foundClaim.txid.length && foundClaim.type === 'claim';
            });

            if (claim) {
              params.transaction_id = claim.txid;
              requestReward(resolve, reject, params);
            } else {
              reject(claims.length ? new Error(__('Please publish something and wait for confirmation by the network to claim this reward.')) : new Error(__('Please publish something to claim this reward.')));
            }
          })["catch"](reject);
          break;

        case rewards.TYPE_FIRST_STREAM:
        case rewards.TYPE_NEW_USER:
        default:
          requestReward(resolve, reject, params);
      }
    });
  });
};

rewards.callbacks = {
  // Set any callbacks that require code not found in this project
  claimRewardSuccess: null,
  claimFirstRewardSuccess: null,
  rewardApprovalRequired: null
};

rewards.setCallback = function (name, method) {
  rewards.callbacks[name] = method;
};

/* harmony default export */ __webpack_exports__["default"] = (rewards);

/***/ }),
/* 10 */
/***/ (function(module, __webpack_exports__, __webpack_require__) {

"use strict";
__webpack_require__.r(__webpack_exports__);
/* harmony import */ var constants_action_types__WEBPACK_IMPORTED_MODULE_0__ = __webpack_require__(1);
/* harmony import */ var lbry_redux__WEBPACK_IMPORTED_MODULE_1__ = __webpack_require__(5);
/* harmony import */ var lbry_redux__WEBPACK_IMPORTED_MODULE_1___default = /*#__PURE__*/__webpack_require__.n(lbry_redux__WEBPACK_IMPORTED_MODULE_1__);
/* harmony import */ var constants_subscriptions__WEBPACK_IMPORTED_MODULE_2__ = __webpack_require__(11);
/* harmony import */ var util_redux_utils__WEBPACK_IMPORTED_MODULE_3__ = __webpack_require__(12);
var _handleActions;

function _objectSpread(target) { for (var i = 1; i < arguments.length; i++) { var source = arguments[i] != null ? arguments[i] : {}; var ownKeys = Object.keys(source); if (typeof Object.getOwnPropertySymbols === 'function') { ownKeys = ownKeys.concat(Object.getOwnPropertySymbols(source).filter(function (sym) { return Object.getOwnPropertyDescriptor(source, sym).enumerable; })); } ownKeys.forEach(function (key) { _defineProperty(target, key, source[key]); }); } return target; }

function _defineProperty(obj, key, value) { if (key in obj) { Object.defineProperty(obj, key, { value: value, enumerable: true, configurable: true, writable: true }); } else { obj[key] = value; } return obj; }





var defaultState = {
  enabledChannelNotifications: [],
  subscriptions: [],
  latest: {},
  unread: {},
  suggested: {},
  loading: false,
  viewMode: constants_subscriptions__WEBPACK_IMPORTED_MODULE_2__["VIEW_ALL"],
  loadingSuggested: false,
  firstRunCompleted: false,
  showSuggestedSubs: false
};
/* harmony default export */ __webpack_exports__["default"] = (Object(util_redux_utils__WEBPACK_IMPORTED_MODULE_3__["handleActions"])((_handleActions = {}, _defineProperty(_handleActions, constants_action_types__WEBPACK_IMPORTED_MODULE_0__["CHANNEL_SUBSCRIBE"], function (state, action) {
  var newSubscription = action.data;
  var newSubscriptions = state.subscriptions.slice();

  if (!newSubscriptions.some(function (sub) {
    return sub.uri === newSubscription.uri;
  })) {
    newSubscriptions.unshift(newSubscription);
  }

  return _objectSpread({}, state, {
    subscriptions: newSubscriptions
  });
}), _defineProperty(_handleActions, constants_action_types__WEBPACK_IMPORTED_MODULE_0__["CHANNEL_UNSUBSCRIBE"], function (state, action) {
  var subscriptionToRemove = action.data;
  var newSubscriptions = state.subscriptions.slice().filter(function (subscription) {
    return subscription.channelName !== subscriptionToRemove.channelName;
  }); // Check if we need to remove it from the 'unread' state

  var unread = state.unread;

  if (unread[subscriptionToRemove.uri]) {
    delete unread[subscriptionToRemove.uri];
  }

  return _objectSpread({}, state, {
    unread: _objectSpread({}, unread),
    subscriptions: newSubscriptions
  });
}), _defineProperty(_handleActions, constants_action_types__WEBPACK_IMPORTED_MODULE_0__["SET_SUBSCRIPTION_LATEST"], function (state, action) {
  var _action$data = action.data,
      subscription = _action$data.subscription,
      uri = _action$data.uri;
  var newLatest = Object.assign({}, state.latest);
  newLatest[subscription.uri] = uri;
  return _objectSpread({}, state, {
    latest: newLatest
  });
}), _defineProperty(_handleActions, constants_action_types__WEBPACK_IMPORTED_MODULE_0__["UPDATE_SUBSCRIPTION_UNREADS"], function (state, action) {
  var _action$data2 = action.data,
      channel = _action$data2.channel,
      uris = _action$data2.uris,
      type = _action$data2.type;
  return _objectSpread({}, state, {
    unread: _objectSpread({}, state.unread, _defineProperty({}, channel, {
      uris: uris,
      type: type
    }))
  });
}), _defineProperty(_handleActions, constants_action_types__WEBPACK_IMPORTED_MODULE_0__["REMOVE_SUBSCRIPTION_UNREADS"], function (state, action) {
  var _action$data3 = action.data,
      channel = _action$data3.channel,
      uris = _action$data3.uris; // If no channel is passed in, remove all unreads

  var newUnread;

  if (channel) {
    newUnread = _objectSpread({}, state.unread);

    if (!uris) {
      delete newUnread[channel];
    } else {
      newUnread[channel].uris = uris;
    }
  } else {
    newUnread = {};
  }

  return _objectSpread({}, state, {
    unread: _objectSpread({}, newUnread)
  });
}), _defineProperty(_handleActions, constants_action_types__WEBPACK_IMPORTED_MODULE_0__["CHANNEL_SUBSCRIPTION_ENABLE_NOTIFICATIONS"], function (state, action) {
  var channelName = action.data;
  var newEnabledChannelNotifications = state.enabledChannelNotifications.slice();

  if (channelName && channelName.trim().length > 0 && newEnabledChannelNotifications.indexOf(channelName) === -1) {
    newEnabledChannelNotifications.push(channelName);
  }

  return _objectSpread({}, state, {
    enabledChannelNotifications: newEnabledChannelNotifications
  });
}), _defineProperty(_handleActions, constants_action_types__WEBPACK_IMPORTED_MODULE_0__["CHANNEL_SUBSCRIPTION_DISABLE_NOTIFICATIONS"], function (state, action) {
  var channelName = action.data;
  var newEnabledChannelNotifications = state.enabledChannelNotifications.slice();
  var index = newEnabledChannelNotifications.indexOf(channelName);

  if (index > -1) {
    newEnabledChannelNotifications.splice(index, 1);
  }

  return _objectSpread({}, state, {
    enabledChannelNotifications: newEnabledChannelNotifications
  });
}), _defineProperty(_handleActions, constants_action_types__WEBPACK_IMPORTED_MODULE_0__["FETCH_SUBSCRIPTIONS_START"], function (state) {
  return _objectSpread({}, state, {
    loading: true
  });
}), _defineProperty(_handleActions, constants_action_types__WEBPACK_IMPORTED_MODULE_0__["FETCH_SUBSCRIPTIONS_FAIL"], function (state) {
  return _objectSpread({}, state, {
    loading: false
  });
}), _defineProperty(_handleActions, constants_action_types__WEBPACK_IMPORTED_MODULE_0__["FETCH_SUBSCRIPTIONS_SUCCESS"], function (state, action) {
  return _objectSpread({}, state, {
    loading: false,
    subscriptions: action.data
  });
}), _defineProperty(_handleActions, constants_action_types__WEBPACK_IMPORTED_MODULE_0__["SET_VIEW_MODE"], function (state, action) {
  return _objectSpread({}, state, {
    viewMode: action.data
  });
}), _defineProperty(_handleActions, constants_action_types__WEBPACK_IMPORTED_MODULE_0__["GET_SUGGESTED_SUBSCRIPTIONS_START"], function (state) {
  return _objectSpread({}, state, {
    loadingSuggested: true
  });
}), _defineProperty(_handleActions, constants_action_types__WEBPACK_IMPORTED_MODULE_0__["GET_SUGGESTED_SUBSCRIPTIONS_SUCCESS"], function (state, action) {
  return _objectSpread({}, state, {
    suggested: action.data,
    loadingSuggested: false
  });
}), _defineProperty(_handleActions, constants_action_types__WEBPACK_IMPORTED_MODULE_0__["GET_SUGGESTED_SUBSCRIPTIONS_FAIL"], function (state) {
  return _objectSpread({}, state, {
    loadingSuggested: false
  });
}), _defineProperty(_handleActions, constants_action_types__WEBPACK_IMPORTED_MODULE_0__["SUBSCRIPTION_FIRST_RUN_COMPLETED"], function (state) {
  return _objectSpread({}, state, {
    firstRunCompleted: true
  });
}), _defineProperty(_handleActions, constants_action_types__WEBPACK_IMPORTED_MODULE_0__["VIEW_SUGGESTED_SUBSCRIPTIONS"], function (state) {
  return _objectSpread({}, state, {
    showSuggestedSubs: true
  });
}), _defineProperty(_handleActions, lbry_redux__WEBPACK_IMPORTED_MODULE_1__["ACTIONS"].USER_STATE_POPULATE, function (state, action) {
  var subscriptions = action.data.subscriptions;
  var newSubscriptions;

  if (!subscriptions) {
    newSubscriptions = state.subscriptions;
  } else {
    var parsedSubscriptions = subscriptions.map(function (uri) {
      var _parseURI = Object(lbry_redux__WEBPACK_IMPORTED_MODULE_1__["parseURI"])(uri),
          channelName = _parseURI.channelName;

      return {
        uri: uri,
        channelName: "@".concat(channelName)
      };
    });

    if (!state.subscriptions || !state.subscriptions.length) {
      newSubscriptions = parsedSubscriptions;
    } else {
      var map = {};
      newSubscriptions = parsedSubscriptions.concat(state.subscriptions).filter(function (sub) {
        return map[sub.uri] ? false : map[sub.uri] = true;
      }, {});
    }
  }

  return _objectSpread({}, state, {
    subscriptions: newSubscriptions
  });
}), _handleActions), defaultState));

/***/ }),
/* 11 */
/***/ (function(module, __webpack_exports__, __webpack_require__) {

"use strict";
__webpack_require__.r(__webpack_exports__);
/* harmony export (binding) */ __webpack_require__.d(__webpack_exports__, "VIEW_ALL", function() { return VIEW_ALL; });
/* harmony export (binding) */ __webpack_require__.d(__webpack_exports__, "VIEW_LATEST_FIRST", function() { return VIEW_LATEST_FIRST; });
/* harmony export (binding) */ __webpack_require__.d(__webpack_exports__, "DOWNLOADING", function() { return DOWNLOADING; });
/* harmony export (binding) */ __webpack_require__.d(__webpack_exports__, "DOWNLOADED", function() { return DOWNLOADED; });
/* harmony export (binding) */ __webpack_require__.d(__webpack_exports__, "NOTIFY_ONLY", function() { return NOTIFY_ONLY; });
/* harmony export (binding) */ __webpack_require__.d(__webpack_exports__, "SUGGESTED_TOP_BID", function() { return SUGGESTED_TOP_BID; });
/* harmony export (binding) */ __webpack_require__.d(__webpack_exports__, "SUGGESTED_TOP_SUBSCRIBED", function() { return SUGGESTED_TOP_SUBSCRIBED; });
/* harmony export (binding) */ __webpack_require__.d(__webpack_exports__, "SUGGESTED_FEATURED", function() { return SUGGESTED_FEATURED; });
var VIEW_ALL = 'view_all';
var VIEW_LATEST_FIRST = 'view_latest_first'; // Types for unreads

var DOWNLOADING = 'DOWNLOADING';
var DOWNLOADED = 'DOWNLOADED';
var NOTIFY_ONLY = 'NOTIFY_ONLY;'; // Suggested types

var SUGGESTED_TOP_BID = 'top_bid';
var SUGGESTED_TOP_SUBSCRIBED = 'top_subscribed';
var SUGGESTED_FEATURED = 'featured';

/***/ }),
/* 12 */
/***/ (function(module, __webpack_exports__, __webpack_require__) {

"use strict";
__webpack_require__.r(__webpack_exports__);
/* harmony export (binding) */ __webpack_require__.d(__webpack_exports__, "handleActions", function() { return handleActions; });
// util for creating reducers
// based off of redux-actions
// https://redux-actions.js.org/docs/api/handleAction.html#handleactions
// eslint-disable-next-line import/prefer-default-export
var handleActions = function handleActions(actionMap, defaultState) {
  return function () {
    var state = arguments.length > 0 && arguments[0] !== undefined ? arguments[0] : defaultState;
    var action = arguments.length > 1 ? arguments[1] : undefined;
    var handler = actionMap[action.type];

    if (handler) {
      var newState = handler(state, action);
      return Object.assign({}, state, newState);
    } // just return the original state if no handler
    // returning a copy here breaks redux-persist


    return state;
  };
};

/***/ }),
/* 13 */
/***/ (function(module, __webpack_exports__, __webpack_require__) {

"use strict";
__webpack_require__.r(__webpack_exports__);
/* harmony export (binding) */ __webpack_require__.d(__webpack_exports__, "userStateSyncMiddleware", function() { return userStateSyncMiddleware; });
/* harmony import */ var lbry_redux__WEBPACK_IMPORTED_MODULE_0__ = __webpack_require__(5);
/* harmony import */ var lbry_redux__WEBPACK_IMPORTED_MODULE_0___default = /*#__PURE__*/__webpack_require__.n(lbry_redux__WEBPACK_IMPORTED_MODULE_0__);
/* harmony import */ var lbryio__WEBPACK_IMPORTED_MODULE_1__ = __webpack_require__(4);
/* harmony import */ var constants_action_types__WEBPACK_IMPORTED_MODULE_2__ = __webpack_require__(1);
/* harmony import */ var redux_selectors_subscriptions__WEBPACK_IMPORTED_MODULE_3__ = __webpack_require__(14);
function _objectSpread(target) { for (var i = 1; i < arguments.length; i++) { var source = arguments[i] != null ? arguments[i] : {}; var ownKeys = Object.keys(source); if (typeof Object.getOwnPropertySymbols === 'function') { ownKeys = ownKeys.concat(Object.getOwnPropertySymbols(source).filter(function (sym) { return Object.getOwnPropertyDescriptor(source, sym).enumerable; })); } ownKeys.forEach(function (key) { _defineProperty(target, key, source[key]); }); } return target; }

function _defineProperty(obj, key, value) { if (key in obj) { Object.defineProperty(obj, key, { value: value, enumerable: true, configurable: true, writable: true }); } else { obj[key] = value; } return obj; }





var persistShape = {
  version: '0',
  shared: {}
};
function userStateSyncMiddleware() {
  return function (_ref) {
    var getState = _ref.getState;
    return function (next) {
      return function (action) {
        if (action.type === constants_action_types__WEBPACK_IMPORTED_MODULE_2__["CHANNEL_SUBSCRIBE"] || action.type === constants_action_types__WEBPACK_IMPORTED_MODULE_2__["CHANNEL_UNSUBSCRIBE"] || action.type === lbry_redux__WEBPACK_IMPORTED_MODULE_0__["ACTIONS"].TOGGLE_TAG_FOLLOW) {
          var newShape = _objectSpread({}, persistShape);

          var state = getState();
          var subscriptions = Object(redux_selectors_subscriptions__WEBPACK_IMPORTED_MODULE_3__["selectSubscriptions"])(state).map(function (_ref2) {
            var uri = _ref2.uri;
            return uri;
          });
          var tags = Object(lbry_redux__WEBPACK_IMPORTED_MODULE_0__["selectFollowedTags"])(state);
          newShape.shared.subscriptions = subscriptions;
          newShape.shared.tags = tags;
          var uri = action.data.uri;

          if (action.type === constants_action_types__WEBPACK_IMPORTED_MODULE_2__["CHANNEL_SUBSCRIBE"]) {
            var newSubscriptions = subscriptions.slice();
            newSubscriptions.push(uri);
            newShape.shared.subscriptions = newSubscriptions;
          } else if (action.type === constants_action_types__WEBPACK_IMPORTED_MODULE_2__["CHANNEL_UNSUBSCRIBE"]) {
            var _newSubscriptions = subscriptions.slice();

            _newSubscriptions = _newSubscriptions.filter(function (subscribedUri) {
              return subscribedUri !== uri;
            });
            newShape.shared.subscriptions = _newSubscriptions;
          } else {
            var toggledTag = action.data.name;
            var followedTags = Object(lbry_redux__WEBPACK_IMPORTED_MODULE_0__["selectFollowedTags"])(state).map(function (_ref3) {
              var name = _ref3.name;
              return name;
            });
            var isFollowing = Object(lbry_redux__WEBPACK_IMPORTED_MODULE_0__["makeSelectIsFollowingTag"])(toggledTag)(state);
            var newTags = followedTags.slice();

            if (isFollowing) {
              newTags = newTags.filter(function (followedTag) {
                return followedTag.name !== toggledTag;
              });
            } else {
              newTags.push(toggledTag);
            }

            newShape.shared.tags = newTags;
          }

          lbryio__WEBPACK_IMPORTED_MODULE_1__["default"].call('user_settings', 'set', {
            settings: newShape
          });
        }

        return next(action);
      };
    };
  };
}

/***/ }),
/* 14 */
/***/ (function(module, __webpack_exports__, __webpack_require__) {

"use strict";
__webpack_require__.r(__webpack_exports__);
/* harmony export (binding) */ __webpack_require__.d(__webpack_exports__, "selectSubscriptions", function() { return selectSubscriptions; });
/* harmony export (binding) */ __webpack_require__.d(__webpack_exports__, "selectIsFetchingSubscriptions", function() { return selectIsFetchingSubscriptions; });
/* harmony export (binding) */ __webpack_require__.d(__webpack_exports__, "selectViewMode", function() { return selectViewMode; });
/* harmony export (binding) */ __webpack_require__.d(__webpack_exports__, "selectSuggested", function() { return selectSuggested; });
/* harmony export (binding) */ __webpack_require__.d(__webpack_exports__, "selectIsFetchingSuggested", function() { return selectIsFetchingSuggested; });
/* harmony export (binding) */ __webpack_require__.d(__webpack_exports__, "selectSuggestedChannels", function() { return selectSuggestedChannels; });
/* harmony export (binding) */ __webpack_require__.d(__webpack_exports__, "selectFirstRunCompleted", function() { return selectFirstRunCompleted; });
/* harmony export (binding) */ __webpack_require__.d(__webpack_exports__, "selectShowSuggestedSubs", function() { return selectShowSuggestedSubs; });
/* harmony export (binding) */ __webpack_require__.d(__webpack_exports__, "selectSubscriptionsBeingFetched", function() { return selectSubscriptionsBeingFetched; });
/* harmony export (binding) */ __webpack_require__.d(__webpack_exports__, "selectUnreadByChannel", function() { return selectUnreadByChannel; });
/* harmony export (binding) */ __webpack_require__.d(__webpack_exports__, "selectUnreadAmount", function() { return selectUnreadAmount; });
/* harmony export (binding) */ __webpack_require__.d(__webpack_exports__, "selectUnreadSubscriptions", function() { return selectUnreadSubscriptions; });
/* harmony export (binding) */ __webpack_require__.d(__webpack_exports__, "makeSelectUnreadByChannel", function() { return makeSelectUnreadByChannel; });
/* harmony export (binding) */ __webpack_require__.d(__webpack_exports__, "selectSubscriptionClaims", function() { return selectSubscriptionClaims; });
/* harmony export (binding) */ __webpack_require__.d(__webpack_exports__, "makeSelectIsSubscribed", function() { return makeSelectIsSubscribed; });
/* harmony export (binding) */ __webpack_require__.d(__webpack_exports__, "makeSelectIsNew", function() { return makeSelectIsNew; });
/* harmony export (binding) */ __webpack_require__.d(__webpack_exports__, "selectEnabledChannelNotifications", function() { return selectEnabledChannelNotifications; });
/* harmony import */ var constants_subscriptions__WEBPACK_IMPORTED_MODULE_0__ = __webpack_require__(11);
/* harmony import */ var reselect__WEBPACK_IMPORTED_MODULE_1__ = __webpack_require__(15);
/* harmony import */ var reselect__WEBPACK_IMPORTED_MODULE_1___default = /*#__PURE__*/__webpack_require__.n(reselect__WEBPACK_IMPORTED_MODULE_1__);
/* harmony import */ var lbry_redux__WEBPACK_IMPORTED_MODULE_2__ = __webpack_require__(5);
/* harmony import */ var lbry_redux__WEBPACK_IMPORTED_MODULE_2___default = /*#__PURE__*/__webpack_require__.n(lbry_redux__WEBPACK_IMPORTED_MODULE_2__);
/* harmony import */ var util_swap_json__WEBPACK_IMPORTED_MODULE_3__ = __webpack_require__(16);
function _objectSpread(target) { for (var i = 1; i < arguments.length; i++) { var source = arguments[i] != null ? arguments[i] : {}; var ownKeys = Object.keys(source); if (typeof Object.getOwnPropertySymbols === 'function') { ownKeys = ownKeys.concat(Object.getOwnPropertySymbols(source).filter(function (sym) { return Object.getOwnPropertyDescriptor(source, sym).enumerable; })); } ownKeys.forEach(function (key) { _defineProperty(target, key, source[key]); }); } return target; }

function _defineProperty(obj, key, value) { if (key in obj) { Object.defineProperty(obj, key, { value: value, enumerable: true, configurable: true, writable: true }); } else { obj[key] = value; } return obj; }




 // Returns the entire subscriptions state

var selectState = function selectState(state) {
  return state.subscriptions || {};
}; // Returns the list of channel uris a user is subscribed to


var selectSubscriptions = Object(reselect__WEBPACK_IMPORTED_MODULE_1__["createSelector"])(selectState, function (state) {
  return state.subscriptions;
}); // Fetching list of users subscriptions

var selectIsFetchingSubscriptions = Object(reselect__WEBPACK_IMPORTED_MODULE_1__["createSelector"])(selectState, function (state) {
  return state.loading;
}); // The current view mode on the subscriptions page

var selectViewMode = Object(reselect__WEBPACK_IMPORTED_MODULE_1__["createSelector"])(selectState, function (state) {
  return state.viewMode;
}); // Suggested subscriptions from internal apis

var selectSuggested = Object(reselect__WEBPACK_IMPORTED_MODULE_1__["createSelector"])(selectState, function (state) {
  return state.suggested;
});
var selectIsFetchingSuggested = Object(reselect__WEBPACK_IMPORTED_MODULE_1__["createSelector"])(selectState, function (state) {
  return state.loadingSuggested;
});
var selectSuggestedChannels = Object(reselect__WEBPACK_IMPORTED_MODULE_1__["createSelector"])(selectSubscriptions, selectSuggested, function (userSubscriptions, suggested) {
  if (!suggested) {
    return null;
  } // Swap the key/value because we will use the uri for everything, this just makes it easier
  // suggested is returned from the api with the form:
  // {
  //   featured: { "Channel label": uri, ... },
  //   top_subscribed: { "@channel": uri, ... }
  //   top_bid: { "@channel": uri, ... }
  // }
  // To properly compare the suggested subscriptions from our current subscribed channels
  // We only care about the uri, not the label
  // We also only care about top_subscribed and featured
  // top_bid could just be porn or a channel with no content


  var topSubscribedSuggestions = Object(util_swap_json__WEBPACK_IMPORTED_MODULE_3__["swapKeyAndValue"])(suggested[constants_subscriptions__WEBPACK_IMPORTED_MODULE_0__["SUGGESTED_TOP_SUBSCRIBED"]]);
  var featuredSuggestions = Object(util_swap_json__WEBPACK_IMPORTED_MODULE_3__["swapKeyAndValue"])(suggested[constants_subscriptions__WEBPACK_IMPORTED_MODULE_0__["SUGGESTED_FEATURED"]]); // Make sure there are no duplicates
  // If a uri isn't already in the suggested object, add it

  var suggestedChannels = _objectSpread({}, topSubscribedSuggestions);

  Object.keys(featuredSuggestions).forEach(function (uri) {
    if (!suggestedChannels[uri]) {
      var channelLabel = featuredSuggestions[uri];
      suggestedChannels[uri] = channelLabel;
    }
  });
  userSubscriptions.forEach(function (_ref) {
    var uri = _ref.uri;
    // Note to passer bys:
    // Maybe we should just remove the `lbry://` prefix from subscription uris
    // Most places don't store them like that
    var subscribedUri = uri.slice('lbry://'.length);

    if (suggestedChannels[subscribedUri]) {
      delete suggestedChannels[subscribedUri];
    }
  });
  return Object.keys(suggestedChannels).map(function (uri) {
    return {
      uri: uri,
      label: suggestedChannels[uri]
    };
  }).slice(0, 5);
});
var selectFirstRunCompleted = Object(reselect__WEBPACK_IMPORTED_MODULE_1__["createSelector"])(selectState, function (state) {
  return state.firstRunCompleted;
});
var selectShowSuggestedSubs = Object(reselect__WEBPACK_IMPORTED_MODULE_1__["createSelector"])(selectState, function (state) {
  return state.showSuggestedSubs;
}); // Fetching any claims that are a part of a users subscriptions

var selectSubscriptionsBeingFetched = Object(reselect__WEBPACK_IMPORTED_MODULE_1__["createSelector"])(selectSubscriptions, lbry_redux__WEBPACK_IMPORTED_MODULE_2__["selectAllFetchingChannelClaims"], function (subscriptions, fetchingChannelClaims) {
  var fetchingSubscriptionMap = {};
  subscriptions.forEach(function (sub) {
    var isFetching = fetchingChannelClaims && fetchingChannelClaims[sub.uri];

    if (isFetching) {
      fetchingSubscriptionMap[sub.uri] = true;
    }
  });
  return fetchingSubscriptionMap;
});
var selectUnreadByChannel = Object(reselect__WEBPACK_IMPORTED_MODULE_1__["createSelector"])(selectState, function (state) {
  return state.unread;
}); // Returns the current total of unread subscriptions

var selectUnreadAmount = Object(reselect__WEBPACK_IMPORTED_MODULE_1__["createSelector"])(selectUnreadByChannel, function (unreadByChannel) {
  var unreadChannels = Object.keys(unreadByChannel);
  var badges = 0;

  if (!unreadChannels.length) {
    return badges;
  }

  unreadChannels.forEach(function (channel) {
    badges += unreadByChannel[channel].uris.length;
  });
  return badges;
}); // Returns the uris with channels as an array with the channel with the newest content first
// If you just want the `unread` state, use selectUnread

var selectUnreadSubscriptions = Object(reselect__WEBPACK_IMPORTED_MODULE_1__["createSelector"])(selectUnreadAmount, selectUnreadByChannel, lbry_redux__WEBPACK_IMPORTED_MODULE_2__["selectClaimsByUri"], function (unreadAmount, unreadByChannel, claimsByUri) {
  // determine which channel has the newest content
  var unreadList = [];

  if (!unreadAmount) {
    return unreadList;
  }

  var channelUriList = Object.keys(unreadByChannel); // There is only one channel with unread notifications

  if (unreadAmount === 1) {
    channelUriList.forEach(function (channel) {
      var unreadChannel = {
        channel: channel,
        uris: unreadByChannel[channel].uris
      };
      unreadList.push(unreadChannel);
    });
    return unreadList;
  }

  channelUriList.sort(function (channel1, channel2) {
    var latestUriFromChannel1 = unreadByChannel[channel1].uris[0];
    var latestClaimFromChannel1 = claimsByUri[latestUriFromChannel1] || {};
    var latestUriFromChannel2 = unreadByChannel[channel2].uris[0];
    var latestClaimFromChannel2 = claimsByUri[latestUriFromChannel2] || {};
    var latestHeightFromChannel1 = latestClaimFromChannel1.height || 0;
    var latestHeightFromChannel2 = latestClaimFromChannel2.height || 0;

    if (latestHeightFromChannel1 !== latestHeightFromChannel2) {
      return latestHeightFromChannel2 - latestHeightFromChannel1;
    }

    return 0;
  }).forEach(function (channel) {
    var unreadSubscription = unreadByChannel[channel];
    var unreadChannel = {
      channel: channel,
      uris: unreadSubscription.uris
    };
    unreadList.push(unreadChannel);
  });
  return unreadList;
}); // Returns all unread subscriptions for a uri passed in

var makeSelectUnreadByChannel = function makeSelectUnreadByChannel(uri) {
  return Object(reselect__WEBPACK_IMPORTED_MODULE_1__["createSelector"])(selectUnreadByChannel, function (unread) {
    return unread[uri];
  });
}; // Returns the first page of claims for every channel a user is subscribed to

var selectSubscriptionClaims = Object(reselect__WEBPACK_IMPORTED_MODULE_1__["createSelector"])(lbry_redux__WEBPACK_IMPORTED_MODULE_2__["selectAllClaimsByChannel"], lbry_redux__WEBPACK_IMPORTED_MODULE_2__["selectClaimsById"], selectSubscriptions, selectUnreadByChannel, function (channelIds, allClaims, savedSubscriptions, unreadByChannel) {
  // no claims loaded yet
  if (!Object.keys(channelIds).length) {
    return [];
  }

  var fetchedSubscriptions = [];
  savedSubscriptions.forEach(function (subscription) {
    var channelClaims = []; // if subscribed channel has content

    if (channelIds[subscription.uri] && channelIds[subscription.uri]['1']) {
      // This will need to be more robust, we will want to be able to load more than the first page
      // Strip out any ids that will be shown as notifications
      var pageOneChannelIds = channelIds[subscription.uri]['1']; // we have the channel ids and the corresponding claims
      // loop over the list of ids and grab the claim

      pageOneChannelIds.forEach(function (id) {
        var grabbedClaim = allClaims[id];

        if (unreadByChannel[subscription.uri] && unreadByChannel[subscription.uri].uris.some(function (uri) {
          return uri.includes(id);
        })) {
          grabbedClaim.isNew = true;
        }

        channelClaims = channelClaims.concat([grabbedClaim]);
      });
    }

    fetchedSubscriptions = fetchedSubscriptions.concat(channelClaims);
  });
  return fetchedSubscriptions;
}); // Returns true if a user is subscribed to the channel associated with the uri passed in
// Accepts content or channel uris

var makeSelectIsSubscribed = function makeSelectIsSubscribed(uri) {
  return Object(reselect__WEBPACK_IMPORTED_MODULE_1__["createSelector"])(selectSubscriptions, Object(lbry_redux__WEBPACK_IMPORTED_MODULE_2__["makeSelectChannelForClaimUri"])(uri, true), function (subscriptions, channelUri) {
    if (channelUri) {
      return subscriptions.some(function (sub) {
        return sub.uri === channelUri;
      });
    } // If we couldn't get a channel uri from the claim uri, the uri passed in might be a channel already


    var _parseURI = Object(lbry_redux__WEBPACK_IMPORTED_MODULE_2__["parseURI"])(uri),
        isChannel = _parseURI.isChannel;

    if (isChannel) {
      var uriWithPrefix = uri.startsWith('lbry://') ? uri : "lbry://".concat(uri);
      return subscriptions.some(function (sub) {
        return sub.uri === uriWithPrefix;
      });
    }

    return false;
  });
};
var makeSelectIsNew = function makeSelectIsNew(uri) {
  return Object(reselect__WEBPACK_IMPORTED_MODULE_1__["createSelector"])(makeSelectIsSubscribed(uri), Object(lbry_redux__WEBPACK_IMPORTED_MODULE_2__["makeSelectChannelForClaimUri"])(uri), selectUnreadByChannel, function (isSubscribed, channel, unreadByChannel) {
    if (!isSubscribed) {
      return false;
    }

    var unreadForChannel = unreadByChannel["lbry://".concat(channel)];

    if (unreadForChannel) {
      return unreadForChannel.uris.includes(uri);
    }

    return false; // If they are subscribed, check to see if this uri is in the list of unreads
  });
};
var selectEnabledChannelNotifications = Object(reselect__WEBPACK_IMPORTED_MODULE_1__["createSelector"])(selectState, function (state) {
  return state.enabledChannelNotifications;
});

/***/ }),
/* 15 */
/***/ (function(module, exports, __webpack_require__) {

"use strict";


exports.__esModule = true;
exports.defaultMemoize = defaultMemoize;
exports.createSelectorCreator = createSelectorCreator;
exports.createStructuredSelector = createStructuredSelector;
function defaultEqualityCheck(a, b) {
  return a === b;
}

function areArgumentsShallowlyEqual(equalityCheck, prev, next) {
  if (prev === null || next === null || prev.length !== next.length) {
    return false;
  }

  // Do this in a for loop (and not a `forEach` or an `every`) so we can determine equality as fast as possible.
  var length = prev.length;
  for (var i = 0; i < length; i++) {
    if (!equalityCheck(prev[i], next[i])) {
      return false;
    }
  }

  return true;
}

function defaultMemoize(func) {
  var equalityCheck = arguments.length > 1 && arguments[1] !== undefined ? arguments[1] : defaultEqualityCheck;

  var lastArgs = null;
  var lastResult = null;
  // we reference arguments instead of spreading them for performance reasons
  return function () {
    if (!areArgumentsShallowlyEqual(equalityCheck, lastArgs, arguments)) {
      // apply arguments instead of spreading for performance.
      lastResult = func.apply(null, arguments);
    }

    lastArgs = arguments;
    return lastResult;
  };
}

function getDependencies(funcs) {
  var dependencies = Array.isArray(funcs[0]) ? funcs[0] : funcs;

  if (!dependencies.every(function (dep) {
    return typeof dep === 'function';
  })) {
    var dependencyTypes = dependencies.map(function (dep) {
      return typeof dep;
    }).join(', ');
    throw new Error('Selector creators expect all input-selectors to be functions, ' + ('instead received the following types: [' + dependencyTypes + ']'));
  }

  return dependencies;
}

function createSelectorCreator(memoize) {
  for (var _len = arguments.length, memoizeOptions = Array(_len > 1 ? _len - 1 : 0), _key = 1; _key < _len; _key++) {
    memoizeOptions[_key - 1] = arguments[_key];
  }

  return function () {
    for (var _len2 = arguments.length, funcs = Array(_len2), _key2 = 0; _key2 < _len2; _key2++) {
      funcs[_key2] = arguments[_key2];
    }

    var recomputations = 0;
    var resultFunc = funcs.pop();
    var dependencies = getDependencies(funcs);

    var memoizedResultFunc = memoize.apply(undefined, [function () {
      recomputations++;
      // apply arguments instead of spreading for performance.
      return resultFunc.apply(null, arguments);
    }].concat(memoizeOptions));

    // If a selector is called with the exact same arguments we don't need to traverse our dependencies again.
    var selector = defaultMemoize(function () {
      var params = [];
      var length = dependencies.length;

      for (var i = 0; i < length; i++) {
        // apply arguments instead of spreading and mutate a local list of params for performance.
        params.push(dependencies[i].apply(null, arguments));
      }

      // apply arguments instead of spreading for performance.
      return memoizedResultFunc.apply(null, params);
    });

    selector.resultFunc = resultFunc;
    selector.recomputations = function () {
      return recomputations;
    };
    selector.resetRecomputations = function () {
      return recomputations = 0;
    };
    return selector;
  };
}

var createSelector = exports.createSelector = createSelectorCreator(defaultMemoize);

function createStructuredSelector(selectors) {
  var selectorCreator = arguments.length > 1 && arguments[1] !== undefined ? arguments[1] : createSelector;

  if (typeof selectors !== 'object') {
    throw new Error('createStructuredSelector expects first argument to be an object ' + ('where each property is a selector, instead received a ' + typeof selectors));
  }
  var objectKeys = Object.keys(selectors);
  return selectorCreator(objectKeys.map(function (key) {
    return selectors[key];
  }), function () {
    for (var _len3 = arguments.length, values = Array(_len3), _key3 = 0; _key3 < _len3; _key3++) {
      values[_key3] = arguments[_key3];
    }

    return values.reduce(function (composition, value, index) {
      composition[objectKeys[index]] = value;
      return composition;
    }, {});
  });
}

/***/ }),
/* 16 */
/***/ (function(module, __webpack_exports__, __webpack_require__) {

"use strict";
__webpack_require__.r(__webpack_exports__);
/* harmony export (binding) */ __webpack_require__.d(__webpack_exports__, "swapKeyAndValue", function() { return swapKeyAndValue; });
function swapKeyAndValue(dict) {
  var ret = {}; // eslint-disable-next-line no-restricted-syntax

  for (var key in dict) {
    if (dict.hasOwnProperty(key)) {
      ret[dict[key]] = key;
    }
  }

  return ret;
}

/***/ }),
/* 17 */
/***/ (function(module, __webpack_exports__, __webpack_require__) {

"use strict";
__webpack_require__.r(__webpack_exports__);
/* WEBPACK VAR INJECTION */(function(Buffer) {/* harmony export (binding) */ __webpack_require__.d(__webpack_exports__, "doTransifexUpload", function() { return doTransifexUpload; });
var apiBaseUrl = 'https://www.transifex.com/api/2/project';
var resource = 'app-strings';
function doTransifexUpload(contents, project, token, success, fail) {
  var url = "".concat(apiBaseUrl, "/").concat(project, "/resources/");
  var updateUrl = "".concat(apiBaseUrl, "/").concat(project, "/resource/").concat(resource, "/content/");
  var headers = {
    Authorization: "Basic ".concat(Buffer.from("api:".concat(token)).toString('base64')),
    'Content-Type': 'application/json'
  };
  var req = {
    accept_translations: true,
    i18n_type: 'KEYVALUEJSON',
    name: resource,
    slug: resource,
    content: contents
  };

  function handleResponse(text) {
    var json;

    try {
      // transifex api returns Python dicts for some reason.
      // Any way to get the api to return valid JSON?
      json = JSON.parse(text);
    } catch (e) {// ignore
    }

    if (success) {
      success(json || text);
    }
  }

  function handleError(err) {
    if (fail) {
      fail(err.message ? err.message : 'Could not upload strings resource to Transifex');
    }
  } // check if the resource exists


  fetch(updateUrl, {
    headers: headers
  }).then(function (response) {
    return response.json();
  }).then(function () {
    // perform an update
    fetch(updateUrl, {
      method: 'PUT',
      headers: headers,
      body: JSON.stringify({
        content: contents
      })
    }).then(function (response) {
      if (response.status !== 200 && response.status !== 201) {
        throw new Error('failed to update transifex');
      }

      return response.text();
    }).then(handleResponse)["catch"](handleError);
  })["catch"](function () {
    // resource doesn't exist, create a fresh resource
    fetch(url, {
      method: 'POST',
      headers: headers,
      body: JSON.stringify(req)
    }).then(function (response) {
      if (response.status !== 200 && response.status !== 201) {
        throw new Error('failed to upload to transifex');
      }

      return response.text();
    }).then(handleResponse)["catch"](handleError);
  });
}
/* WEBPACK VAR INJECTION */}.call(this, __webpack_require__(18).Buffer))

/***/ }),
/* 18 */
/***/ (function(module, exports, __webpack_require__) {

"use strict";
/* WEBPACK VAR INJECTION */(function(global) {/*!
 * The buffer module from node.js, for the browser.
 *
 * @author   Feross Aboukhadijeh <feross@feross.org> <http://feross.org>
 * @license  MIT
 */
/* eslint-disable no-proto */



var base64 = __webpack_require__(20)
var ieee754 = __webpack_require__(21)
var isArray = __webpack_require__(22)

exports.Buffer = Buffer
exports.SlowBuffer = SlowBuffer
exports.INSPECT_MAX_BYTES = 50

/**
 * If `Buffer.TYPED_ARRAY_SUPPORT`:
 *   === true    Use Uint8Array implementation (fastest)
 *   === false   Use Object implementation (most compatible, even IE6)
 *
 * Browsers that support typed arrays are IE 10+, Firefox 4+, Chrome 7+, Safari 5.1+,
 * Opera 11.6+, iOS 4.2+.
 *
 * Due to various browser bugs, sometimes the Object implementation will be used even
 * when the browser supports typed arrays.
 *
 * Note:
 *
 *   - Firefox 4-29 lacks support for adding new properties to `Uint8Array` instances,
 *     See: https://bugzilla.mozilla.org/show_bug.cgi?id=695438.
 *
 *   - Chrome 9-10 is missing the `TypedArray.prototype.subarray` function.
 *
 *   - IE10 has a broken `TypedArray.prototype.subarray` function which returns arrays of
 *     incorrect length in some situations.

 * We detect these buggy browsers and set `Buffer.TYPED_ARRAY_SUPPORT` to `false` so they
 * get the Object implementation, which is slower but behaves correctly.
 */
Buffer.TYPED_ARRAY_SUPPORT = global.TYPED_ARRAY_SUPPORT !== undefined
  ? global.TYPED_ARRAY_SUPPORT
  : typedArraySupport()

/*
 * Export kMaxLength after typed array support is determined.
 */
exports.kMaxLength = kMaxLength()

function typedArraySupport () {
  try {
    var arr = new Uint8Array(1)
    arr.__proto__ = {__proto__: Uint8Array.prototype, foo: function () { return 42 }}
    return arr.foo() === 42 && // typed array instances can be augmented
        typeof arr.subarray === 'function' && // chrome 9-10 lack `subarray`
        arr.subarray(1, 1).byteLength === 0 // ie10 has broken `subarray`
  } catch (e) {
    return false
  }
}

function kMaxLength () {
  return Buffer.TYPED_ARRAY_SUPPORT
    ? 0x7fffffff
    : 0x3fffffff
}

function createBuffer (that, length) {
  if (kMaxLength() < length) {
    throw new RangeError('Invalid typed array length')
  }
  if (Buffer.TYPED_ARRAY_SUPPORT) {
    // Return an augmented `Uint8Array` instance, for best performance
    that = new Uint8Array(length)
    that.__proto__ = Buffer.prototype
  } else {
    // Fallback: Return an object instance of the Buffer class
    if (that === null) {
      that = new Buffer(length)
    }
    that.length = length
  }

  return that
}

/**
 * The Buffer constructor returns instances of `Uint8Array` that have their
 * prototype changed to `Buffer.prototype`. Furthermore, `Buffer` is a subclass of
 * `Uint8Array`, so the returned instances will have all the node `Buffer` methods
 * and the `Uint8Array` methods. Square bracket notation works as expected -- it
 * returns a single octet.
 *
 * The `Uint8Array` prototype remains unmodified.
 */

function Buffer (arg, encodingOrOffset, length) {
  if (!Buffer.TYPED_ARRAY_SUPPORT && !(this instanceof Buffer)) {
    return new Buffer(arg, encodingOrOffset, length)
  }

  // Common case.
  if (typeof arg === 'number') {
    if (typeof encodingOrOffset === 'string') {
      throw new Error(
        'If encoding is specified then the first argument must be a string'
      )
    }
    return allocUnsafe(this, arg)
  }
  return from(this, arg, encodingOrOffset, length)
}

Buffer.poolSize = 8192 // not used by this implementation

// TODO: Legacy, not needed anymore. Remove in next major version.
Buffer._augment = function (arr) {
  arr.__proto__ = Buffer.prototype
  return arr
}

function from (that, value, encodingOrOffset, length) {
  if (typeof value === 'number') {
    throw new TypeError('"value" argument must not be a number')
  }

  if (typeof ArrayBuffer !== 'undefined' && value instanceof ArrayBuffer) {
    return fromArrayBuffer(that, value, encodingOrOffset, length)
  }

  if (typeof value === 'string') {
    return fromString(that, value, encodingOrOffset)
  }

  return fromObject(that, value)
}

/**
 * Functionally equivalent to Buffer(arg, encoding) but throws a TypeError
 * if value is a number.
 * Buffer.from(str[, encoding])
 * Buffer.from(array)
 * Buffer.from(buffer)
 * Buffer.from(arrayBuffer[, byteOffset[, length]])
 **/
Buffer.from = function (value, encodingOrOffset, length) {
  return from(null, value, encodingOrOffset, length)
}

if (Buffer.TYPED_ARRAY_SUPPORT) {
  Buffer.prototype.__proto__ = Uint8Array.prototype
  Buffer.__proto__ = Uint8Array
  if (typeof Symbol !== 'undefined' && Symbol.species &&
      Buffer[Symbol.species] === Buffer) {
    // Fix subarray() in ES2016. See: https://github.com/feross/buffer/pull/97
    Object.defineProperty(Buffer, Symbol.species, {
      value: null,
      configurable: true
    })
  }
}

function assertSize (size) {
  if (typeof size !== 'number') {
    throw new TypeError('"size" argument must be a number')
  } else if (size < 0) {
    throw new RangeError('"size" argument must not be negative')
  }
}

function alloc (that, size, fill, encoding) {
  assertSize(size)
  if (size <= 0) {
    return createBuffer(that, size)
  }
  if (fill !== undefined) {
    // Only pay attention to encoding if it's a string. This
    // prevents accidentally sending in a number that would
    // be interpretted as a start offset.
    return typeof encoding === 'string'
      ? createBuffer(that, size).fill(fill, encoding)
      : createBuffer(that, size).fill(fill)
  }
  return createBuffer(that, size)
}

/**
 * Creates a new filled Buffer instance.
 * alloc(size[, fill[, encoding]])
 **/
Buffer.alloc = function (size, fill, encoding) {
  return alloc(null, size, fill, encoding)
}

function allocUnsafe (that, size) {
  assertSize(size)
  that = createBuffer(that, size < 0 ? 0 : checked(size) | 0)
  if (!Buffer.TYPED_ARRAY_SUPPORT) {
    for (var i = 0; i < size; ++i) {
      that[i] = 0
    }
  }
  return that
}

/**
 * Equivalent to Buffer(num), by default creates a non-zero-filled Buffer instance.
 * */
Buffer.allocUnsafe = function (size) {
  return allocUnsafe(null, size)
}
/**
 * Equivalent to SlowBuffer(num), by default creates a non-zero-filled Buffer instance.
 */
Buffer.allocUnsafeSlow = function (size) {
  return allocUnsafe(null, size)
}

function fromString (that, string, encoding) {
  if (typeof encoding !== 'string' || encoding === '') {
    encoding = 'utf8'
  }

  if (!Buffer.isEncoding(encoding)) {
    throw new TypeError('"encoding" must be a valid string encoding')
  }

  var length = byteLength(string, encoding) | 0
  that = createBuffer(that, length)

  var actual = that.write(string, encoding)

  if (actual !== length) {
    // Writing a hex string, for example, that contains invalid characters will
    // cause everything after the first invalid character to be ignored. (e.g.
    // 'abxxcd' will be treated as 'ab')
    that = that.slice(0, actual)
  }

  return that
}

function fromArrayLike (that, array) {
  var length = array.length < 0 ? 0 : checked(array.length) | 0
  that = createBuffer(that, length)
  for (var i = 0; i < length; i += 1) {
    that[i] = array[i] & 255
  }
  return that
}

function fromArrayBuffer (that, array, byteOffset, length) {
  array.byteLength // this throws if `array` is not a valid ArrayBuffer

  if (byteOffset < 0 || array.byteLength < byteOffset) {
    throw new RangeError('\'offset\' is out of bounds')
  }

  if (array.byteLength < byteOffset + (length || 0)) {
    throw new RangeError('\'length\' is out of bounds')
  }

  if (byteOffset === undefined && length === undefined) {
    array = new Uint8Array(array)
  } else if (length === undefined) {
    array = new Uint8Array(array, byteOffset)
  } else {
    array = new Uint8Array(array, byteOffset, length)
  }

  if (Buffer.TYPED_ARRAY_SUPPORT) {
    // Return an augmented `Uint8Array` instance, for best performance
    that = array
    that.__proto__ = Buffer.prototype
  } else {
    // Fallback: Return an object instance of the Buffer class
    that = fromArrayLike(that, array)
  }
  return that
}

function fromObject (that, obj) {
  if (Buffer.isBuffer(obj)) {
    var len = checked(obj.length) | 0
    that = createBuffer(that, len)

    if (that.length === 0) {
      return that
    }

    obj.copy(that, 0, 0, len)
    return that
  }

  if (obj) {
    if ((typeof ArrayBuffer !== 'undefined' &&
        obj.buffer instanceof ArrayBuffer) || 'length' in obj) {
      if (typeof obj.length !== 'number' || isnan(obj.length)) {
        return createBuffer(that, 0)
      }
      return fromArrayLike(that, obj)
    }

    if (obj.type === 'Buffer' && isArray(obj.data)) {
      return fromArrayLike(that, obj.data)
    }
  }

  throw new TypeError('First argument must be a string, Buffer, ArrayBuffer, Array, or array-like object.')
}

function checked (length) {
  // Note: cannot use `length < kMaxLength()` here because that fails when
  // length is NaN (which is otherwise coerced to zero.)
  if (length >= kMaxLength()) {
    throw new RangeError('Attempt to allocate Buffer larger than maximum ' +
                         'size: 0x' + kMaxLength().toString(16) + ' bytes')
  }
  return length | 0
}

function SlowBuffer (length) {
  if (+length != length) { // eslint-disable-line eqeqeq
    length = 0
  }
  return Buffer.alloc(+length)
}

Buffer.isBuffer = function isBuffer (b) {
  return !!(b != null && b._isBuffer)
}

Buffer.compare = function compare (a, b) {
  if (!Buffer.isBuffer(a) || !Buffer.isBuffer(b)) {
    throw new TypeError('Arguments must be Buffers')
  }

  if (a === b) return 0

  var x = a.length
  var y = b.length

  for (var i = 0, len = Math.min(x, y); i < len; ++i) {
    if (a[i] !== b[i]) {
      x = a[i]
      y = b[i]
      break
    }
  }

  if (x < y) return -1
  if (y < x) return 1
  return 0
}

Buffer.isEncoding = function isEncoding (encoding) {
  switch (String(encoding).toLowerCase()) {
    case 'hex':
    case 'utf8':
    case 'utf-8':
    case 'ascii':
    case 'latin1':
    case 'binary':
    case 'base64':
    case 'ucs2':
    case 'ucs-2':
    case 'utf16le':
    case 'utf-16le':
      return true
    default:
      return false
  }
}

Buffer.concat = function concat (list, length) {
  if (!isArray(list)) {
    throw new TypeError('"list" argument must be an Array of Buffers')
  }

  if (list.length === 0) {
    return Buffer.alloc(0)
  }

  var i
  if (length === undefined) {
    length = 0
    for (i = 0; i < list.length; ++i) {
      length += list[i].length
    }
  }

  var buffer = Buffer.allocUnsafe(length)
  var pos = 0
  for (i = 0; i < list.length; ++i) {
    var buf = list[i]
    if (!Buffer.isBuffer(buf)) {
      throw new TypeError('"list" argument must be an Array of Buffers')
    }
    buf.copy(buffer, pos)
    pos += buf.length
  }
  return buffer
}

function byteLength (string, encoding) {
  if (Buffer.isBuffer(string)) {
    return string.length
  }
  if (typeof ArrayBuffer !== 'undefined' && typeof ArrayBuffer.isView === 'function' &&
      (ArrayBuffer.isView(string) || string instanceof ArrayBuffer)) {
    return string.byteLength
  }
  if (typeof string !== 'string') {
    string = '' + string
  }

  var len = string.length
  if (len === 0) return 0

  // Use a for loop to avoid recursion
  var loweredCase = false
  for (;;) {
    switch (encoding) {
      case 'ascii':
      case 'latin1':
      case 'binary':
        return len
      case 'utf8':
      case 'utf-8':
      case undefined:
        return utf8ToBytes(string).length
      case 'ucs2':
      case 'ucs-2':
      case 'utf16le':
      case 'utf-16le':
        return len * 2
      case 'hex':
        return len >>> 1
      case 'base64':
        return base64ToBytes(string).length
      default:
        if (loweredCase) return utf8ToBytes(string).length // assume utf8
        encoding = ('' + encoding).toLowerCase()
        loweredCase = true
    }
  }
}
Buffer.byteLength = byteLength

function slowToString (encoding, start, end) {
  var loweredCase = false

  // No need to verify that "this.length <= MAX_UINT32" since it's a read-only
  // property of a typed array.

  // This behaves neither like String nor Uint8Array in that we set start/end
  // to their upper/lower bounds if the value passed is out of range.
  // undefined is handled specially as per ECMA-262 6th Edition,
  // Section 13.3.3.7 Runtime Semantics: KeyedBindingInitialization.
  if (start === undefined || start < 0) {
    start = 0
  }
  // Return early if start > this.length. Done here to prevent potential uint32
  // coercion fail below.
  if (start > this.length) {
    return ''
  }

  if (end === undefined || end > this.length) {
    end = this.length
  }

  if (end <= 0) {
    return ''
  }

  // Force coersion to uint32. This will also coerce falsey/NaN values to 0.
  end >>>= 0
  start >>>= 0

  if (end <= start) {
    return ''
  }

  if (!encoding) encoding = 'utf8'

  while (true) {
    switch (encoding) {
      case 'hex':
        return hexSlice(this, start, end)

      case 'utf8':
      case 'utf-8':
        return utf8Slice(this, start, end)

      case 'ascii':
        return asciiSlice(this, start, end)

      case 'latin1':
      case 'binary':
        return latin1Slice(this, start, end)

      case 'base64':
        return base64Slice(this, start, end)

      case 'ucs2':
      case 'ucs-2':
      case 'utf16le':
      case 'utf-16le':
        return utf16leSlice(this, start, end)

      default:
        if (loweredCase) throw new TypeError('Unknown encoding: ' + encoding)
        encoding = (encoding + '').toLowerCase()
        loweredCase = true
    }
  }
}

// The property is used by `Buffer.isBuffer` and `is-buffer` (in Safari 5-7) to detect
// Buffer instances.
Buffer.prototype._isBuffer = true

function swap (b, n, m) {
  var i = b[n]
  b[n] = b[m]
  b[m] = i
}

Buffer.prototype.swap16 = function swap16 () {
  var len = this.length
  if (len % 2 !== 0) {
    throw new RangeError('Buffer size must be a multiple of 16-bits')
  }
  for (var i = 0; i < len; i += 2) {
    swap(this, i, i + 1)
  }
  return this
}

Buffer.prototype.swap32 = function swap32 () {
  var len = this.length
  if (len % 4 !== 0) {
    throw new RangeError('Buffer size must be a multiple of 32-bits')
  }
  for (var i = 0; i < len; i += 4) {
    swap(this, i, i + 3)
    swap(this, i + 1, i + 2)
  }
  return this
}

Buffer.prototype.swap64 = function swap64 () {
  var len = this.length
  if (len % 8 !== 0) {
    throw new RangeError('Buffer size must be a multiple of 64-bits')
  }
  for (var i = 0; i < len; i += 8) {
    swap(this, i, i + 7)
    swap(this, i + 1, i + 6)
    swap(this, i + 2, i + 5)
    swap(this, i + 3, i + 4)
  }
  return this
}

Buffer.prototype.toString = function toString () {
  var length = this.length | 0
  if (length === 0) return ''
  if (arguments.length === 0) return utf8Slice(this, 0, length)
  return slowToString.apply(this, arguments)
}

Buffer.prototype.equals = function equals (b) {
  if (!Buffer.isBuffer(b)) throw new TypeError('Argument must be a Buffer')
  if (this === b) return true
  return Buffer.compare(this, b) === 0
}

Buffer.prototype.inspect = function inspect () {
  var str = ''
  var max = exports.INSPECT_MAX_BYTES
  if (this.length > 0) {
    str = this.toString('hex', 0, max).match(/.{2}/g).join(' ')
    if (this.length > max) str += ' ... '
  }
  return '<Buffer ' + str + '>'
}

Buffer.prototype.compare = function compare (target, start, end, thisStart, thisEnd) {
  if (!Buffer.isBuffer(target)) {
    throw new TypeError('Argument must be a Buffer')
  }

  if (start === undefined) {
    start = 0
  }
  if (end === undefined) {
    end = target ? target.length : 0
  }
  if (thisStart === undefined) {
    thisStart = 0
  }
  if (thisEnd === undefined) {
    thisEnd = this.length
  }

  if (start < 0 || end > target.length || thisStart < 0 || thisEnd > this.length) {
    throw new RangeError('out of range index')
  }

  if (thisStart >= thisEnd && start >= end) {
    return 0
  }
  if (thisStart >= thisEnd) {
    return -1
  }
  if (start >= end) {
    return 1
  }

  start >>>= 0
  end >>>= 0
  thisStart >>>= 0
  thisEnd >>>= 0

  if (this === target) return 0

  var x = thisEnd - thisStart
  var y = end - start
  var len = Math.min(x, y)

  var thisCopy = this.slice(thisStart, thisEnd)
  var targetCopy = target.slice(start, end)

  for (var i = 0; i < len; ++i) {
    if (thisCopy[i] !== targetCopy[i]) {
      x = thisCopy[i]
      y = targetCopy[i]
      break
    }
  }

  if (x < y) return -1
  if (y < x) return 1
  return 0
}

// Finds either the first index of `val` in `buffer` at offset >= `byteOffset`,
// OR the last index of `val` in `buffer` at offset <= `byteOffset`.
//
// Arguments:
// - buffer - a Buffer to search
// - val - a string, Buffer, or number
// - byteOffset - an index into `buffer`; will be clamped to an int32
// - encoding - an optional encoding, relevant is val is a string
// - dir - true for indexOf, false for lastIndexOf
function bidirectionalIndexOf (buffer, val, byteOffset, encoding, dir) {
  // Empty buffer means no match
  if (buffer.length === 0) return -1

  // Normalize byteOffset
  if (typeof byteOffset === 'string') {
    encoding = byteOffset
    byteOffset = 0
  } else if (byteOffset > 0x7fffffff) {
    byteOffset = 0x7fffffff
  } else if (byteOffset < -0x80000000) {
    byteOffset = -0x80000000
  }
  byteOffset = +byteOffset  // Coerce to Number.
  if (isNaN(byteOffset)) {
    // byteOffset: it it's undefined, null, NaN, "foo", etc, search whole buffer
    byteOffset = dir ? 0 : (buffer.length - 1)
  }

  // Normalize byteOffset: negative offsets start from the end of the buffer
  if (byteOffset < 0) byteOffset = buffer.length + byteOffset
  if (byteOffset >= buffer.length) {
    if (dir) return -1
    else byteOffset = buffer.length - 1
  } else if (byteOffset < 0) {
    if (dir) byteOffset = 0
    else return -1
  }

  // Normalize val
  if (typeof val === 'string') {
    val = Buffer.from(val, encoding)
  }

  // Finally, search either indexOf (if dir is true) or lastIndexOf
  if (Buffer.isBuffer(val)) {
    // Special case: looking for empty string/buffer always fails
    if (val.length === 0) {
      return -1
    }
    return arrayIndexOf(buffer, val, byteOffset, encoding, dir)
  } else if (typeof val === 'number') {
    val = val & 0xFF // Search for a byte value [0-255]
    if (Buffer.TYPED_ARRAY_SUPPORT &&
        typeof Uint8Array.prototype.indexOf === 'function') {
      if (dir) {
        return Uint8Array.prototype.indexOf.call(buffer, val, byteOffset)
      } else {
        return Uint8Array.prototype.lastIndexOf.call(buffer, val, byteOffset)
      }
    }
    return arrayIndexOf(buffer, [ val ], byteOffset, encoding, dir)
  }

  throw new TypeError('val must be string, number or Buffer')
}

function arrayIndexOf (arr, val, byteOffset, encoding, dir) {
  var indexSize = 1
  var arrLength = arr.length
  var valLength = val.length

  if (encoding !== undefined) {
    encoding = String(encoding).toLowerCase()
    if (encoding === 'ucs2' || encoding === 'ucs-2' ||
        encoding === 'utf16le' || encoding === 'utf-16le') {
      if (arr.length < 2 || val.length < 2) {
        return -1
      }
      indexSize = 2
      arrLength /= 2
      valLength /= 2
      byteOffset /= 2
    }
  }

  function read (buf, i) {
    if (indexSize === 1) {
      return buf[i]
    } else {
      return buf.readUInt16BE(i * indexSize)
    }
  }

  var i
  if (dir) {
    var foundIndex = -1
    for (i = byteOffset; i < arrLength; i++) {
      if (read(arr, i) === read(val, foundIndex === -1 ? 0 : i - foundIndex)) {
        if (foundIndex === -1) foundIndex = i
        if (i - foundIndex + 1 === valLength) return foundIndex * indexSize
      } else {
        if (foundIndex !== -1) i -= i - foundIndex
        foundIndex = -1
      }
    }
  } else {
    if (byteOffset + valLength > arrLength) byteOffset = arrLength - valLength
    for (i = byteOffset; i >= 0; i--) {
      var found = true
      for (var j = 0; j < valLength; j++) {
        if (read(arr, i + j) !== read(val, j)) {
          found = false
          break
        }
      }
      if (found) return i
    }
  }

  return -1
}

Buffer.prototype.includes = function includes (val, byteOffset, encoding) {
  return this.indexOf(val, byteOffset, encoding) !== -1
}

Buffer.prototype.indexOf = function indexOf (val, byteOffset, encoding) {
  return bidirectionalIndexOf(this, val, byteOffset, encoding, true)
}

Buffer.prototype.lastIndexOf = function lastIndexOf (val, byteOffset, encoding) {
  return bidirectionalIndexOf(this, val, byteOffset, encoding, false)
}

function hexWrite (buf, string, offset, length) {
  offset = Number(offset) || 0
  var remaining = buf.length - offset
  if (!length) {
    length = remaining
  } else {
    length = Number(length)
    if (length > remaining) {
      length = remaining
    }
  }

  // must be an even number of digits
  var strLen = string.length
  if (strLen % 2 !== 0) throw new TypeError('Invalid hex string')

  if (length > strLen / 2) {
    length = strLen / 2
  }
  for (var i = 0; i < length; ++i) {
    var parsed = parseInt(string.substr(i * 2, 2), 16)
    if (isNaN(parsed)) return i
    buf[offset + i] = parsed
  }
  return i
}

function utf8Write (buf, string, offset, length) {
  return blitBuffer(utf8ToBytes(string, buf.length - offset), buf, offset, length)
}

function asciiWrite (buf, string, offset, length) {
  return blitBuffer(asciiToBytes(string), buf, offset, length)
}

function latin1Write (buf, string, offset, length) {
  return asciiWrite(buf, string, offset, length)
}

function base64Write (buf, string, offset, length) {
  return blitBuffer(base64ToBytes(string), buf, offset, length)
}

function ucs2Write (buf, string, offset, length) {
  return blitBuffer(utf16leToBytes(string, buf.length - offset), buf, offset, length)
}

Buffer.prototype.write = function write (string, offset, length, encoding) {
  // Buffer#write(string)
  if (offset === undefined) {
    encoding = 'utf8'
    length = this.length
    offset = 0
  // Buffer#write(string, encoding)
  } else if (length === undefined && typeof offset === 'string') {
    encoding = offset
    length = this.length
    offset = 0
  // Buffer#write(string, offset[, length][, encoding])
  } else if (isFinite(offset)) {
    offset = offset | 0
    if (isFinite(length)) {
      length = length | 0
      if (encoding === undefined) encoding = 'utf8'
    } else {
      encoding = length
      length = undefined
    }
  // legacy write(string, encoding, offset, length) - remove in v0.13
  } else {
    throw new Error(
      'Buffer.write(string, encoding, offset[, length]) is no longer supported'
    )
  }

  var remaining = this.length - offset
  if (length === undefined || length > remaining) length = remaining

  if ((string.length > 0 && (length < 0 || offset < 0)) || offset > this.length) {
    throw new RangeError('Attempt to write outside buffer bounds')
  }

  if (!encoding) encoding = 'utf8'

  var loweredCase = false
  for (;;) {
    switch (encoding) {
      case 'hex':
        return hexWrite(this, string, offset, length)

      case 'utf8':
      case 'utf-8':
        return utf8Write(this, string, offset, length)

      case 'ascii':
        return asciiWrite(this, string, offset, length)

      case 'latin1':
      case 'binary':
        return latin1Write(this, string, offset, length)

      case 'base64':
        // Warning: maxLength not taken into account in base64Write
        return base64Write(this, string, offset, length)

      case 'ucs2':
      case 'ucs-2':
      case 'utf16le':
      case 'utf-16le':
        return ucs2Write(this, string, offset, length)

      default:
        if (loweredCase) throw new TypeError('Unknown encoding: ' + encoding)
        encoding = ('' + encoding).toLowerCase()
        loweredCase = true
    }
  }
}

Buffer.prototype.toJSON = function toJSON () {
  return {
    type: 'Buffer',
    data: Array.prototype.slice.call(this._arr || this, 0)
  }
}

function base64Slice (buf, start, end) {
  if (start === 0 && end === buf.length) {
    return base64.fromByteArray(buf)
  } else {
    return base64.fromByteArray(buf.slice(start, end))
  }
}

function utf8Slice (buf, start, end) {
  end = Math.min(buf.length, end)
  var res = []

  var i = start
  while (i < end) {
    var firstByte = buf[i]
    var codePoint = null
    var bytesPerSequence = (firstByte > 0xEF) ? 4
      : (firstByte > 0xDF) ? 3
      : (firstByte > 0xBF) ? 2
      : 1

    if (i + bytesPerSequence <= end) {
      var secondByte, thirdByte, fourthByte, tempCodePoint

      switch (bytesPerSequence) {
        case 1:
          if (firstByte < 0x80) {
            codePoint = firstByte
          }
          break
        case 2:
          secondByte = buf[i + 1]
          if ((secondByte & 0xC0) === 0x80) {
            tempCodePoint = (firstByte & 0x1F) << 0x6 | (secondByte & 0x3F)
            if (tempCodePoint > 0x7F) {
              codePoint = tempCodePoint
            }
          }
          break
        case 3:
          secondByte = buf[i + 1]
          thirdByte = buf[i + 2]
          if ((secondByte & 0xC0) === 0x80 && (thirdByte & 0xC0) === 0x80) {
            tempCodePoint = (firstByte & 0xF) << 0xC | (secondByte & 0x3F) << 0x6 | (thirdByte & 0x3F)
            if (tempCodePoint > 0x7FF && (tempCodePoint < 0xD800 || tempCodePoint > 0xDFFF)) {
              codePoint = tempCodePoint
            }
          }
          break
        case 4:
          secondByte = buf[i + 1]
          thirdByte = buf[i + 2]
          fourthByte = buf[i + 3]
          if ((secondByte & 0xC0) === 0x80 && (thirdByte & 0xC0) === 0x80 && (fourthByte & 0xC0) === 0x80) {
            tempCodePoint = (firstByte & 0xF) << 0x12 | (secondByte & 0x3F) << 0xC | (thirdByte & 0x3F) << 0x6 | (fourthByte & 0x3F)
            if (tempCodePoint > 0xFFFF && tempCodePoint < 0x110000) {
              codePoint = tempCodePoint
            }
          }
      }
    }

    if (codePoint === null) {
      // we did not generate a valid codePoint so insert a
      // replacement char (U+FFFD) and advance only 1 byte
      codePoint = 0xFFFD
      bytesPerSequence = 1
    } else if (codePoint > 0xFFFF) {
      // encode to utf16 (surrogate pair dance)
      codePoint -= 0x10000
      res.push(codePoint >>> 10 & 0x3FF | 0xD800)
      codePoint = 0xDC00 | codePoint & 0x3FF
    }

    res.push(codePoint)
    i += bytesPerSequence
  }

  return decodeCodePointsArray(res)
}

// Based on http://stackoverflow.com/a/22747272/680742, the browser with
// the lowest limit is Chrome, with 0x10000 args.
// We go 1 magnitude less, for safety
var MAX_ARGUMENTS_LENGTH = 0x1000

function decodeCodePointsArray (codePoints) {
  var len = codePoints.length
  if (len <= MAX_ARGUMENTS_LENGTH) {
    return String.fromCharCode.apply(String, codePoints) // avoid extra slice()
  }

  // Decode in chunks to avoid "call stack size exceeded".
  var res = ''
  var i = 0
  while (i < len) {
    res += String.fromCharCode.apply(
      String,
      codePoints.slice(i, i += MAX_ARGUMENTS_LENGTH)
    )
  }
  return res
}

function asciiSlice (buf, start, end) {
  var ret = ''
  end = Math.min(buf.length, end)

  for (var i = start; i < end; ++i) {
    ret += String.fromCharCode(buf[i] & 0x7F)
  }
  return ret
}

function latin1Slice (buf, start, end) {
  var ret = ''
  end = Math.min(buf.length, end)

  for (var i = start; i < end; ++i) {
    ret += String.fromCharCode(buf[i])
  }
  return ret
}

function hexSlice (buf, start, end) {
  var len = buf.length

  if (!start || start < 0) start = 0
  if (!end || end < 0 || end > len) end = len

  var out = ''
  for (var i = start; i < end; ++i) {
    out += toHex(buf[i])
  }
  return out
}

function utf16leSlice (buf, start, end) {
  var bytes = buf.slice(start, end)
  var res = ''
  for (var i = 0; i < bytes.length; i += 2) {
    res += String.fromCharCode(bytes[i] + bytes[i + 1] * 256)
  }
  return res
}

Buffer.prototype.slice = function slice (start, end) {
  var len = this.length
  start = ~~start
  end = end === undefined ? len : ~~end

  if (start < 0) {
    start += len
    if (start < 0) start = 0
  } else if (start > len) {
    start = len
  }

  if (end < 0) {
    end += len
    if (end < 0) end = 0
  } else if (end > len) {
    end = len
  }

  if (end < start) end = start

  var newBuf
  if (Buffer.TYPED_ARRAY_SUPPORT) {
    newBuf = this.subarray(start, end)
    newBuf.__proto__ = Buffer.prototype
  } else {
    var sliceLen = end - start
    newBuf = new Buffer(sliceLen, undefined)
    for (var i = 0; i < sliceLen; ++i) {
      newBuf[i] = this[i + start]
    }
  }

  return newBuf
}

/*
 * Need to make sure that buffer isn't trying to write out of bounds.
 */
function checkOffset (offset, ext, length) {
  if ((offset % 1) !== 0 || offset < 0) throw new RangeError('offset is not uint')
  if (offset + ext > length) throw new RangeError('Trying to access beyond buffer length')
}

Buffer.prototype.readUIntLE = function readUIntLE (offset, byteLength, noAssert) {
  offset = offset | 0
  byteLength = byteLength | 0
  if (!noAssert) checkOffset(offset, byteLength, this.length)

  var val = this[offset]
  var mul = 1
  var i = 0
  while (++i < byteLength && (mul *= 0x100)) {
    val += this[offset + i] * mul
  }

  return val
}

Buffer.prototype.readUIntBE = function readUIntBE (offset, byteLength, noAssert) {
  offset = offset | 0
  byteLength = byteLength | 0
  if (!noAssert) {
    checkOffset(offset, byteLength, this.length)
  }

  var val = this[offset + --byteLength]
  var mul = 1
  while (byteLength > 0 && (mul *= 0x100)) {
    val += this[offset + --byteLength] * mul
  }

  return val
}

Buffer.prototype.readUInt8 = function readUInt8 (offset, noAssert) {
  if (!noAssert) checkOffset(offset, 1, this.length)
  return this[offset]
}

Buffer.prototype.readUInt16LE = function readUInt16LE (offset, noAssert) {
  if (!noAssert) checkOffset(offset, 2, this.length)
  return this[offset] | (this[offset + 1] << 8)
}

Buffer.prototype.readUInt16BE = function readUInt16BE (offset, noAssert) {
  if (!noAssert) checkOffset(offset, 2, this.length)
  return (this[offset] << 8) | this[offset + 1]
}

Buffer.prototype.readUInt32LE = function readUInt32LE (offset, noAssert) {
  if (!noAssert) checkOffset(offset, 4, this.length)

  return ((this[offset]) |
      (this[offset + 1] << 8) |
      (this[offset + 2] << 16)) +
      (this[offset + 3] * 0x1000000)
}

Buffer.prototype.readUInt32BE = function readUInt32BE (offset, noAssert) {
  if (!noAssert) checkOffset(offset, 4, this.length)

  return (this[offset] * 0x1000000) +
    ((this[offset + 1] << 16) |
    (this[offset + 2] << 8) |
    this[offset + 3])
}

Buffer.prototype.readIntLE = function readIntLE (offset, byteLength, noAssert) {
  offset = offset | 0
  byteLength = byteLength | 0
  if (!noAssert) checkOffset(offset, byteLength, this.length)

  var val = this[offset]
  var mul = 1
  var i = 0
  while (++i < byteLength && (mul *= 0x100)) {
    val += this[offset + i] * mul
  }
  mul *= 0x80

  if (val >= mul) val -= Math.pow(2, 8 * byteLength)

  return val
}

Buffer.prototype.readIntBE = function readIntBE (offset, byteLength, noAssert) {
  offset = offset | 0
  byteLength = byteLength | 0
  if (!noAssert) checkOffset(offset, byteLength, this.length)

  var i = byteLength
  var mul = 1
  var val = this[offset + --i]
  while (i > 0 && (mul *= 0x100)) {
    val += this[offset + --i] * mul
  }
  mul *= 0x80

  if (val >= mul) val -= Math.pow(2, 8 * byteLength)

  return val
}

Buffer.prototype.readInt8 = function readInt8 (offset, noAssert) {
  if (!noAssert) checkOffset(offset, 1, this.length)
  if (!(this[offset] & 0x80)) return (this[offset])
  return ((0xff - this[offset] + 1) * -1)
}

Buffer.prototype.readInt16LE = function readInt16LE (offset, noAssert) {
  if (!noAssert) checkOffset(offset, 2, this.length)
  var val = this[offset] | (this[offset + 1] << 8)
  return (val & 0x8000) ? val | 0xFFFF0000 : val
}

Buffer.prototype.readInt16BE = function readInt16BE (offset, noAssert) {
  if (!noAssert) checkOffset(offset, 2, this.length)
  var val = this[offset + 1] | (this[offset] << 8)
  return (val & 0x8000) ? val | 0xFFFF0000 : val
}

Buffer.prototype.readInt32LE = function readInt32LE (offset, noAssert) {
  if (!noAssert) checkOffset(offset, 4, this.length)

  return (this[offset]) |
    (this[offset + 1] << 8) |
    (this[offset + 2] << 16) |
    (this[offset + 3] << 24)
}

Buffer.prototype.readInt32BE = function readInt32BE (offset, noAssert) {
  if (!noAssert) checkOffset(offset, 4, this.length)

  return (this[offset] << 24) |
    (this[offset + 1] << 16) |
    (this[offset + 2] << 8) |
    (this[offset + 3])
}

Buffer.prototype.readFloatLE = function readFloatLE (offset, noAssert) {
  if (!noAssert) checkOffset(offset, 4, this.length)
  return ieee754.read(this, offset, true, 23, 4)
}

Buffer.prototype.readFloatBE = function readFloatBE (offset, noAssert) {
  if (!noAssert) checkOffset(offset, 4, this.length)
  return ieee754.read(this, offset, false, 23, 4)
}

Buffer.prototype.readDoubleLE = function readDoubleLE (offset, noAssert) {
  if (!noAssert) checkOffset(offset, 8, this.length)
  return ieee754.read(this, offset, true, 52, 8)
}

Buffer.prototype.readDoubleBE = function readDoubleBE (offset, noAssert) {
  if (!noAssert) checkOffset(offset, 8, this.length)
  return ieee754.read(this, offset, false, 52, 8)
}

function checkInt (buf, value, offset, ext, max, min) {
  if (!Buffer.isBuffer(buf)) throw new TypeError('"buffer" argument must be a Buffer instance')
  if (value > max || value < min) throw new RangeError('"value" argument is out of bounds')
  if (offset + ext > buf.length) throw new RangeError('Index out of range')
}

Buffer.prototype.writeUIntLE = function writeUIntLE (value, offset, byteLength, noAssert) {
  value = +value
  offset = offset | 0
  byteLength = byteLength | 0
  if (!noAssert) {
    var maxBytes = Math.pow(2, 8 * byteLength) - 1
    checkInt(this, value, offset, byteLength, maxBytes, 0)
  }

  var mul = 1
  var i = 0
  this[offset] = value & 0xFF
  while (++i < byteLength && (mul *= 0x100)) {
    this[offset + i] = (value / mul) & 0xFF
  }

  return offset + byteLength
}

Buffer.prototype.writeUIntBE = function writeUIntBE (value, offset, byteLength, noAssert) {
  value = +value
  offset = offset | 0
  byteLength = byteLength | 0
  if (!noAssert) {
    var maxBytes = Math.pow(2, 8 * byteLength) - 1
    checkInt(this, value, offset, byteLength, maxBytes, 0)
  }

  var i = byteLength - 1
  var mul = 1
  this[offset + i] = value & 0xFF
  while (--i >= 0 && (mul *= 0x100)) {
    this[offset + i] = (value / mul) & 0xFF
  }

  return offset + byteLength
}

Buffer.prototype.writeUInt8 = function writeUInt8 (value, offset, noAssert) {
  value = +value
  offset = offset | 0
  if (!noAssert) checkInt(this, value, offset, 1, 0xff, 0)
  if (!Buffer.TYPED_ARRAY_SUPPORT) value = Math.floor(value)
  this[offset] = (value & 0xff)
  return offset + 1
}

function objectWriteUInt16 (buf, value, offset, littleEndian) {
  if (value < 0) value = 0xffff + value + 1
  for (var i = 0, j = Math.min(buf.length - offset, 2); i < j; ++i) {
    buf[offset + i] = (value & (0xff << (8 * (littleEndian ? i : 1 - i)))) >>>
      (littleEndian ? i : 1 - i) * 8
  }
}

Buffer.prototype.writeUInt16LE = function writeUInt16LE (value, offset, noAssert) {
  value = +value
  offset = offset | 0
  if (!noAssert) checkInt(this, value, offset, 2, 0xffff, 0)
  if (Buffer.TYPED_ARRAY_SUPPORT) {
    this[offset] = (value & 0xff)
    this[offset + 1] = (value >>> 8)
  } else {
    objectWriteUInt16(this, value, offset, true)
  }
  return offset + 2
}

Buffer.prototype.writeUInt16BE = function writeUInt16BE (value, offset, noAssert) {
  value = +value
  offset = offset | 0
  if (!noAssert) checkInt(this, value, offset, 2, 0xffff, 0)
  if (Buffer.TYPED_ARRAY_SUPPORT) {
    this[offset] = (value >>> 8)
    this[offset + 1] = (value & 0xff)
  } else {
    objectWriteUInt16(this, value, offset, false)
  }
  return offset + 2
}

function objectWriteUInt32 (buf, value, offset, littleEndian) {
  if (value < 0) value = 0xffffffff + value + 1
  for (var i = 0, j = Math.min(buf.length - offset, 4); i < j; ++i) {
    buf[offset + i] = (value >>> (littleEndian ? i : 3 - i) * 8) & 0xff
  }
}

Buffer.prototype.writeUInt32LE = function writeUInt32LE (value, offset, noAssert) {
  value = +value
  offset = offset | 0
  if (!noAssert) checkInt(this, value, offset, 4, 0xffffffff, 0)
  if (Buffer.TYPED_ARRAY_SUPPORT) {
    this[offset + 3] = (value >>> 24)
    this[offset + 2] = (value >>> 16)
    this[offset + 1] = (value >>> 8)
    this[offset] = (value & 0xff)
  } else {
    objectWriteUInt32(this, value, offset, true)
  }
  return offset + 4
}

Buffer.prototype.writeUInt32BE = function writeUInt32BE (value, offset, noAssert) {
  value = +value
  offset = offset | 0
  if (!noAssert) checkInt(this, value, offset, 4, 0xffffffff, 0)
  if (Buffer.TYPED_ARRAY_SUPPORT) {
    this[offset] = (value >>> 24)
    this[offset + 1] = (value >>> 16)
    this[offset + 2] = (value >>> 8)
    this[offset + 3] = (value & 0xff)
  } else {
    objectWriteUInt32(this, value, offset, false)
  }
  return offset + 4
}

Buffer.prototype.writeIntLE = function writeIntLE (value, offset, byteLength, noAssert) {
  value = +value
  offset = offset | 0
  if (!noAssert) {
    var limit = Math.pow(2, 8 * byteLength - 1)

    checkInt(this, value, offset, byteLength, limit - 1, -limit)
  }

  var i = 0
  var mul = 1
  var sub = 0
  this[offset] = value & 0xFF
  while (++i < byteLength && (mul *= 0x100)) {
    if (value < 0 && sub === 0 && this[offset + i - 1] !== 0) {
      sub = 1
    }
    this[offset + i] = ((value / mul) >> 0) - sub & 0xFF
  }

  return offset + byteLength
}

Buffer.prototype.writeIntBE = function writeIntBE (value, offset, byteLength, noAssert) {
  value = +value
  offset = offset | 0
  if (!noAssert) {
    var limit = Math.pow(2, 8 * byteLength - 1)

    checkInt(this, value, offset, byteLength, limit - 1, -limit)
  }

  var i = byteLength - 1
  var mul = 1
  var sub = 0
  this[offset + i] = value & 0xFF
  while (--i >= 0 && (mul *= 0x100)) {
    if (value < 0 && sub === 0 && this[offset + i + 1] !== 0) {
      sub = 1
    }
    this[offset + i] = ((value / mul) >> 0) - sub & 0xFF
  }

  return offset + byteLength
}

Buffer.prototype.writeInt8 = function writeInt8 (value, offset, noAssert) {
  value = +value
  offset = offset | 0
  if (!noAssert) checkInt(this, value, offset, 1, 0x7f, -0x80)
  if (!Buffer.TYPED_ARRAY_SUPPORT) value = Math.floor(value)
  if (value < 0) value = 0xff + value + 1
  this[offset] = (value & 0xff)
  return offset + 1
}

Buffer.prototype.writeInt16LE = function writeInt16LE (value, offset, noAssert) {
  value = +value
  offset = offset | 0
  if (!noAssert) checkInt(this, value, offset, 2, 0x7fff, -0x8000)
  if (Buffer.TYPED_ARRAY_SUPPORT) {
    this[offset] = (value & 0xff)
    this[offset + 1] = (value >>> 8)
  } else {
    objectWriteUInt16(this, value, offset, true)
  }
  return offset + 2
}

Buffer.prototype.writeInt16BE = function writeInt16BE (value, offset, noAssert) {
  value = +value
  offset = offset | 0
  if (!noAssert) checkInt(this, value, offset, 2, 0x7fff, -0x8000)
  if (Buffer.TYPED_ARRAY_SUPPORT) {
    this[offset] = (value >>> 8)
    this[offset + 1] = (value & 0xff)
  } else {
    objectWriteUInt16(this, value, offset, false)
  }
  return offset + 2
}

Buffer.prototype.writeInt32LE = function writeInt32LE (value, offset, noAssert) {
  value = +value
  offset = offset | 0
  if (!noAssert) checkInt(this, value, offset, 4, 0x7fffffff, -0x80000000)
  if (Buffer.TYPED_ARRAY_SUPPORT) {
    this[offset] = (value & 0xff)
    this[offset + 1] = (value >>> 8)
    this[offset + 2] = (value >>> 16)
    this[offset + 3] = (value >>> 24)
  } else {
    objectWriteUInt32(this, value, offset, true)
  }
  return offset + 4
}

Buffer.prototype.writeInt32BE = function writeInt32BE (value, offset, noAssert) {
  value = +value
  offset = offset | 0
  if (!noAssert) checkInt(this, value, offset, 4, 0x7fffffff, -0x80000000)
  if (value < 0) value = 0xffffffff + value + 1
  if (Buffer.TYPED_ARRAY_SUPPORT) {
    this[offset] = (value >>> 24)
    this[offset + 1] = (value >>> 16)
    this[offset + 2] = (value >>> 8)
    this[offset + 3] = (value & 0xff)
  } else {
    objectWriteUInt32(this, value, offset, false)
  }
  return offset + 4
}

function checkIEEE754 (buf, value, offset, ext, max, min) {
  if (offset + ext > buf.length) throw new RangeError('Index out of range')
  if (offset < 0) throw new RangeError('Index out of range')
}

function writeFloat (buf, value, offset, littleEndian, noAssert) {
  if (!noAssert) {
    checkIEEE754(buf, value, offset, 4, 3.4028234663852886e+38, -3.4028234663852886e+38)
  }
  ieee754.write(buf, value, offset, littleEndian, 23, 4)
  return offset + 4
}

Buffer.prototype.writeFloatLE = function writeFloatLE (value, offset, noAssert) {
  return writeFloat(this, value, offset, true, noAssert)
}

Buffer.prototype.writeFloatBE = function writeFloatBE (value, offset, noAssert) {
  return writeFloat(this, value, offset, false, noAssert)
}

function writeDouble (buf, value, offset, littleEndian, noAssert) {
  if (!noAssert) {
    checkIEEE754(buf, value, offset, 8, 1.7976931348623157E+308, -1.7976931348623157E+308)
  }
  ieee754.write(buf, value, offset, littleEndian, 52, 8)
  return offset + 8
}

Buffer.prototype.writeDoubleLE = function writeDoubleLE (value, offset, noAssert) {
  return writeDouble(this, value, offset, true, noAssert)
}

Buffer.prototype.writeDoubleBE = function writeDoubleBE (value, offset, noAssert) {
  return writeDouble(this, value, offset, false, noAssert)
}

// copy(targetBuffer, targetStart=0, sourceStart=0, sourceEnd=buffer.length)
Buffer.prototype.copy = function copy (target, targetStart, start, end) {
  if (!start) start = 0
  if (!end && end !== 0) end = this.length
  if (targetStart >= target.length) targetStart = target.length
  if (!targetStart) targetStart = 0
  if (end > 0 && end < start) end = start

  // Copy 0 bytes; we're done
  if (end === start) return 0
  if (target.length === 0 || this.length === 0) return 0

  // Fatal error conditions
  if (targetStart < 0) {
    throw new RangeError('targetStart out of bounds')
  }
  if (start < 0 || start >= this.length) throw new RangeError('sourceStart out of bounds')
  if (end < 0) throw new RangeError('sourceEnd out of bounds')

  // Are we oob?
  if (end > this.length) end = this.length
  if (target.length - targetStart < end - start) {
    end = target.length - targetStart + start
  }

  var len = end - start
  var i

  if (this === target && start < targetStart && targetStart < end) {
    // descending copy from end
    for (i = len - 1; i >= 0; --i) {
      target[i + targetStart] = this[i + start]
    }
  } else if (len < 1000 || !Buffer.TYPED_ARRAY_SUPPORT) {
    // ascending copy from start
    for (i = 0; i < len; ++i) {
      target[i + targetStart] = this[i + start]
    }
  } else {
    Uint8Array.prototype.set.call(
      target,
      this.subarray(start, start + len),
      targetStart
    )
  }

  return len
}

// Usage:
//    buffer.fill(number[, offset[, end]])
//    buffer.fill(buffer[, offset[, end]])
//    buffer.fill(string[, offset[, end]][, encoding])
Buffer.prototype.fill = function fill (val, start, end, encoding) {
  // Handle string cases:
  if (typeof val === 'string') {
    if (typeof start === 'string') {
      encoding = start
      start = 0
      end = this.length
    } else if (typeof end === 'string') {
      encoding = end
      end = this.length
    }
    if (val.length === 1) {
      var code = val.charCodeAt(0)
      if (code < 256) {
        val = code
      }
    }
    if (encoding !== undefined && typeof encoding !== 'string') {
      throw new TypeError('encoding must be a string')
    }
    if (typeof encoding === 'string' && !Buffer.isEncoding(encoding)) {
      throw new TypeError('Unknown encoding: ' + encoding)
    }
  } else if (typeof val === 'number') {
    val = val & 255
  }

  // Invalid ranges are not set to a default, so can range check early.
  if (start < 0 || this.length < start || this.length < end) {
    throw new RangeError('Out of range index')
  }

  if (end <= start) {
    return this
  }

  start = start >>> 0
  end = end === undefined ? this.length : end >>> 0

  if (!val) val = 0

  var i
  if (typeof val === 'number') {
    for (i = start; i < end; ++i) {
      this[i] = val
    }
  } else {
    var bytes = Buffer.isBuffer(val)
      ? val
      : utf8ToBytes(new Buffer(val, encoding).toString())
    var len = bytes.length
    for (i = 0; i < end - start; ++i) {
      this[i + start] = bytes[i % len]
    }
  }

  return this
}

// HELPER FUNCTIONS
// ================

var INVALID_BASE64_RE = /[^+\/0-9A-Za-z-_]/g

function base64clean (str) {
  // Node strips out invalid characters like \n and \t from the string, base64-js does not
  str = stringtrim(str).replace(INVALID_BASE64_RE, '')
  // Node converts strings with length < 2 to ''
  if (str.length < 2) return ''
  // Node allows for non-padded base64 strings (missing trailing ===), base64-js does not
  while (str.length % 4 !== 0) {
    str = str + '='
  }
  return str
}

function stringtrim (str) {
  if (str.trim) return str.trim()
  return str.replace(/^\s+|\s+$/g, '')
}

function toHex (n) {
  if (n < 16) return '0' + n.toString(16)
  return n.toString(16)
}

function utf8ToBytes (string, units) {
  units = units || Infinity
  var codePoint
  var length = string.length
  var leadSurrogate = null
  var bytes = []

  for (var i = 0; i < length; ++i) {
    codePoint = string.charCodeAt(i)

    // is surrogate component
    if (codePoint > 0xD7FF && codePoint < 0xE000) {
      // last char was a lead
      if (!leadSurrogate) {
        // no lead yet
        if (codePoint > 0xDBFF) {
          // unexpected trail
          if ((units -= 3) > -1) bytes.push(0xEF, 0xBF, 0xBD)
          continue
        } else if (i + 1 === length) {
          // unpaired lead
          if ((units -= 3) > -1) bytes.push(0xEF, 0xBF, 0xBD)
          continue
        }

        // valid lead
        leadSurrogate = codePoint

        continue
      }

      // 2 leads in a row
      if (codePoint < 0xDC00) {
        if ((units -= 3) > -1) bytes.push(0xEF, 0xBF, 0xBD)
        leadSurrogate = codePoint
        continue
      }

      // valid surrogate pair
      codePoint = (leadSurrogate - 0xD800 << 10 | codePoint - 0xDC00) + 0x10000
    } else if (leadSurrogate) {
      // valid bmp char, but last char was a lead
      if ((units -= 3) > -1) bytes.push(0xEF, 0xBF, 0xBD)
    }

    leadSurrogate = null

    // encode utf8
    if (codePoint < 0x80) {
      if ((units -= 1) < 0) break
      bytes.push(codePoint)
    } else if (codePoint < 0x800) {
      if ((units -= 2) < 0) break
      bytes.push(
        codePoint >> 0x6 | 0xC0,
        codePoint & 0x3F | 0x80
      )
    } else if (codePoint < 0x10000) {
      if ((units -= 3) < 0) break
      bytes.push(
        codePoint >> 0xC | 0xE0,
        codePoint >> 0x6 & 0x3F | 0x80,
        codePoint & 0x3F | 0x80
      )
    } else if (codePoint < 0x110000) {
      if ((units -= 4) < 0) break
      bytes.push(
        codePoint >> 0x12 | 0xF0,
        codePoint >> 0xC & 0x3F | 0x80,
        codePoint >> 0x6 & 0x3F | 0x80,
        codePoint & 0x3F | 0x80
      )
    } else {
      throw new Error('Invalid code point')
    }
  }

  return bytes
}

function asciiToBytes (str) {
  var byteArray = []
  for (var i = 0; i < str.length; ++i) {
    // Node's code seems to be doing this and not & 0x7F..
    byteArray.push(str.charCodeAt(i) & 0xFF)
  }
  return byteArray
}

function utf16leToBytes (str, units) {
  var c, hi, lo
  var byteArray = []
  for (var i = 0; i < str.length; ++i) {
    if ((units -= 2) < 0) break

    c = str.charCodeAt(i)
    hi = c >> 8
    lo = c % 256
    byteArray.push(lo)
    byteArray.push(hi)
  }

  return byteArray
}

function base64ToBytes (str) {
  return base64.toByteArray(base64clean(str))
}

function blitBuffer (src, dst, offset, length) {
  for (var i = 0; i < length; ++i) {
    if ((i + offset >= dst.length) || (i >= src.length)) break
    dst[i + offset] = src[i]
  }
  return i
}

function isnan (val) {
  return val !== val // eslint-disable-line no-self-compare
}

/* WEBPACK VAR INJECTION */}.call(this, __webpack_require__(19)))

/***/ }),
/* 19 */
/***/ (function(module, exports) {

var g;

// This works in non-strict mode
g = (function() {
	return this;
})();

try {
	// This works if eval is allowed (see CSP)
	g = g || new Function("return this")();
} catch (e) {
	// This works if the window reference is available
	if (typeof window === "object") g = window;
}

// g can still be undefined, but nothing to do about it...
// We return undefined, instead of nothing here, so it's
// easier to handle this case. if(!global) { ...}

module.exports = g;


/***/ }),
/* 20 */
/***/ (function(module, exports, __webpack_require__) {

"use strict";


exports.byteLength = byteLength
exports.toByteArray = toByteArray
exports.fromByteArray = fromByteArray

var lookup = []
var revLookup = []
var Arr = typeof Uint8Array !== 'undefined' ? Uint8Array : Array

var code = 'ABCDEFGHIJKLMNOPQRSTUVWXYZabcdefghijklmnopqrstuvwxyz0123456789+/'
for (var i = 0, len = code.length; i < len; ++i) {
  lookup[i] = code[i]
  revLookup[code.charCodeAt(i)] = i
}

// Support decoding URL-safe base64 strings, as Node.js does.
// See: https://en.wikipedia.org/wiki/Base64#URL_applications
revLookup['-'.charCodeAt(0)] = 62
revLookup['_'.charCodeAt(0)] = 63

function getLens (b64) {
  var len = b64.length

  if (len % 4 > 0) {
    throw new Error('Invalid string. Length must be a multiple of 4')
  }

  // Trim off extra bytes after placeholder bytes are found
  // See: https://github.com/beatgammit/base64-js/issues/42
  var validLen = b64.indexOf('=')
  if (validLen === -1) validLen = len

  var placeHoldersLen = validLen === len
    ? 0
    : 4 - (validLen % 4)

  return [validLen, placeHoldersLen]
}

// base64 is 4/3 + up to two characters of the original data
function byteLength (b64) {
  var lens = getLens(b64)
  var validLen = lens[0]
  var placeHoldersLen = lens[1]
  return ((validLen + placeHoldersLen) * 3 / 4) - placeHoldersLen
}

function _byteLength (b64, validLen, placeHoldersLen) {
  return ((validLen + placeHoldersLen) * 3 / 4) - placeHoldersLen
}

function toByteArray (b64) {
  var tmp
  var lens = getLens(b64)
  var validLen = lens[0]
  var placeHoldersLen = lens[1]

  var arr = new Arr(_byteLength(b64, validLen, placeHoldersLen))

  var curByte = 0

  // if there are placeholders, only get up to the last complete 4 chars
  var len = placeHoldersLen > 0
    ? validLen - 4
    : validLen

  for (var i = 0; i < len; i += 4) {
    tmp =
      (revLookup[b64.charCodeAt(i)] << 18) |
      (revLookup[b64.charCodeAt(i + 1)] << 12) |
      (revLookup[b64.charCodeAt(i + 2)] << 6) |
      revLookup[b64.charCodeAt(i + 3)]
    arr[curByte++] = (tmp >> 16) & 0xFF
    arr[curByte++] = (tmp >> 8) & 0xFF
    arr[curByte++] = tmp & 0xFF
  }

  if (placeHoldersLen === 2) {
    tmp =
      (revLookup[b64.charCodeAt(i)] << 2) |
      (revLookup[b64.charCodeAt(i + 1)] >> 4)
    arr[curByte++] = tmp & 0xFF
  }

  if (placeHoldersLen === 1) {
    tmp =
      (revLookup[b64.charCodeAt(i)] << 10) |
      (revLookup[b64.charCodeAt(i + 1)] << 4) |
      (revLookup[b64.charCodeAt(i + 2)] >> 2)
    arr[curByte++] = (tmp >> 8) & 0xFF
    arr[curByte++] = tmp & 0xFF
  }

  return arr
}

function tripletToBase64 (num) {
  return lookup[num >> 18 & 0x3F] +
    lookup[num >> 12 & 0x3F] +
    lookup[num >> 6 & 0x3F] +
    lookup[num & 0x3F]
}

function encodeChunk (uint8, start, end) {
  var tmp
  var output = []
  for (var i = start; i < end; i += 3) {
    tmp =
      ((uint8[i] << 16) & 0xFF0000) +
      ((uint8[i + 1] << 8) & 0xFF00) +
      (uint8[i + 2] & 0xFF)
    output.push(tripletToBase64(tmp))
  }
  return output.join('')
}

function fromByteArray (uint8) {
  var tmp
  var len = uint8.length
  var extraBytes = len % 3 // if we have 1 byte left, pad 2 bytes
  var parts = []
  var maxChunkLength = 16383 // must be multiple of 3

  // go through the array every three bytes, we'll deal with trailing stuff later
  for (var i = 0, len2 = len - extraBytes; i < len2; i += maxChunkLength) {
    parts.push(encodeChunk(
      uint8, i, (i + maxChunkLength) > len2 ? len2 : (i + maxChunkLength)
    ))
  }

  // pad the end with zeros, but make sure to not forget the extra bytes
  if (extraBytes === 1) {
    tmp = uint8[len - 1]
    parts.push(
      lookup[tmp >> 2] +
      lookup[(tmp << 4) & 0x3F] +
      '=='
    )
  } else if (extraBytes === 2) {
    tmp = (uint8[len - 2] << 8) + uint8[len - 1]
    parts.push(
      lookup[tmp >> 10] +
      lookup[(tmp >> 4) & 0x3F] +
      lookup[(tmp << 2) & 0x3F] +
      '='
    )
  }

  return parts.join('')
}


/***/ }),
/* 21 */
/***/ (function(module, exports) {

exports.read = function (buffer, offset, isLE, mLen, nBytes) {
  var e, m
  var eLen = (nBytes * 8) - mLen - 1
  var eMax = (1 << eLen) - 1
  var eBias = eMax >> 1
  var nBits = -7
  var i = isLE ? (nBytes - 1) : 0
  var d = isLE ? -1 : 1
  var s = buffer[offset + i]

  i += d

  e = s & ((1 << (-nBits)) - 1)
  s >>= (-nBits)
  nBits += eLen
  for (; nBits > 0; e = (e * 256) + buffer[offset + i], i += d, nBits -= 8) {}

  m = e & ((1 << (-nBits)) - 1)
  e >>= (-nBits)
  nBits += mLen
  for (; nBits > 0; m = (m * 256) + buffer[offset + i], i += d, nBits -= 8) {}

  if (e === 0) {
    e = 1 - eBias
  } else if (e === eMax) {
    return m ? NaN : ((s ? -1 : 1) * Infinity)
  } else {
    m = m + Math.pow(2, mLen)
    e = e - eBias
  }
  return (s ? -1 : 1) * m * Math.pow(2, e - mLen)
}

exports.write = function (buffer, value, offset, isLE, mLen, nBytes) {
  var e, m, c
  var eLen = (nBytes * 8) - mLen - 1
  var eMax = (1 << eLen) - 1
  var eBias = eMax >> 1
  var rt = (mLen === 23 ? Math.pow(2, -24) - Math.pow(2, -77) : 0)
  var i = isLE ? 0 : (nBytes - 1)
  var d = isLE ? 1 : -1
  var s = value < 0 || (value === 0 && 1 / value < 0) ? 1 : 0

  value = Math.abs(value)

  if (isNaN(value) || value === Infinity) {
    m = isNaN(value) ? 1 : 0
    e = eMax
  } else {
    e = Math.floor(Math.log(value) / Math.LN2)
    if (value * (c = Math.pow(2, -e)) < 1) {
      e--
      c *= 2
    }
    if (e + eBias >= 1) {
      value += rt / c
    } else {
      value += rt * Math.pow(2, 1 - eBias)
    }
    if (value * c >= 2) {
      e++
      c /= 2
    }

    if (e + eBias >= eMax) {
      m = 0
      e = eMax
    } else if (e + eBias >= 1) {
      m = ((value * c) - 1) * Math.pow(2, mLen)
      e = e + eBias
    } else {
      m = value * Math.pow(2, eBias - 1) * Math.pow(2, mLen)
      e = 0
    }
  }

  for (; mLen >= 8; buffer[offset + i] = m & 0xff, i += d, m /= 256, mLen -= 8) {}

  e = (e << mLen) | m
  eLen += mLen
  for (; eLen > 0; buffer[offset + i] = e & 0xff, i += d, e /= 256, eLen -= 8) {}

  buffer[offset + i - d] |= s * 128
}


/***/ }),
/* 22 */
/***/ (function(module, exports) {

var toString = {}.toString;

module.exports = Array.isArray || function (arr) {
  return toString.call(arr) == '[object Array]';
};


/***/ }),
/* 23 */
/***/ (function(module, __webpack_exports__, __webpack_require__) {

"use strict";
__webpack_require__.r(__webpack_exports__);
/* harmony export (binding) */ __webpack_require__.d(__webpack_exports__, "doGenerateAuthToken", function() { return doGenerateAuthToken; });
/* harmony import */ var constants_action_types__WEBPACK_IMPORTED_MODULE_0__ = __webpack_require__(1);
/* harmony import */ var lbryio__WEBPACK_IMPORTED_MODULE_1__ = __webpack_require__(4);


function doGenerateAuthToken(installationId) {
  return function (dispatch) {
    dispatch({
      type: constants_action_types__WEBPACK_IMPORTED_MODULE_0__["GENERATE_AUTH_TOKEN_STARTED"]
    });
    lbryio__WEBPACK_IMPORTED_MODULE_1__["default"].call('user', 'new', {
      auth_token: '',
      language: 'en',
      app_id: installationId
    }, 'post').then(function (response) {
      if (!response.auth_token) {
        dispatch({
          type: constants_action_types__WEBPACK_IMPORTED_MODULE_0__["GENERATE_AUTH_TOKEN_FAILURE"]
        });
      } else {
        dispatch({
          type: constants_action_types__WEBPACK_IMPORTED_MODULE_0__["GENERATE_AUTH_TOKEN_SUCCESS"],
          data: {
            authToken: response.auth_token
          }
        });
      }
    })["catch"](function () {
      dispatch({
        type: constants_action_types__WEBPACK_IMPORTED_MODULE_0__["GENERATE_AUTH_TOKEN_FAILURE"]
      });
    });
  };
}

/***/ }),
/* 24 */
/***/ (function(module, __webpack_exports__, __webpack_require__) {

"use strict";
__webpack_require__.r(__webpack_exports__);
/* harmony export (binding) */ __webpack_require__.d(__webpack_exports__, "doRewardList", function() { return doRewardList; });
/* harmony export (binding) */ __webpack_require__.d(__webpack_exports__, "doClaimRewardType", function() { return doClaimRewardType; });
/* harmony export (binding) */ __webpack_require__.d(__webpack_exports__, "doClaimEligiblePurchaseRewards", function() { return doClaimEligiblePurchaseRewards; });
/* harmony export (binding) */ __webpack_require__.d(__webpack_exports__, "doClaimRewardClearError", function() { return doClaimRewardClearError; });
/* harmony export (binding) */ __webpack_require__.d(__webpack_exports__, "doFetchRewardedContent", function() { return doFetchRewardedContent; });
/* harmony import */ var lbryio__WEBPACK_IMPORTED_MODULE_0__ = __webpack_require__(4);
/* harmony import */ var lbry_redux__WEBPACK_IMPORTED_MODULE_1__ = __webpack_require__(5);
/* harmony import */ var lbry_redux__WEBPACK_IMPORTED_MODULE_1___default = /*#__PURE__*/__webpack_require__.n(lbry_redux__WEBPACK_IMPORTED_MODULE_1__);
/* harmony import */ var redux_selectors_rewards__WEBPACK_IMPORTED_MODULE_2__ = __webpack_require__(25);
/* harmony import */ var redux_selectors_user__WEBPACK_IMPORTED_MODULE_3__ = __webpack_require__(26);
/* harmony import */ var redux_actions_user__WEBPACK_IMPORTED_MODULE_4__ = __webpack_require__(27);
/* harmony import */ var rewards__WEBPACK_IMPORTED_MODULE_5__ = __webpack_require__(9);






function doRewardList() {
  return function (dispatch) {
    dispatch({
      type: lbry_redux__WEBPACK_IMPORTED_MODULE_1__["ACTIONS"].FETCH_REWARDS_STARTED
    });
    lbryio__WEBPACK_IMPORTED_MODULE_0__["default"].call('reward', 'list', {
      multiple_rewards_per_type: true
    }).then(function (userRewards) {
      dispatch({
        type: lbry_redux__WEBPACK_IMPORTED_MODULE_1__["ACTIONS"].FETCH_REWARDS_COMPLETED,
        data: {
          userRewards: userRewards
        }
      });
    })["catch"](function () {
      dispatch({
        type: lbry_redux__WEBPACK_IMPORTED_MODULE_1__["ACTIONS"].FETCH_REWARDS_COMPLETED,
        data: {
          userRewards: []
        }
      });
    });
  };
}
function doClaimRewardType(rewardType) {
  var options = arguments.length > 1 && arguments[1] !== undefined ? arguments[1] : {};
  return function (dispatch, getState) {
    var state = getState();
    var userIsRewardApproved = Object(redux_selectors_user__WEBPACK_IMPORTED_MODULE_3__["selectUserIsRewardApproved"])(state);
    var unclaimedRewards = Object(redux_selectors_rewards__WEBPACK_IMPORTED_MODULE_2__["selectUnclaimedRewards"])(state);
    var reward = rewardType === rewards__WEBPACK_IMPORTED_MODULE_5__["default"].TYPE_REWARD_CODE ? {
      reward_type: rewards__WEBPACK_IMPORTED_MODULE_5__["default"].TYPE_REWARD_CODE
    } : unclaimedRewards.find(function (ur) {
      return ur.reward_type === rewardType;
    }); // Try to claim the email reward right away, even if we haven't called reward_list yet

    if (rewardType !== rewards__WEBPACK_IMPORTED_MODULE_5__["default"].TYPE_REWARD_CODE || rewardType !== rewards__WEBPACK_IMPORTED_MODULE_5__["default"].TYPE_CONFIRM_EMAIL || rewardType !== rewards__WEBPACK_IMPORTED_MODULE_5__["default"].TYPE_DAILY_VIEW) {
      if (!reward || reward.transaction_id) {
        // already claimed or doesn't exist, do nothing
        return;
      }
    }

    if (!userIsRewardApproved && rewardType !== rewards__WEBPACK_IMPORTED_MODULE_5__["default"].TYPE_CONFIRM_EMAIL && rewardType !== rewards__WEBPACK_IMPORTED_MODULE_5__["default"].TYPE_REWARD_CODE) {
      if (!options || !options.failSilently && rewards__WEBPACK_IMPORTED_MODULE_5__["default"].callbacks.rewardApprovalRequested) {
        rewards__WEBPACK_IMPORTED_MODULE_5__["default"].callbacks.rewardApprovalRequested();
      }

      return;
    } // Set `claim_code` so the api knows which reward to give if there are multiple of the same type


    var params = options.params || {};
    params.claim_code = reward.claim_code;
    dispatch({
      type: lbry_redux__WEBPACK_IMPORTED_MODULE_1__["ACTIONS"].CLAIM_REWARD_STARTED,
      data: {
        reward: reward
      }
    });

    var success = function success(successReward) {
      // Temporary timeout to ensure the sdk has the correct balance after claiming a reward
      setTimeout(function () {
        dispatch(Object(lbry_redux__WEBPACK_IMPORTED_MODULE_1__["doUpdateBalance"])()).then(function () {
          dispatch({
            type: lbry_redux__WEBPACK_IMPORTED_MODULE_1__["ACTIONS"].CLAIM_REWARD_SUCCESS,
            data: {
              reward: successReward
            }
          });

          if (successReward.reward_type === rewards__WEBPACK_IMPORTED_MODULE_5__["default"].TYPE_NEW_USER && rewards__WEBPACK_IMPORTED_MODULE_5__["default"].callbacks.claimFirstRewardSuccess) {
            rewards__WEBPACK_IMPORTED_MODULE_5__["default"].callbacks.claimFirstRewardSuccess();
          } else if (successReward.reward_type === rewards__WEBPACK_IMPORTED_MODULE_5__["default"].TYPE_REFERRAL) {
            dispatch(Object(redux_actions_user__WEBPACK_IMPORTED_MODULE_4__["doFetchInviteStatus"])());
          }

          dispatch(doRewardList());

          if (options.callback) {
            options.callback();
          }
        });
      }, 2000);
    };

    var failure = function failure(error) {
      dispatch({
        type: lbry_redux__WEBPACK_IMPORTED_MODULE_1__["ACTIONS"].CLAIM_REWARD_FAILURE,
        data: {
          reward: reward,
          error: !options || !options.failSilently ? error : undefined
        }
      });

      if (options.notifyError) {
        dispatch(Object(lbry_redux__WEBPACK_IMPORTED_MODULE_1__["doToast"])({
          message: error.message,
          isError: true
        }));
      }

      if (options.callback) {
        options.callback(error);
      }
    };

    return rewards__WEBPACK_IMPORTED_MODULE_5__["default"].claimReward(rewardType, params).then(success, failure);
  };
}
function doClaimEligiblePurchaseRewards() {
  return function (dispatch, getState) {
    var state = getState();
    var unclaimedRewards = Object(redux_selectors_rewards__WEBPACK_IMPORTED_MODULE_2__["selectUnclaimedRewards"])(state);
    var userIsRewardApproved = Object(redux_selectors_user__WEBPACK_IMPORTED_MODULE_3__["selectUserIsRewardApproved"])(state);

    if (!userIsRewardApproved || !lbryio__WEBPACK_IMPORTED_MODULE_0__["default"].enabled) {
      return;
    }

    if (unclaimedRewards.find(function (ur) {
      return ur.reward_type === rewards__WEBPACK_IMPORTED_MODULE_5__["default"].TYPE_FIRST_STREAM;
    })) {
      dispatch(doClaimRewardType(rewards__WEBPACK_IMPORTED_MODULE_5__["default"].TYPE_FIRST_STREAM));
    } else {
      [rewards__WEBPACK_IMPORTED_MODULE_5__["default"].TYPE_MANY_DOWNLOADS, rewards__WEBPACK_IMPORTED_MODULE_5__["default"].TYPE_DAILY_VIEW].forEach(function (type) {
        dispatch(doClaimRewardType(type, {
          failSilently: true
        }));
      });
    }
  };
}
function doClaimRewardClearError(reward) {
  return function (dispatch) {
    dispatch({
      type: lbry_redux__WEBPACK_IMPORTED_MODULE_1__["ACTIONS"].CLAIM_REWARD_CLEAR_ERROR,
      data: {
        reward: reward
      }
    });
  };
}
function doFetchRewardedContent() {
  return function (dispatch) {
    var success = function success(nameToClaimId) {
      dispatch({
        type: lbry_redux__WEBPACK_IMPORTED_MODULE_1__["ACTIONS"].FETCH_REWARD_CONTENT_COMPLETED,
        data: {
          claimIds: Object.values(nameToClaimId),
          success: true
        }
      });
    };

    var failure = function failure() {
      dispatch({
        type: lbry_redux__WEBPACK_IMPORTED_MODULE_1__["ACTIONS"].FETCH_REWARD_CONTENT_COMPLETED,
        data: {
          claimIds: [],
          success: false
        }
      });
    };

    lbryio__WEBPACK_IMPORTED_MODULE_0__["default"].call('reward', 'list_featured').then(success, failure);
  };
}

/***/ }),
/* 25 */
/***/ (function(module, __webpack_exports__, __webpack_require__) {

"use strict";
__webpack_require__.r(__webpack_exports__);
/* harmony export (binding) */ __webpack_require__.d(__webpack_exports__, "selectUnclaimedRewardsByType", function() { return selectUnclaimedRewardsByType; });
/* harmony export (binding) */ __webpack_require__.d(__webpack_exports__, "selectClaimedRewardsById", function() { return selectClaimedRewardsById; });
/* harmony export (binding) */ __webpack_require__.d(__webpack_exports__, "selectClaimedRewards", function() { return selectClaimedRewards; });
/* harmony export (binding) */ __webpack_require__.d(__webpack_exports__, "selectClaimedRewardsByTransactionId", function() { return selectClaimedRewardsByTransactionId; });
/* harmony export (binding) */ __webpack_require__.d(__webpack_exports__, "selectUnclaimedRewards", function() { return selectUnclaimedRewards; });
/* harmony export (binding) */ __webpack_require__.d(__webpack_exports__, "selectFetchingRewards", function() { return selectFetchingRewards; });
/* harmony export (binding) */ __webpack_require__.d(__webpack_exports__, "selectUnclaimedRewardValue", function() { return selectUnclaimedRewardValue; });
/* harmony export (binding) */ __webpack_require__.d(__webpack_exports__, "selectClaimsPendingByType", function() { return selectClaimsPendingByType; });
/* harmony export (binding) */ __webpack_require__.d(__webpack_exports__, "makeSelectIsRewardClaimPending", function() { return makeSelectIsRewardClaimPending; });
/* harmony export (binding) */ __webpack_require__.d(__webpack_exports__, "selectClaimErrorsByType", function() { return selectClaimErrorsByType; });
/* harmony export (binding) */ __webpack_require__.d(__webpack_exports__, "makeSelectClaimRewardError", function() { return makeSelectClaimRewardError; });
/* harmony export (binding) */ __webpack_require__.d(__webpack_exports__, "makeSelectRewardByType", function() { return makeSelectRewardByType; });
/* harmony export (binding) */ __webpack_require__.d(__webpack_exports__, "makeSelectRewardAmountByType", function() { return makeSelectRewardAmountByType; });
/* harmony export (binding) */ __webpack_require__.d(__webpack_exports__, "selectRewardContentClaimIds", function() { return selectRewardContentClaimIds; });
/* harmony export (binding) */ __webpack_require__.d(__webpack_exports__, "selectReferralReward", function() { return selectReferralReward; });
/* harmony import */ var reselect__WEBPACK_IMPORTED_MODULE_0__ = __webpack_require__(15);
/* harmony import */ var reselect__WEBPACK_IMPORTED_MODULE_0___default = /*#__PURE__*/__webpack_require__.n(reselect__WEBPACK_IMPORTED_MODULE_0__);
/* harmony import */ var rewards__WEBPACK_IMPORTED_MODULE_1__ = __webpack_require__(9);



var selectState = function selectState(state) {
  return state.rewards || {};
};

var selectUnclaimedRewardsByType = Object(reselect__WEBPACK_IMPORTED_MODULE_0__["createSelector"])(selectState, function (state) {
  return state.unclaimedRewardsByType;
});
var selectClaimedRewardsById = Object(reselect__WEBPACK_IMPORTED_MODULE_0__["createSelector"])(selectState, function (state) {
  return state.claimedRewardsById;
});
var selectClaimedRewards = Object(reselect__WEBPACK_IMPORTED_MODULE_0__["createSelector"])(selectClaimedRewardsById, function (byId) {
  return Object.values(byId) || [];
});
var selectClaimedRewardsByTransactionId = Object(reselect__WEBPACK_IMPORTED_MODULE_0__["createSelector"])(selectClaimedRewards, function (rewards) {
  return rewards.reduce(function (mapParam, reward) {
    var map = mapParam;
    map[reward.transaction_id] = reward;
    return map;
  }, {});
});
var selectUnclaimedRewards = Object(reselect__WEBPACK_IMPORTED_MODULE_0__["createSelector"])(selectState, function (state) {
  return state.unclaimedRewards;
});
var selectFetchingRewards = Object(reselect__WEBPACK_IMPORTED_MODULE_0__["createSelector"])(selectState, function (state) {
  return !!state.fetching;
});
var selectUnclaimedRewardValue = Object(reselect__WEBPACK_IMPORTED_MODULE_0__["createSelector"])(selectUnclaimedRewards, function (rewards) {
  return rewards.reduce(function (sum, reward) {
    return sum + reward.reward_amount;
  }, 0);
});
var selectClaimsPendingByType = Object(reselect__WEBPACK_IMPORTED_MODULE_0__["createSelector"])(selectState, function (state) {
  return state.claimPendingByType;
});

var selectIsClaimRewardPending = function selectIsClaimRewardPending(state, props) {
  return selectClaimsPendingByType(state, props)[props.reward_type];
};

var makeSelectIsRewardClaimPending = function makeSelectIsRewardClaimPending() {
  return Object(reselect__WEBPACK_IMPORTED_MODULE_0__["createSelector"])(selectIsClaimRewardPending, function (isClaiming) {
    return isClaiming;
  });
};
var selectClaimErrorsByType = Object(reselect__WEBPACK_IMPORTED_MODULE_0__["createSelector"])(selectState, function (state) {
  return state.claimErrorsByType;
});

var selectClaimRewardError = function selectClaimRewardError(state, props) {
  return selectClaimErrorsByType(state, props)[props.reward_type];
};

var makeSelectClaimRewardError = function makeSelectClaimRewardError() {
  return Object(reselect__WEBPACK_IMPORTED_MODULE_0__["createSelector"])(selectClaimRewardError, function (errorMessage) {
    return errorMessage;
  });
};

var selectRewardByType = function selectRewardByType(state, rewardType) {
  return selectUnclaimedRewards(state).find(function (reward) {
    return reward.reward_type === rewardType;
  });
};

var makeSelectRewardByType = function makeSelectRewardByType() {
  return Object(reselect__WEBPACK_IMPORTED_MODULE_0__["createSelector"])(selectRewardByType, function (reward) {
    return reward;
  });
};
var makeSelectRewardAmountByType = function makeSelectRewardAmountByType() {
  return Object(reselect__WEBPACK_IMPORTED_MODULE_0__["createSelector"])(selectRewardByType, function (reward) {
    return reward ? reward.reward_amount : 0;
  });
};
var selectRewardContentClaimIds = Object(reselect__WEBPACK_IMPORTED_MODULE_0__["createSelector"])(selectState, function (state) {
  return state.rewardedContentClaimIds;
});
var selectReferralReward = Object(reselect__WEBPACK_IMPORTED_MODULE_0__["createSelector"])(selectUnclaimedRewards, function (unclaimedRewards) {
  return unclaimedRewards.filter(function (reward) {
    return reward.reward_type === rewards__WEBPACK_IMPORTED_MODULE_1__["default"].TYPE_REFERRAL;
  })[0];
});

/***/ }),
/* 26 */
/***/ (function(module, __webpack_exports__, __webpack_require__) {

"use strict";
__webpack_require__.r(__webpack_exports__);
/* harmony export (binding) */ __webpack_require__.d(__webpack_exports__, "selectState", function() { return selectState; });
/* harmony export (binding) */ __webpack_require__.d(__webpack_exports__, "selectAuthenticationIsPending", function() { return selectAuthenticationIsPending; });
/* harmony export (binding) */ __webpack_require__.d(__webpack_exports__, "selectUserIsPending", function() { return selectUserIsPending; });
/* harmony export (binding) */ __webpack_require__.d(__webpack_exports__, "selectUser", function() { return selectUser; });
/* harmony export (binding) */ __webpack_require__.d(__webpack_exports__, "selectEmailAlreadyExists", function() { return selectEmailAlreadyExists; });
/* harmony export (binding) */ __webpack_require__.d(__webpack_exports__, "selectResendingVerificationEmail", function() { return selectResendingVerificationEmail; });
/* harmony export (binding) */ __webpack_require__.d(__webpack_exports__, "selectUserEmail", function() { return selectUserEmail; });
/* harmony export (binding) */ __webpack_require__.d(__webpack_exports__, "selectUserPhone", function() { return selectUserPhone; });
/* harmony export (binding) */ __webpack_require__.d(__webpack_exports__, "selectUserCountryCode", function() { return selectUserCountryCode; });
/* harmony export (binding) */ __webpack_require__.d(__webpack_exports__, "selectEmailToVerify", function() { return selectEmailToVerify; });
/* harmony export (binding) */ __webpack_require__.d(__webpack_exports__, "selectPhoneToVerify", function() { return selectPhoneToVerify; });
/* harmony export (binding) */ __webpack_require__.d(__webpack_exports__, "selectYoutubeChannels", function() { return selectYoutubeChannels; });
/* harmony export (binding) */ __webpack_require__.d(__webpack_exports__, "selectUserIsRewardApproved", function() { return selectUserIsRewardApproved; });
/* harmony export (binding) */ __webpack_require__.d(__webpack_exports__, "selectEmailNewIsPending", function() { return selectEmailNewIsPending; });
/* harmony export (binding) */ __webpack_require__.d(__webpack_exports__, "selectEmailNewErrorMessage", function() { return selectEmailNewErrorMessage; });
/* harmony export (binding) */ __webpack_require__.d(__webpack_exports__, "selectPhoneNewErrorMessage", function() { return selectPhoneNewErrorMessage; });
/* harmony export (binding) */ __webpack_require__.d(__webpack_exports__, "selectEmailVerifyIsPending", function() { return selectEmailVerifyIsPending; });
/* harmony export (binding) */ __webpack_require__.d(__webpack_exports__, "selectEmailVerifyErrorMessage", function() { return selectEmailVerifyErrorMessage; });
/* harmony export (binding) */ __webpack_require__.d(__webpack_exports__, "selectPhoneNewIsPending", function() { return selectPhoneNewIsPending; });
/* harmony export (binding) */ __webpack_require__.d(__webpack_exports__, "selectPhoneVerifyIsPending", function() { return selectPhoneVerifyIsPending; });
/* harmony export (binding) */ __webpack_require__.d(__webpack_exports__, "selectPhoneVerifyErrorMessage", function() { return selectPhoneVerifyErrorMessage; });
/* harmony export (binding) */ __webpack_require__.d(__webpack_exports__, "selectIdentityVerifyIsPending", function() { return selectIdentityVerifyIsPending; });
/* harmony export (binding) */ __webpack_require__.d(__webpack_exports__, "selectIdentityVerifyErrorMessage", function() { return selectIdentityVerifyErrorMessage; });
/* harmony export (binding) */ __webpack_require__.d(__webpack_exports__, "selectUserVerifiedEmail", function() { return selectUserVerifiedEmail; });
/* harmony export (binding) */ __webpack_require__.d(__webpack_exports__, "selectUserIsVerificationCandidate", function() { return selectUserIsVerificationCandidate; });
/* harmony export (binding) */ __webpack_require__.d(__webpack_exports__, "selectAccessToken", function() { return selectAccessToken; });
/* harmony export (binding) */ __webpack_require__.d(__webpack_exports__, "selectUserInviteStatusIsPending", function() { return selectUserInviteStatusIsPending; });
/* harmony export (binding) */ __webpack_require__.d(__webpack_exports__, "selectUserInvitesRemaining", function() { return selectUserInvitesRemaining; });
/* harmony export (binding) */ __webpack_require__.d(__webpack_exports__, "selectUserInvitees", function() { return selectUserInvitees; });
/* harmony export (binding) */ __webpack_require__.d(__webpack_exports__, "selectUserInviteStatusFailed", function() { return selectUserInviteStatusFailed; });
/* harmony export (binding) */ __webpack_require__.d(__webpack_exports__, "selectUserInviteNewIsPending", function() { return selectUserInviteNewIsPending; });
/* harmony export (binding) */ __webpack_require__.d(__webpack_exports__, "selectUserInviteNewErrorMessage", function() { return selectUserInviteNewErrorMessage; });
/* harmony export (binding) */ __webpack_require__.d(__webpack_exports__, "selectUserInviteReferralLink", function() { return selectUserInviteReferralLink; });
/* harmony export (binding) */ __webpack_require__.d(__webpack_exports__, "selectUserInviteReferralCode", function() { return selectUserInviteReferralCode; });
/* harmony export (binding) */ __webpack_require__.d(__webpack_exports__, "selectYouTubeImportPending", function() { return selectYouTubeImportPending; });
/* harmony export (binding) */ __webpack_require__.d(__webpack_exports__, "selectYouTubeImportError", function() { return selectYouTubeImportError; });
/* harmony export (binding) */ __webpack_require__.d(__webpack_exports__, "selectSetReferrerPending", function() { return selectSetReferrerPending; });
/* harmony export (binding) */ __webpack_require__.d(__webpack_exports__, "selectSetReferrerError", function() { return selectSetReferrerError; });
/* harmony export (binding) */ __webpack_require__.d(__webpack_exports__, "selectYouTubeImportVideosComplete", function() { return selectYouTubeImportVideosComplete; });
/* harmony import */ var reselect__WEBPACK_IMPORTED_MODULE_0__ = __webpack_require__(15);
/* harmony import */ var reselect__WEBPACK_IMPORTED_MODULE_0___default = /*#__PURE__*/__webpack_require__.n(reselect__WEBPACK_IMPORTED_MODULE_0__);

var selectState = function selectState(state) {
  return state.user || {};
};
var selectAuthenticationIsPending = Object(reselect__WEBPACK_IMPORTED_MODULE_0__["createSelector"])(selectState, function (state) {
  return state.authenticationIsPending;
});
var selectUserIsPending = Object(reselect__WEBPACK_IMPORTED_MODULE_0__["createSelector"])(selectState, function (state) {
  return state.userIsPending;
});
var selectUser = Object(reselect__WEBPACK_IMPORTED_MODULE_0__["createSelector"])(selectState, function (state) {
  return state.user;
});
var selectEmailAlreadyExists = Object(reselect__WEBPACK_IMPORTED_MODULE_0__["createSelector"])(selectState, function (state) {
  return state.emailAlreadyExists;
});
var selectResendingVerificationEmail = Object(reselect__WEBPACK_IMPORTED_MODULE_0__["createSelector"])(selectState, function (state) {
  return state.resendingVerificationEmail;
});
var selectUserEmail = Object(reselect__WEBPACK_IMPORTED_MODULE_0__["createSelector"])(selectUser, function (user) {
  return user ? user.primary_email : null;
});
var selectUserPhone = Object(reselect__WEBPACK_IMPORTED_MODULE_0__["createSelector"])(selectUser, function (user) {
  return user ? user.phone_number : null;
});
var selectUserCountryCode = Object(reselect__WEBPACK_IMPORTED_MODULE_0__["createSelector"])(selectUser, function (user) {
  return user ? user.country_code : null;
});
var selectEmailToVerify = Object(reselect__WEBPACK_IMPORTED_MODULE_0__["createSelector"])(selectState, selectUserEmail, function (state, userEmail) {
  return state.emailToVerify || userEmail;
});
var selectPhoneToVerify = Object(reselect__WEBPACK_IMPORTED_MODULE_0__["createSelector"])(selectState, selectUserPhone, function (state, userPhone) {
  return state.phoneToVerify || userPhone;
});
var selectYoutubeChannels = Object(reselect__WEBPACK_IMPORTED_MODULE_0__["createSelector"])(selectUser, function (user) {
  return user ? user.youtube_channels : null;
});
var selectUserIsRewardApproved = Object(reselect__WEBPACK_IMPORTED_MODULE_0__["createSelector"])(selectUser, function (user) {
  return user && user.is_reward_approved;
});
var selectEmailNewIsPending = Object(reselect__WEBPACK_IMPORTED_MODULE_0__["createSelector"])(selectState, function (state) {
  return state.emailNewIsPending;
});
var selectEmailNewErrorMessage = Object(reselect__WEBPACK_IMPORTED_MODULE_0__["createSelector"])(selectState, function (state) {
  return state.emailNewErrorMessage;
});
var selectPhoneNewErrorMessage = Object(reselect__WEBPACK_IMPORTED_MODULE_0__["createSelector"])(selectState, function (state) {
  return state.phoneNewErrorMessage;
});
var selectEmailVerifyIsPending = Object(reselect__WEBPACK_IMPORTED_MODULE_0__["createSelector"])(selectState, function (state) {
  return state.emailVerifyIsPending;
});
var selectEmailVerifyErrorMessage = Object(reselect__WEBPACK_IMPORTED_MODULE_0__["createSelector"])(selectState, function (state) {
  return state.emailVerifyErrorMessage;
});
var selectPhoneNewIsPending = Object(reselect__WEBPACK_IMPORTED_MODULE_0__["createSelector"])(selectState, function (state) {
  return state.phoneNewIsPending;
});
var selectPhoneVerifyIsPending = Object(reselect__WEBPACK_IMPORTED_MODULE_0__["createSelector"])(selectState, function (state) {
  return state.phoneVerifyIsPending;
});
var selectPhoneVerifyErrorMessage = Object(reselect__WEBPACK_IMPORTED_MODULE_0__["createSelector"])(selectState, function (state) {
  return state.phoneVerifyErrorMessage;
});
var selectIdentityVerifyIsPending = Object(reselect__WEBPACK_IMPORTED_MODULE_0__["createSelector"])(selectState, function (state) {
  return state.identityVerifyIsPending;
});
var selectIdentityVerifyErrorMessage = Object(reselect__WEBPACK_IMPORTED_MODULE_0__["createSelector"])(selectState, function (state) {
  return state.identityVerifyErrorMessage;
});
var selectUserVerifiedEmail = Object(reselect__WEBPACK_IMPORTED_MODULE_0__["createSelector"])(selectUser, function (user) {
  return user && user.has_verified_email;
});
var selectUserIsVerificationCandidate = Object(reselect__WEBPACK_IMPORTED_MODULE_0__["createSelector"])(selectUser, function (user) {
  return user && (!user.has_verified_email || !user.is_identity_verified);
});
var selectAccessToken = Object(reselect__WEBPACK_IMPORTED_MODULE_0__["createSelector"])(selectState, function (state) {
  return state.accessToken;
});
var selectUserInviteStatusIsPending = Object(reselect__WEBPACK_IMPORTED_MODULE_0__["createSelector"])(selectState, function (state) {
  return state.inviteStatusIsPending;
});
var selectUserInvitesRemaining = Object(reselect__WEBPACK_IMPORTED_MODULE_0__["createSelector"])(selectState, function (state) {
  return state.invitesRemaining;
});
var selectUserInvitees = Object(reselect__WEBPACK_IMPORTED_MODULE_0__["createSelector"])(selectState, function (state) {
  return state.invitees;
});
var selectUserInviteStatusFailed = Object(reselect__WEBPACK_IMPORTED_MODULE_0__["createSelector"])(selectUserInvitesRemaining, function () {
  return selectUserInvitesRemaining === null;
});
var selectUserInviteNewIsPending = Object(reselect__WEBPACK_IMPORTED_MODULE_0__["createSelector"])(selectState, function (state) {
  return state.inviteNewIsPending;
});
var selectUserInviteNewErrorMessage = Object(reselect__WEBPACK_IMPORTED_MODULE_0__["createSelector"])(selectState, function (state) {
  return state.inviteNewErrorMessage;
});
var selectUserInviteReferralLink = Object(reselect__WEBPACK_IMPORTED_MODULE_0__["createSelector"])(selectState, function (state) {
  return state.referralLink;
});
var selectUserInviteReferralCode = Object(reselect__WEBPACK_IMPORTED_MODULE_0__["createSelector"])(selectState, function (state) {
  return state.referralCode ? state.referralCode[0] : '';
});
var selectYouTubeImportPending = Object(reselect__WEBPACK_IMPORTED_MODULE_0__["createSelector"])(selectState, function (state) {
  return state.youtubeChannelImportPending;
});
var selectYouTubeImportError = Object(reselect__WEBPACK_IMPORTED_MODULE_0__["createSelector"])(selectState, function (state) {
  return state.youtubeChannelImportErrorMessage;
});
var selectSetReferrerPending = Object(reselect__WEBPACK_IMPORTED_MODULE_0__["createSelector"])(selectState, function (state) {
  return state.referrerSetIsPending;
});
var selectSetReferrerError = Object(reselect__WEBPACK_IMPORTED_MODULE_0__["createSelector"])(selectState, function (state) {
  return state.referrerSetError;
});
var selectYouTubeImportVideosComplete = Object(reselect__WEBPACK_IMPORTED_MODULE_0__["createSelector"])(selectState, function (state) {
  var total = state.youtubeChannelImportTotal;
  var complete = state.youtubeChannelImportComplete || 0;

  if (total) {
    return [complete, total];
  }
});

/***/ }),
/* 27 */
/***/ (function(module, __webpack_exports__, __webpack_require__) {

"use strict";
__webpack_require__.r(__webpack_exports__);
/* harmony export (binding) */ __webpack_require__.d(__webpack_exports__, "doFetchInviteStatus", function() { return doFetchInviteStatus; });
/* harmony export (binding) */ __webpack_require__.d(__webpack_exports__, "doInstallNew", function() { return doInstallNew; });
/* harmony export (binding) */ __webpack_require__.d(__webpack_exports__, "doInstallNewWithParams", function() { return doInstallNewWithParams; });
/* harmony export (binding) */ __webpack_require__.d(__webpack_exports__, "doAuthenticate", function() { return doAuthenticate; });
/* harmony export (binding) */ __webpack_require__.d(__webpack_exports__, "doUserFetch", function() { return doUserFetch; });
/* harmony export (binding) */ __webpack_require__.d(__webpack_exports__, "doUserCheckEmailVerified", function() { return doUserCheckEmailVerified; });
/* harmony export (binding) */ __webpack_require__.d(__webpack_exports__, "doUserPhoneReset", function() { return doUserPhoneReset; });
/* harmony export (binding) */ __webpack_require__.d(__webpack_exports__, "doUserPhoneNew", function() { return doUserPhoneNew; });
/* harmony export (binding) */ __webpack_require__.d(__webpack_exports__, "doUserPhoneVerifyFailure", function() { return doUserPhoneVerifyFailure; });
/* harmony export (binding) */ __webpack_require__.d(__webpack_exports__, "doUserPhoneVerify", function() { return doUserPhoneVerify; });
/* harmony export (binding) */ __webpack_require__.d(__webpack_exports__, "doUserEmailToVerify", function() { return doUserEmailToVerify; });
/* harmony export (binding) */ __webpack_require__.d(__webpack_exports__, "doUserEmailNew", function() { return doUserEmailNew; });
/* harmony export (binding) */ __webpack_require__.d(__webpack_exports__, "doUserResendVerificationEmail", function() { return doUserResendVerificationEmail; });
/* harmony export (binding) */ __webpack_require__.d(__webpack_exports__, "doUserEmailVerifyFailure", function() { return doUserEmailVerifyFailure; });
/* harmony export (binding) */ __webpack_require__.d(__webpack_exports__, "doUserEmailVerify", function() { return doUserEmailVerify; });
/* harmony export (binding) */ __webpack_require__.d(__webpack_exports__, "doFetchAccessToken", function() { return doFetchAccessToken; });
/* harmony export (binding) */ __webpack_require__.d(__webpack_exports__, "doUserIdentityVerify", function() { return doUserIdentityVerify; });
/* harmony export (binding) */ __webpack_require__.d(__webpack_exports__, "doUserInviteNew", function() { return doUserInviteNew; });
/* harmony export (binding) */ __webpack_require__.d(__webpack_exports__, "doUserSetReferrerReset", function() { return doUserSetReferrerReset; });
/* harmony export (binding) */ __webpack_require__.d(__webpack_exports__, "doUserSetReferrer", function() { return doUserSetReferrer; });
/* harmony export (binding) */ __webpack_require__.d(__webpack_exports__, "doClaimYoutubeChannels", function() { return doClaimYoutubeChannels; });
/* harmony export (binding) */ __webpack_require__.d(__webpack_exports__, "doCheckYoutubeTransfer", function() { return doCheckYoutubeTransfer; });
/* harmony import */ var lbry_redux__WEBPACK_IMPORTED_MODULE_0__ = __webpack_require__(5);
/* harmony import */ var lbry_redux__WEBPACK_IMPORTED_MODULE_0___default = /*#__PURE__*/__webpack_require__.n(lbry_redux__WEBPACK_IMPORTED_MODULE_0__);
/* harmony import */ var constants_action_types__WEBPACK_IMPORTED_MODULE_1__ = __webpack_require__(1);
/* harmony import */ var redux_actions_rewards__WEBPACK_IMPORTED_MODULE_2__ = __webpack_require__(24);
/* harmony import */ var redux_selectors_user__WEBPACK_IMPORTED_MODULE_3__ = __webpack_require__(26);
/* harmony import */ var rewards__WEBPACK_IMPORTED_MODULE_4__ = __webpack_require__(9);
/* harmony import */ var lbryio__WEBPACK_IMPORTED_MODULE_5__ = __webpack_require__(4);
function asyncGeneratorStep(gen, resolve, reject, _next, _throw, key, arg) { try { var info = gen[key](arg); var value = info.value; } catch (error) { reject(error); return; } if (info.done) { resolve(value); } else { Promise.resolve(value).then(_next, _throw); } }

function _asyncToGenerator(fn) { return function () { var self = this, args = arguments; return new Promise(function (resolve, reject) { var gen = fn.apply(self, args); function _next(value) { asyncGeneratorStep(gen, resolve, reject, _next, _throw, "next", value); } function _throw(err) { asyncGeneratorStep(gen, resolve, reject, _next, _throw, "throw", err); } _next(undefined); }); }; }

function _slicedToArray(arr, i) { return _arrayWithHoles(arr) || _iterableToArrayLimit(arr, i) || _nonIterableRest(); }

function _nonIterableRest() { throw new TypeError("Invalid attempt to destructure non-iterable instance"); }

function _iterableToArrayLimit(arr, i) { var _arr = []; var _n = true; var _d = false; var _e = undefined; try { for (var _i = arr[Symbol.iterator](), _s; !(_n = (_s = _i.next()).done); _n = true) { _arr.push(_s.value); if (i && _arr.length === i) break; } } catch (err) { _d = true; _e = err; } finally { try { if (!_n && _i["return"] != null) _i["return"](); } finally { if (_d) throw _e; } } return _arr; }

function _arrayWithHoles(arr) { if (Array.isArray(arr)) return arr; }







function doFetchInviteStatus() {
  return function (dispatch) {
    dispatch({
      type: constants_action_types__WEBPACK_IMPORTED_MODULE_1__["USER_INVITE_STATUS_FETCH_STARTED"]
    });
    Promise.all([lbryio__WEBPACK_IMPORTED_MODULE_5__["default"].call('user', 'invite_status'), lbryio__WEBPACK_IMPORTED_MODULE_5__["default"].call('user_referral_code', 'list')]).then(function (_ref) {
      var _ref2 = _slicedToArray(_ref, 2),
          status = _ref2[0],
          code = _ref2[1];

      dispatch(Object(redux_actions_rewards__WEBPACK_IMPORTED_MODULE_2__["doRewardList"])());
      dispatch({
        type: constants_action_types__WEBPACK_IMPORTED_MODULE_1__["USER_INVITE_STATUS_FETCH_SUCCESS"],
        data: {
          invitesRemaining: status.invites_remaining ? status.invites_remaining : 0,
          invitees: status.invitees,
          referralLink: "".concat(lbryio__WEBPACK_IMPORTED_MODULE_5__["default"].CONNECTION_STRING, "user/refer?r=").concat(code),
          referralCode: code
        }
      });
    })["catch"](function (error) {
      dispatch({
        type: constants_action_types__WEBPACK_IMPORTED_MODULE_1__["USER_INVITE_STATUS_FETCH_FAILURE"],
        data: {
          error: error
        }
      });
    });
  };
}
function doInstallNew(appVersion) {
  var os = arguments.length > 1 && arguments[1] !== undefined ? arguments[1] : null;
  var firebaseToken = arguments.length > 2 && arguments[2] !== undefined ? arguments[2] : null;
  var callbackForUsersWhoAreSharingData = arguments.length > 3 ? arguments[3] : undefined;
  var payload = {
    app_version: appVersion
  };

  if (firebaseToken) {
    payload.firebase_token = firebaseToken;
  }

  lbry_redux__WEBPACK_IMPORTED_MODULE_0__["Lbry"].status().then(function (status) {
    payload.app_id = status.installation_id;
    payload.node_id = status.lbry_id;
    lbry_redux__WEBPACK_IMPORTED_MODULE_0__["Lbry"].version().then(function (version) {
      payload.daemon_version = version.lbrynet_version;
      payload.operating_system = os || version.os_system;
      payload.platform = version.platform;
      lbryio__WEBPACK_IMPORTED_MODULE_5__["default"].call('install', 'new', payload);

      if (callbackForUsersWhoAreSharingData) {
        callbackForUsersWhoAreSharingData(status);
      }
    });
  });
}
function doInstallNewWithParams(appVersion, installationId, nodeId, lbrynetVersion, os, platform) {
  var firebaseToken = arguments.length > 6 && arguments[6] !== undefined ? arguments[6] : null;
  var payload = {
    app_version: appVersion
  };

  if (firebaseToken) {
    payload.firebase_token = firebaseToken;
  }

  payload.app_id = installationId;
  payload.node_id = nodeId;
  payload.daemon_version = lbrynetVersion;
  payload.operating_system = os;
  payload.platform = platform;
  lbryio__WEBPACK_IMPORTED_MODULE_5__["default"].call('install', 'new', payload);
} // TODO: Call doInstallNew separately so we don't have to pass appVersion and os_system params?

function doAuthenticate(appVersion) {
  var os = arguments.length > 1 && arguments[1] !== undefined ? arguments[1] : null;
  var firebaseToken = arguments.length > 2 && arguments[2] !== undefined ? arguments[2] : null;
<<<<<<< HEAD
  var callInstall = arguments.length > 3 && arguments[3] !== undefined ? arguments[3] : true;
=======
  var shareUsageData = arguments.length > 3 && arguments[3] !== undefined ? arguments[3] : true;
  var callbackForUsersWhoAreSharingData = arguments.length > 4 ? arguments[4] : undefined;
>>>>>>> f82ef0e5
  return function (dispatch) {
    dispatch({
      type: constants_action_types__WEBPACK_IMPORTED_MODULE_1__["AUTHENTICATION_STARTED"]
    });
    lbryio__WEBPACK_IMPORTED_MODULE_5__["default"].authenticate().then(function (user) {
      lbryio__WEBPACK_IMPORTED_MODULE_5__["default"].getAuthToken().then(function (token) {
        dispatch({
          type: constants_action_types__WEBPACK_IMPORTED_MODULE_1__["AUTHENTICATION_SUCCESS"],
          data: {
            user: user,
            accessToken: token
          }
        });
<<<<<<< HEAD
        dispatch(Object(redux_actions_rewards__WEBPACK_IMPORTED_MODULE_2__["doRewardList"])());
        dispatch(doFetchInviteStatus());

        if (callInstall) {
          doInstallNew(appVersion, os, firebaseToken);
=======

        if (shareUsageData) {
          dispatch(Object(redux_actions_rewards__WEBPACK_IMPORTED_MODULE_2__["doRewardList"])());
          dispatch(doFetchInviteStatus());
          doInstallNew(appVersion, os, firebaseToken, callbackForUsersWhoAreSharingData);
>>>>>>> f82ef0e5
        }
      });
    })["catch"](function (error) {
      dispatch({
        type: constants_action_types__WEBPACK_IMPORTED_MODULE_1__["AUTHENTICATION_FAILURE"],
        data: {
          error: error
        }
      });
    });
  };
}
function doUserFetch() {
  return function (dispatch) {
    dispatch({
      type: constants_action_types__WEBPACK_IMPORTED_MODULE_1__["USER_FETCH_STARTED"]
    });
    lbryio__WEBPACK_IMPORTED_MODULE_5__["default"].getCurrentUser().then(function (user) {
      dispatch(Object(redux_actions_rewards__WEBPACK_IMPORTED_MODULE_2__["doRewardList"])());
      dispatch({
        type: constants_action_types__WEBPACK_IMPORTED_MODULE_1__["USER_FETCH_SUCCESS"],
        data: {
          user: user
        }
      });
    })["catch"](function (error) {
      dispatch({
        type: constants_action_types__WEBPACK_IMPORTED_MODULE_1__["USER_FETCH_FAILURE"],
        data: {
          error: error
        }
      });
    });
  };
}
function doUserCheckEmailVerified() {
  // This will happen in the background so we don't need loading booleans
  return function (dispatch) {
    lbryio__WEBPACK_IMPORTED_MODULE_5__["default"].getCurrentUser().then(function (user) {
      if (user.has_verified_email) {
        dispatch(Object(redux_actions_rewards__WEBPACK_IMPORTED_MODULE_2__["doRewardList"])());
        dispatch({
          type: constants_action_types__WEBPACK_IMPORTED_MODULE_1__["USER_FETCH_SUCCESS"],
          data: {
            user: user
          }
        });
      }
    });
  };
}
function doUserPhoneReset() {
  return {
    type: constants_action_types__WEBPACK_IMPORTED_MODULE_1__["USER_PHONE_RESET"]
  };
}
function doUserPhoneNew(phone, countryCode) {
  return function (dispatch) {
    dispatch({
      type: constants_action_types__WEBPACK_IMPORTED_MODULE_1__["USER_PHONE_NEW_STARTED"],
      data: {
        phone: phone,
        country_code: countryCode
      }
    });

    var success = function success() {
      dispatch({
        type: constants_action_types__WEBPACK_IMPORTED_MODULE_1__["USER_PHONE_NEW_SUCCESS"],
        data: {
          phone: phone
        }
      });
    };

    var failure = function failure(error) {
      dispatch({
        type: constants_action_types__WEBPACK_IMPORTED_MODULE_1__["USER_PHONE_NEW_FAILURE"],
        data: {
          error: error
        }
      });
    };

    lbryio__WEBPACK_IMPORTED_MODULE_5__["default"].call('user', 'phone_number_new', {
      phone_number: phone,
      country_code: countryCode
    }, 'post').then(success, failure);
  };
}
function doUserPhoneVerifyFailure(error) {
  return {
    type: constants_action_types__WEBPACK_IMPORTED_MODULE_1__["USER_PHONE_VERIFY_FAILURE"],
    data: {
      error: error
    }
  };
}
function doUserPhoneVerify(verificationCode) {
  return function (dispatch, getState) {
    var phoneNumber = Object(redux_selectors_user__WEBPACK_IMPORTED_MODULE_3__["selectPhoneToVerify"])(getState());
    var countryCode = Object(redux_selectors_user__WEBPACK_IMPORTED_MODULE_3__["selectUserCountryCode"])(getState());
    dispatch({
      type: constants_action_types__WEBPACK_IMPORTED_MODULE_1__["USER_PHONE_VERIFY_STARTED"],
      code: verificationCode
    });
    lbryio__WEBPACK_IMPORTED_MODULE_5__["default"].call('user', 'phone_number_confirm', {
      verification_code: verificationCode,
      phone_number: phoneNumber,
      country_code: countryCode
    }, 'post').then(function (user) {
      if (user.is_identity_verified) {
        dispatch({
          type: constants_action_types__WEBPACK_IMPORTED_MODULE_1__["USER_PHONE_VERIFY_SUCCESS"],
          data: {
            user: user
          }
        });
        dispatch(Object(redux_actions_rewards__WEBPACK_IMPORTED_MODULE_2__["doClaimRewardType"])(rewards__WEBPACK_IMPORTED_MODULE_4__["default"].TYPE_NEW_USER));
      }
    })["catch"](function (error) {
      return dispatch(doUserPhoneVerifyFailure(error));
    });
  };
}
function doUserEmailToVerify(email) {
  return function (dispatch) {
    dispatch({
      type: constants_action_types__WEBPACK_IMPORTED_MODULE_1__["USER_EMAIL_VERIFY_SET"],
      data: {
        email: email
      }
    });
  };
}
function doUserEmailNew(email) {
  return function (dispatch) {
    dispatch({
      type: constants_action_types__WEBPACK_IMPORTED_MODULE_1__["USER_EMAIL_NEW_STARTED"],
      email: email
    });

    var success = function success() {
      dispatch({
        type: constants_action_types__WEBPACK_IMPORTED_MODULE_1__["USER_EMAIL_NEW_SUCCESS"],
        data: {
          email: email
        }
      });
      dispatch(doUserFetch());
    };

    var failure = function failure(error) {
      dispatch({
        type: constants_action_types__WEBPACK_IMPORTED_MODULE_1__["USER_EMAIL_NEW_FAILURE"],
        data: {
          error: error
        }
      });
    };

    lbryio__WEBPACK_IMPORTED_MODULE_5__["default"].call('user_email', 'new', {
      email: email,
      send_verification_email: true
    }, 'post')["catch"](function (error) {
      if (error.response && error.response.status === 409) {
        dispatch({
          type: constants_action_types__WEBPACK_IMPORTED_MODULE_1__["USER_EMAIL_NEW_EXISTS"]
        });
        return lbryio__WEBPACK_IMPORTED_MODULE_5__["default"].call('user_email', 'resend_token', {
          email: email,
          only_if_expired: true
        }, 'post').then(success, failure);
      }

      throw error;
    }).then(success, failure);
  };
}
function doUserResendVerificationEmail(email) {
  return function (dispatch) {
    dispatch({
      type: constants_action_types__WEBPACK_IMPORTED_MODULE_1__["USER_EMAIL_VERIFY_RETRY_STARTED"]
    });

    var success = function success() {
      dispatch({
        type: constants_action_types__WEBPACK_IMPORTED_MODULE_1__["USER_EMAIL_VERIFY_RETRY_SUCCESS"]
      });
    };

    var failure = function failure(error) {
      dispatch({
        type: constants_action_types__WEBPACK_IMPORTED_MODULE_1__["USER_EMAIL_VERIFY_RETRY_FAILURE"],
        data: {
          error: error
        }
      });
    };

    lbryio__WEBPACK_IMPORTED_MODULE_5__["default"].call('user_email', 'resend_token', {
      email: email
    }, 'post')["catch"](function (error) {
      if (error.response && error.response.status === 409) {
        throw error;
      }
    }).then(success, failure);
  };
}
function doUserEmailVerifyFailure(error) {
  return {
    type: constants_action_types__WEBPACK_IMPORTED_MODULE_1__["USER_EMAIL_VERIFY_FAILURE"],
    data: {
      error: error
    }
  };
}
function doUserEmailVerify(verificationToken, recaptcha) {
  return function (dispatch, getState) {
    var email = Object(redux_selectors_user__WEBPACK_IMPORTED_MODULE_3__["selectEmailToVerify"])(getState());
    dispatch({
      type: constants_action_types__WEBPACK_IMPORTED_MODULE_1__["USER_EMAIL_VERIFY_STARTED"],
      code: verificationToken,
      recaptcha: recaptcha
    });
    lbryio__WEBPACK_IMPORTED_MODULE_5__["default"].call('user_email', 'confirm', {
      verification_token: verificationToken,
      email: email,
      recaptcha: recaptcha
    }, 'post').then(function (userEmail) {
      if (userEmail.is_verified) {
        dispatch({
          type: constants_action_types__WEBPACK_IMPORTED_MODULE_1__["USER_EMAIL_VERIFY_SUCCESS"],
          data: {
            email: email
          }
        });
        dispatch(doUserFetch());
      } else {
        throw new Error('Your email is still not verified.'); // shouldn't happen
      }
    })["catch"](function (error) {
      return dispatch(doUserEmailVerifyFailure(error));
    });
  };
}
function doFetchAccessToken() {
  return function (dispatch) {
    var success = function success(token) {
      return dispatch({
        type: constants_action_types__WEBPACK_IMPORTED_MODULE_1__["FETCH_ACCESS_TOKEN_SUCCESS"],
        data: {
          token: token
        }
      });
    };

    lbryio__WEBPACK_IMPORTED_MODULE_5__["default"].getAuthToken().then(success);
  };
}
function doUserIdentityVerify(stripeToken) {
  return function (dispatch) {
    dispatch({
      type: constants_action_types__WEBPACK_IMPORTED_MODULE_1__["USER_IDENTITY_VERIFY_STARTED"],
      token: stripeToken
    });
    lbryio__WEBPACK_IMPORTED_MODULE_5__["default"].call('user', 'verify_identity', {
      stripe_token: stripeToken
    }, 'post').then(function (user) {
      if (user.is_identity_verified) {
        dispatch({
          type: constants_action_types__WEBPACK_IMPORTED_MODULE_1__["USER_IDENTITY_VERIFY_SUCCESS"],
          data: {
            user: user
          }
        });
        dispatch(Object(redux_actions_rewards__WEBPACK_IMPORTED_MODULE_2__["doClaimRewardType"])(rewards__WEBPACK_IMPORTED_MODULE_4__["default"].TYPE_NEW_USER));
      } else {
        throw new Error('Your identity is still not verified. This should not happen.'); // shouldn't happen
      }
    })["catch"](function (error) {
      dispatch({
        type: constants_action_types__WEBPACK_IMPORTED_MODULE_1__["USER_IDENTITY_VERIFY_FAILURE"],
        data: {
          error: error.toString()
        }
      });
    });
  };
}
function doUserInviteNew(email) {
  return function (dispatch) {
    dispatch({
      type: constants_action_types__WEBPACK_IMPORTED_MODULE_1__["USER_INVITE_NEW_STARTED"]
    });
    return lbryio__WEBPACK_IMPORTED_MODULE_5__["default"].call('user', 'invite', {
      email: email
    }, 'post').then(function (success) {
      dispatch({
        type: constants_action_types__WEBPACK_IMPORTED_MODULE_1__["USER_INVITE_NEW_SUCCESS"],
        data: {
          email: email
        }
      });
      dispatch(Object(lbry_redux__WEBPACK_IMPORTED_MODULE_0__["doToast"])({
        message: __("Invite sent to ".concat(email))
      }));
      dispatch(doFetchInviteStatus());
      return success;
    })["catch"](function (error) {
      dispatch({
        type: constants_action_types__WEBPACK_IMPORTED_MODULE_1__["USER_INVITE_NEW_FAILURE"],
        data: {
          error: error
        }
      });
    });
  };
}
function doUserSetReferrerReset() {
  return function (dispatch) {
    dispatch({
      type: constants_action_types__WEBPACK_IMPORTED_MODULE_1__["USER_SET_REFERRER_RESET"]
    });
  };
}
function doUserSetReferrer(referrer, shouldClaim) {
  return (
    /*#__PURE__*/
    function () {
      var _ref3 = _asyncToGenerator(
      /*#__PURE__*/
      regeneratorRuntime.mark(function _callee(dispatch, getState) {
        var claim, referrerCode, _parseURI, isChannel, uri, response;

        return regeneratorRuntime.wrap(function _callee$(_context) {
          while (1) {
            switch (_context.prev = _context.next) {
              case 0:
                dispatch({
                  type: constants_action_types__WEBPACK_IMPORTED_MODULE_1__["USER_SET_REFERRER_STARTED"]
                });
                _parseURI = Object(lbry_redux__WEBPACK_IMPORTED_MODULE_0__["parseURI"])(referrer), isChannel = _parseURI.isChannel;

                if (!isChannel) {
                  _context.next = 17;
                  break;
                }

                uri = "lbry://".concat(referrer);
                claim = Object(lbry_redux__WEBPACK_IMPORTED_MODULE_0__["makeSelectClaimForUri"])(uri)(getState());

                if (claim) {
                  _context.next = 16;
                  break;
                }

                _context.prev = 6;
                _context.next = 9;
                return lbry_redux__WEBPACK_IMPORTED_MODULE_0__["Lbry"].resolve({
                  urls: [uri]
                });

              case 9:
                response = _context.sent;
                claim = response && response[uri];
                _context.next = 16;
                break;

              case 13:
                _context.prev = 13;
                _context.t0 = _context["catch"](6);
                dispatch({
                  type: constants_action_types__WEBPACK_IMPORTED_MODULE_1__["USER_SET_REFERRER_FAILURE"],
                  data: {
                    error: _context.t0
                  }
                });

              case 16:
                referrerCode = claim && claim.permanent_url && claim.permanent_url.replace('lbry://', '');

              case 17:
                if (!referrerCode) {
                  referrerCode = referrer;
                }

                _context.prev = 18;
                _context.next = 21;
                return lbryio__WEBPACK_IMPORTED_MODULE_5__["default"].call('user', 'referral', {
                  referrer: referrerCode
                }, 'post');

              case 21:
                dispatch({
                  type: constants_action_types__WEBPACK_IMPORTED_MODULE_1__["USER_SET_REFERRER_SUCCESS"]
                });

                if (shouldClaim) {
                  dispatch(Object(redux_actions_rewards__WEBPACK_IMPORTED_MODULE_2__["doClaimRewardType"])(rewards__WEBPACK_IMPORTED_MODULE_4__["default"].TYPE_REFEREE));
                  dispatch(doUserFetch());
                } else {
                  dispatch(doUserFetch());
                }

                _context.next = 28;
                break;

              case 25:
                _context.prev = 25;
                _context.t1 = _context["catch"](18);
                dispatch({
                  type: constants_action_types__WEBPACK_IMPORTED_MODULE_1__["USER_SET_REFERRER_FAILURE"],
                  data: {
                    error: _context.t1
                  }
                });

              case 28:
              case "end":
                return _context.stop();
            }
          }
        }, _callee, null, [[6, 13], [18, 25]]);
      }));

      return function (_x, _x2) {
        return _ref3.apply(this, arguments);
      };
    }()
  );
}
function doClaimYoutubeChannels() {
  return function (dispatch) {
    dispatch({
      type: constants_action_types__WEBPACK_IMPORTED_MODULE_1__["USER_YOUTUBE_IMPORT_STARTED"]
    });
    var transferResponse;
    return lbry_redux__WEBPACK_IMPORTED_MODULE_0__["Lbry"].address_list({
      page: 1,
      page_size: 99999
    }).then(function (addressList) {
      return addressList.items.sort(function (a, b) {
        return a.used_times - b.used_times;
      })[0];
    }).then(function (address) {
      return lbryio__WEBPACK_IMPORTED_MODULE_5__["default"].call('yt', 'transfer', {
        address: address.address,
        public_key: address.pubkey
      }).then(function (response) {
        if (response && response.length) {
          transferResponse = response;
          return Promise.all(response.map(function (channelMeta) {
            if (channelMeta && channelMeta.channel && channelMeta.channel.channel_certificate) {
              return lbry_redux__WEBPACK_IMPORTED_MODULE_0__["Lbry"].channel_import({
                channel_data: channelMeta.channel.channel_certificate
              });
            }

            return null;
          })).then(function () {
            var actions = [{
              type: constants_action_types__WEBPACK_IMPORTED_MODULE_1__["USER_YOUTUBE_IMPORT_SUCCESS"],
              data: transferResponse
            }];
            actions.push(doUserFetch());
            actions.push(Object(lbry_redux__WEBPACK_IMPORTED_MODULE_0__["doFetchChannelListMine"])());
            dispatch(lbry_redux__WEBPACK_IMPORTED_MODULE_0__["batchActions"].apply(void 0, actions));
          });
        }
      });
    })["catch"](function (error) {
      dispatch({
        type: constants_action_types__WEBPACK_IMPORTED_MODULE_1__["USER_YOUTUBE_IMPORT_FAILURE"],
        data: String(error)
      });
    });
  };
}
function doCheckYoutubeTransfer() {
  return function (dispatch) {
    dispatch({
      type: constants_action_types__WEBPACK_IMPORTED_MODULE_1__["USER_YOUTUBE_IMPORT_STARTED"]
    });
    return lbryio__WEBPACK_IMPORTED_MODULE_5__["default"].call('yt', 'transfer').then(function (response) {
      if (response && response.length) {
        dispatch({
          type: constants_action_types__WEBPACK_IMPORTED_MODULE_1__["USER_YOUTUBE_IMPORT_SUCCESS"],
          data: response
        });
      } else {
        throw new Error();
      }
    })["catch"](function (error) {
      dispatch({
        type: constants_action_types__WEBPACK_IMPORTED_MODULE_1__["USER_YOUTUBE_IMPORT_FAILURE"],
        data: String(error)
      });
    });
  };
}

/***/ }),
/* 28 */
/***/ (function(module, __webpack_exports__, __webpack_require__) {

"use strict";
__webpack_require__.r(__webpack_exports__);
/* harmony export (binding) */ __webpack_require__.d(__webpack_exports__, "doSetViewMode", function() { return doSetViewMode; });
/* harmony export (binding) */ __webpack_require__.d(__webpack_exports__, "setSubscriptionLatest", function() { return setSubscriptionLatest; });
/* harmony export (binding) */ __webpack_require__.d(__webpack_exports__, "doUpdateUnreadSubscriptions", function() { return doUpdateUnreadSubscriptions; });
/* harmony export (binding) */ __webpack_require__.d(__webpack_exports__, "doRemoveUnreadSubscriptions", function() { return doRemoveUnreadSubscriptions; });
/* harmony export (binding) */ __webpack_require__.d(__webpack_exports__, "doRemoveUnreadSubscription", function() { return doRemoveUnreadSubscription; });
/* harmony export (binding) */ __webpack_require__.d(__webpack_exports__, "doCheckSubscription", function() { return doCheckSubscription; });
/* harmony export (binding) */ __webpack_require__.d(__webpack_exports__, "doChannelSubscribe", function() { return doChannelSubscribe; });
/* harmony export (binding) */ __webpack_require__.d(__webpack_exports__, "doChannelUnsubscribe", function() { return doChannelUnsubscribe; });
/* harmony export (binding) */ __webpack_require__.d(__webpack_exports__, "doCheckSubscriptions", function() { return doCheckSubscriptions; });
/* harmony export (binding) */ __webpack_require__.d(__webpack_exports__, "doFetchMySubscriptions", function() { return doFetchMySubscriptions; });
/* harmony export (binding) */ __webpack_require__.d(__webpack_exports__, "doCheckSubscriptionsInit", function() { return doCheckSubscriptionsInit; });
/* harmony export (binding) */ __webpack_require__.d(__webpack_exports__, "doFetchRecommendedSubscriptions", function() { return doFetchRecommendedSubscriptions; });
/* harmony export (binding) */ __webpack_require__.d(__webpack_exports__, "doCompleteFirstRun", function() { return doCompleteFirstRun; });
/* harmony export (binding) */ __webpack_require__.d(__webpack_exports__, "doShowSuggestedSubs", function() { return doShowSuggestedSubs; });
/* harmony export (binding) */ __webpack_require__.d(__webpack_exports__, "doChannelSubscriptionEnableNotifications", function() { return doChannelSubscriptionEnableNotifications; });
/* harmony export (binding) */ __webpack_require__.d(__webpack_exports__, "doChannelSubscriptionDisableNotifications", function() { return doChannelSubscriptionDisableNotifications; });
/* harmony import */ var constants_claim__WEBPACK_IMPORTED_MODULE_0__ = __webpack_require__(29);
/* harmony import */ var redux_actions_rewards__WEBPACK_IMPORTED_MODULE_1__ = __webpack_require__(24);
/* harmony import */ var redux_selectors_subscriptions__WEBPACK_IMPORTED_MODULE_2__ = __webpack_require__(14);
/* harmony import */ var lbry_redux__WEBPACK_IMPORTED_MODULE_3__ = __webpack_require__(5);
/* harmony import */ var lbry_redux__WEBPACK_IMPORTED_MODULE_3___default = /*#__PURE__*/__webpack_require__.n(lbry_redux__WEBPACK_IMPORTED_MODULE_3__);
/* harmony import */ var constants_action_types__WEBPACK_IMPORTED_MODULE_4__ = __webpack_require__(1);
/* harmony import */ var constants_subscriptions__WEBPACK_IMPORTED_MODULE_5__ = __webpack_require__(11);
/* harmony import */ var lbryio__WEBPACK_IMPORTED_MODULE_6__ = __webpack_require__(4);
/* harmony import */ var rewards__WEBPACK_IMPORTED_MODULE_7__ = __webpack_require__(9);
function _objectSpread(target) { for (var i = 1; i < arguments.length; i++) { var source = arguments[i] != null ? arguments[i] : {}; var ownKeys = Object.keys(source); if (typeof Object.getOwnPropertySymbols === 'function') { ownKeys = ownKeys.concat(Object.getOwnPropertySymbols(source).filter(function (sym) { return Object.getOwnPropertyDescriptor(source, sym).enumerable; })); } ownKeys.forEach(function (key) { _defineProperty(target, key, source[key]); }); } return target; }

function _defineProperty(obj, key, value) { if (key in obj) { Object.defineProperty(obj, key, { value: value, enumerable: true, configurable: true, writable: true }); } else { obj[key] = value; } return obj; }









var CHECK_SUBSCRIPTIONS_INTERVAL = 15 * 60 * 1000;
var SUBSCRIPTION_DOWNLOAD_LIMIT = 1;
var doSetViewMode = function doSetViewMode(viewMode) {
  return function (dispatch) {
    return dispatch({
      type: constants_action_types__WEBPACK_IMPORTED_MODULE_4__["SET_VIEW_MODE"],
      data: viewMode
    });
  };
};
var setSubscriptionLatest = function setSubscriptionLatest(subscription, uri) {
  return function (dispatch) {
    return dispatch({
      type: constants_action_types__WEBPACK_IMPORTED_MODULE_4__["SET_SUBSCRIPTION_LATEST"],
      data: {
        subscription: subscription,
        uri: uri
      }
    });
  };
}; // Populate a channels unread subscriptions or update the type

var doUpdateUnreadSubscriptions = function doUpdateUnreadSubscriptions(channelUri, uris, type) {
  return function (dispatch, getState) {
    var state = getState();
    var unreadByChannel = Object(redux_selectors_subscriptions__WEBPACK_IMPORTED_MODULE_2__["selectUnreadByChannel"])(state);
    var currentUnreadForChannel = unreadByChannel[channelUri];
    var newUris = [];
    var newType = null;

    if (!currentUnreadForChannel) {
      newUris = uris;
      newType = type;
    } else {
      if (uris) {
        // If a channel currently has no unread uris, just add them all
        if (!currentUnreadForChannel.uris || !currentUnreadForChannel.uris.length) {
          newUris = uris;
        } else {
          // They already have unreads and now there are new ones
          // Add the new ones to the beginning of the list
          // Make sure there are no duplicates
          var currentUnreadUris = currentUnreadForChannel.uris;
          newUris = uris.filter(function (uri) {
            return !currentUnreadUris.includes(uri);
          }).concat(currentUnreadUris);
        }
      } else {
        newUris = currentUnreadForChannel.uris;
      }

      newType = type || currentUnreadForChannel.type;
    }

    dispatch({
      type: constants_action_types__WEBPACK_IMPORTED_MODULE_4__["UPDATE_SUBSCRIPTION_UNREADS"],
      data: {
        channel: channelUri,
        uris: newUris,
        type: newType
      }
    });
  };
}; // Remove multiple files (or all) from a channels unread subscriptions

var doRemoveUnreadSubscriptions = function doRemoveUnreadSubscriptions(channelUri, readUris) {
  return function (dispatch, getState) {
    var state = getState();
    var unreadByChannel = Object(redux_selectors_subscriptions__WEBPACK_IMPORTED_MODULE_2__["selectUnreadByChannel"])(state); // If no channel is passed in, remove all unread subscriptions from all channels

    if (!channelUri) {
      return dispatch({
        type: constants_action_types__WEBPACK_IMPORTED_MODULE_4__["REMOVE_SUBSCRIPTION_UNREADS"],
        data: {
          channel: null
        }
      });
    }

    var currentChannelUnread = unreadByChannel[channelUri];

    if (!currentChannelUnread || !currentChannelUnread.uris) {
      // Channel passed in doesn't have any unreads
      return null;
    } // For each uri passed in, remove it from the list of unread uris
    // If no uris are passed in, remove them all


    var newUris;

    if (readUris) {
      var urisToRemoveMap = readUris.reduce(function (acc, val) {
        return _objectSpread({}, acc, _defineProperty({}, val, true));
      }, {});
      var filteredUris = currentChannelUnread.uris.filter(function (uri) {
        return !urisToRemoveMap[uri];
      });
      newUris = filteredUris.length ? filteredUris : null;
    } else {
      newUris = null;
    }

    return dispatch({
      type: constants_action_types__WEBPACK_IMPORTED_MODULE_4__["REMOVE_SUBSCRIPTION_UNREADS"],
      data: {
        channel: channelUri,
        uris: newUris
      }
    });
  };
}; // Remove a single file from a channels unread subscriptions

var doRemoveUnreadSubscription = function doRemoveUnreadSubscription(channelUri, readUri) {
  return function (dispatch) {
    dispatch(doRemoveUnreadSubscriptions(channelUri, [readUri]));
  };
};
var doCheckSubscription = function doCheckSubscription(subscriptionUri, shouldNotify) {
  return function (dispatch, getState) {
    // no dispatching FETCH_CHANNEL_CLAIMS_STARTED; causes loading issues on <SubscriptionsPage>
    var state = getState();
    var shouldAutoDownload = false; // makeSelectClientSetting(SETTINGS.AUTO_DOWNLOAD)(state);

    var savedSubscription = state.subscriptions.subscriptions.find(function (sub) {
      return sub.uri === subscriptionUri;
    });
    var subscriptionLatest = state.subscriptions.latest[subscriptionUri];

    if (!savedSubscription) {
      throw Error("Trying to find new content for ".concat(subscriptionUri, " but it doesn't exist in your subscriptions"));
    } // We may be duplicating calls here. Can this logic be baked into doFetchClaimsByChannel?


    lbry_redux__WEBPACK_IMPORTED_MODULE_3__["Lbry"].claim_search({
      channel: subscriptionUri,
      valid_channel_signature: true,
      order_by: ['release_time'],
      page: 1,
      page_size: constants_claim__WEBPACK_IMPORTED_MODULE_0__["PAGE_SIZE"]
    }).then(function (claimListByChannel) {
      var claimsInChannel = claimListByChannel.items; // may happen if subscribed to an abandoned channel or an empty channel

      if (!claimsInChannel || !claimsInChannel.length) {
        return;
      } // Determine if the latest subscription currently saved is actually the latest subscription


      var latestIndex = claimsInChannel.findIndex(function (claim) {
        return claim.permanent_url === subscriptionLatest;
      }); // If latest is -1, it is a newly subscribed channel or there have been 10+ claims published since last viewed

      var latestIndexToNotify = latestIndex === -1 ? 10 : latestIndex; // If latest is 0, nothing has changed
      // Do not download/notify about new content, it would download/notify 10 claims per channel

      if (latestIndex !== 0 && subscriptionLatest) {
        var downloadCount = 0;
        var newUnread = [];
        claimsInChannel.slice(0, latestIndexToNotify).forEach(function (claim) {
          var uri = claim.permanent_url;
          var shouldDownload = shouldAutoDownload && Boolean(downloadCount < SUBSCRIPTION_DOWNLOAD_LIMIT && !claim.value.fee); // Add the new content to the list of "un-read" subscriptions

          if (shouldNotify) {
            newUnread.push(uri);
          }

          if (shouldDownload) {
            downloadCount += 1;
            dispatch(Object(lbry_redux__WEBPACK_IMPORTED_MODULE_3__["doPurchaseUri"])(uri, {
              cost: 0
            }, true));
          }
        });
        dispatch(doUpdateUnreadSubscriptions(subscriptionUri, newUnread, downloadCount > 0 ? constants_subscriptions__WEBPACK_IMPORTED_MODULE_5__["DOWNLOADING"] : constants_subscriptions__WEBPACK_IMPORTED_MODULE_5__["NOTIFY_ONLY"]));
      } // Set the latest piece of content for a channel
      // This allows the app to know if there has been new content since it was last set


      var latest = claimsInChannel[0];
      dispatch(setSubscriptionLatest({
        channelName: latest.signing_channel.name,
        uri: latest.signing_channel.permanent_url
      }, latest.permanent_url)); // calling FETCH_CHANNEL_CLAIMS_COMPLETED after not calling STARTED
      // means it will delete a non-existant fetchingChannelClaims[uri]

      dispatch({
        type: constants_action_types__WEBPACK_IMPORTED_MODULE_4__["FETCH_CHANNEL_CLAIMS_COMPLETED"],
        data: {
          uri: subscriptionUri,
          claims: claimsInChannel || [],
          page: 1
        }
      });
    });
  };
};
var doChannelSubscribe = function doChannelSubscribe(subscription) {
  return function (dispatch, getState) {
    var _getState = getState(),
        daemonSettings = _getState.settings.daemonSettings;

    var isSharingData = daemonSettings ? daemonSettings.share_usage_data : true;
    var subscriptionUri = subscription.uri;

    if (!subscriptionUri.startsWith('lbry://')) {
      throw Error("Subscription uris must inclue the \"lbry://\" prefix.\nTried to subscribe to ".concat(subscriptionUri));
    }

    dispatch({
      type: constants_action_types__WEBPACK_IMPORTED_MODULE_4__["CHANNEL_SUBSCRIBE"],
      data: subscription
    }); // if the user isn't sharing data, keep the subscriptions entirely in the app

    if (isSharingData) {
      var _parseURI = Object(lbry_redux__WEBPACK_IMPORTED_MODULE_3__["parseURI"])(subscription.uri),
          channelClaimId = _parseURI.channelClaimId; // They are sharing data, we can store their subscriptions in our internal database


      lbryio__WEBPACK_IMPORTED_MODULE_6__["default"].call('subscription', 'new', {
        channel_name: subscription.channelName,
        claim_id: channelClaimId
      });
      dispatch(Object(redux_actions_rewards__WEBPACK_IMPORTED_MODULE_1__["doClaimRewardType"])(rewards__WEBPACK_IMPORTED_MODULE_7__["default"].TYPE_SUBSCRIPTION, {
        failSilently: true
      }));
    }

    dispatch(doCheckSubscription(subscription.uri, true));
  };
};
var doChannelUnsubscribe = function doChannelUnsubscribe(subscription) {
  return function (dispatch, getState) {
    var _getState2 = getState(),
        daemonSettings = _getState2.settings.daemonSettings;

    var isSharingData = daemonSettings ? daemonSettings.share_usage_data : true;
    dispatch({
      type: constants_action_types__WEBPACK_IMPORTED_MODULE_4__["CHANNEL_UNSUBSCRIBE"],
      data: subscription
    });

    if (isSharingData) {
      var _parseURI2 = Object(lbry_redux__WEBPACK_IMPORTED_MODULE_3__["parseURI"])(subscription.uri),
          channelClaimId = _parseURI2.channelClaimId;

      lbryio__WEBPACK_IMPORTED_MODULE_6__["default"].call('subscription', 'delete', {
        claim_id: channelClaimId
      });
    }
  };
};
var doCheckSubscriptions = function doCheckSubscriptions() {
  return function (dispatch, getState) {
    var state = getState();
    var subscriptions = Object(redux_selectors_subscriptions__WEBPACK_IMPORTED_MODULE_2__["selectSubscriptions"])(state);
    subscriptions.forEach(function (sub) {
      dispatch(doCheckSubscription(sub.uri, true));
    });
  };
};
var doFetchMySubscriptions = function doFetchMySubscriptions() {
  return function (dispatch, getState) {
    var state = getState();
    var reduxSubscriptions = state.subscriptions.subscriptions; // default to true if daemonSettings not found

    var isSharingData = state.settings && state.settings.daemonSettings ? state.settings.daemonSettings.share_usage_data : true;

    if (!isSharingData && isSharingData !== undefined) {
      // They aren't sharing their data, subscriptions will be handled by persisted redux state
      return;
    } // most of this logic comes from scenarios where the db isn't synced with redux
    // this will happen if the user stops sharing data


    dispatch({
      type: constants_action_types__WEBPACK_IMPORTED_MODULE_4__["FETCH_SUBSCRIPTIONS_START"]
    });
    lbryio__WEBPACK_IMPORTED_MODULE_6__["default"].call('subscription', 'list').then(function (dbSubscriptions) {
      var storedSubscriptions = dbSubscriptions || []; // User has no subscriptions in db or redux

      if (!storedSubscriptions.length && (!reduxSubscriptions || !reduxSubscriptions.length)) {
        return [];
      } // There is some mismatch between redux state and db state
      // If something is in the db, but not in redux, add it to redux
      // If something is in redux, but not in the db, add it to the db


      if (storedSubscriptions.length !== reduxSubscriptions.length) {
        var dbSubMap = {};
        var reduxSubMap = {};
        var subsNotInDB = [];
        var subscriptionsToReturn = reduxSubscriptions.slice();
        storedSubscriptions.forEach(function (sub) {
          dbSubMap[sub.claim_id] = 1;
        });
        reduxSubscriptions.forEach(function (sub) {
          var _parseURI3 = Object(lbry_redux__WEBPACK_IMPORTED_MODULE_3__["parseURI"])(sub.uri),
              channelClaimId = _parseURI3.channelClaimId;

          reduxSubMap[channelClaimId] = 1;
        });
        storedSubscriptions.forEach(function (sub) {
          if (!reduxSubMap[sub.claim_id]) {
            var uri = "lbry://".concat(sub.channel_name, "#").concat(sub.claim_id);
            subscriptionsToReturn.push({
              uri: uri,
              channelName: sub.channel_name
            });
          }
        });
        return Promise.all(subsNotInDB.map(function (payload) {
          return lbryio__WEBPACK_IMPORTED_MODULE_6__["default"].call('subscription', 'new', payload);
        })).then(function () {
          return subscriptionsToReturn;
        })["catch"](function () {
          return (// let it fail, we will try again when the navigate to the subscriptions page
            subscriptionsToReturn
          );
        });
      } // DB is already synced, just return the subscriptions in redux


      return reduxSubscriptions;
    }).then(function (subscriptions) {
      dispatch({
        type: constants_action_types__WEBPACK_IMPORTED_MODULE_4__["FETCH_SUBSCRIPTIONS_SUCCESS"],
        data: subscriptions
      });
      dispatch(Object(lbry_redux__WEBPACK_IMPORTED_MODULE_3__["doResolveUris"])(subscriptions.map(function (_ref) {
        var uri = _ref.uri;
        return uri;
      })));
      dispatch(doCheckSubscriptions());
    })["catch"](function () {
      dispatch({
        type: constants_action_types__WEBPACK_IMPORTED_MODULE_4__["FETCH_SUBSCRIPTIONS_FAIL"]
      });
    });
  };
};
var doCheckSubscriptionsInit = function doCheckSubscriptionsInit() {
  return function (dispatch) {
    // doCheckSubscriptionsInit is called by doDaemonReady
    // setTimeout below is a hack to ensure redux is hydrated when subscriptions are checked
    // this will be replaced with <PersistGate> which reqiures a package upgrade
    setTimeout(function () {
      return dispatch(doFetchMySubscriptions());
    }, 5000);
    var checkSubscriptionsTimer = setInterval(function () {
      return dispatch(doCheckSubscriptions());
    }, CHECK_SUBSCRIPTIONS_INTERVAL);
    dispatch({
      type: constants_action_types__WEBPACK_IMPORTED_MODULE_4__["CHECK_SUBSCRIPTIONS_SUBSCRIBE"],
      data: {
        checkSubscriptionsTimer: checkSubscriptionsTimer
      }
    });
    setInterval(function () {
      return dispatch(doCheckSubscriptions());
    }, CHECK_SUBSCRIPTIONS_INTERVAL);
  };
};
var doFetchRecommendedSubscriptions = function doFetchRecommendedSubscriptions() {
  return function (dispatch) {
    dispatch({
      type: constants_action_types__WEBPACK_IMPORTED_MODULE_4__["GET_SUGGESTED_SUBSCRIPTIONS_START"]
    });
    return lbryio__WEBPACK_IMPORTED_MODULE_6__["default"].call('subscription', 'suggest').then(function (suggested) {
      return dispatch({
        type: constants_action_types__WEBPACK_IMPORTED_MODULE_4__["GET_SUGGESTED_SUBSCRIPTIONS_SUCCESS"],
        data: suggested
      });
    })["catch"](function (error) {
      return dispatch({
        type: constants_action_types__WEBPACK_IMPORTED_MODULE_4__["GET_SUGGESTED_SUBSCRIPTIONS_FAIL"],
        error: error
      });
    });
  };
};
var doCompleteFirstRun = function doCompleteFirstRun() {
  return function (dispatch) {
    return dispatch({
      type: constants_action_types__WEBPACK_IMPORTED_MODULE_4__["SUBSCRIPTION_FIRST_RUN_COMPLETED"]
    });
  };
};
var doShowSuggestedSubs = function doShowSuggestedSubs() {
  return function (dispatch) {
    return dispatch({
      type: constants_action_types__WEBPACK_IMPORTED_MODULE_4__["VIEW_SUGGESTED_SUBSCRIPTIONS"]
    });
  };
};
var doChannelSubscriptionEnableNotifications = function doChannelSubscriptionEnableNotifications(channelName) {
  return function (dispatch) {
    return dispatch({
      type: constants_action_types__WEBPACK_IMPORTED_MODULE_4__["CHANNEL_SUBSCRIPTION_ENABLE_NOTIFICATIONS"],
      data: channelName
    });
  };
};
var doChannelSubscriptionDisableNotifications = function doChannelSubscriptionDisableNotifications(channelName) {
  return function (dispatch) {
    return dispatch({
      type: constants_action_types__WEBPACK_IMPORTED_MODULE_4__["CHANNEL_SUBSCRIPTION_DISABLE_NOTIFICATIONS"],
      data: channelName
    });
  };
};

/***/ }),
/* 29 */
/***/ (function(module, __webpack_exports__, __webpack_require__) {

"use strict";
__webpack_require__.r(__webpack_exports__);
/* harmony export (binding) */ __webpack_require__.d(__webpack_exports__, "MINIMUM_PUBLISH_BID", function() { return MINIMUM_PUBLISH_BID; });
/* harmony export (binding) */ __webpack_require__.d(__webpack_exports__, "CHANNEL_ANONYMOUS", function() { return CHANNEL_ANONYMOUS; });
/* harmony export (binding) */ __webpack_require__.d(__webpack_exports__, "CHANNEL_NEW", function() { return CHANNEL_NEW; });
/* harmony export (binding) */ __webpack_require__.d(__webpack_exports__, "PAGE_SIZE", function() { return PAGE_SIZE; });
var MINIMUM_PUBLISH_BID = 0.00000001;
var CHANNEL_ANONYMOUS = 'anonymous';
var CHANNEL_NEW = 'new';
var PAGE_SIZE = 20;

/***/ }),
/* 30 */
/***/ (function(module, __webpack_exports__, __webpack_require__) {

"use strict";
__webpack_require__.r(__webpack_exports__);
/* harmony export (binding) */ __webpack_require__.d(__webpack_exports__, "doFetchCostInfoForUri", function() { return doFetchCostInfoForUri; });
/* harmony import */ var constants_action_types__WEBPACK_IMPORTED_MODULE_0__ = __webpack_require__(1);
/* harmony import */ var lbryio__WEBPACK_IMPORTED_MODULE_1__ = __webpack_require__(4);
/* harmony import */ var lbry_redux__WEBPACK_IMPORTED_MODULE_2__ = __webpack_require__(5);
/* harmony import */ var lbry_redux__WEBPACK_IMPORTED_MODULE_2___default = /*#__PURE__*/__webpack_require__.n(lbry_redux__WEBPACK_IMPORTED_MODULE_2__);


 // eslint-disable-next-line import/prefer-default-export

function doFetchCostInfoForUri(uri) {
  return function (dispatch, getState) {
    var state = getState();
    var claim = Object(lbry_redux__WEBPACK_IMPORTED_MODULE_2__["selectClaimsByUri"])(state)[uri];
    if (!claim) return;

    function resolve(costInfo) {
      dispatch({
        type: constants_action_types__WEBPACK_IMPORTED_MODULE_0__["FETCH_COST_INFO_COMPLETED"],
        data: {
          uri: uri,
          costInfo: costInfo
        }
      });
    }

    var fee = claim.value ? claim.value.fee : undefined;

    if (fee === undefined) {
      resolve({
        cost: 0,
        includesData: true
      });
    } else if (fee.currency === 'LBC') {
      resolve({
        cost: fee.amount,
        includesData: true
      });
    } else {
      lbryio__WEBPACK_IMPORTED_MODULE_1__["default"].getExchangeRates().then(function (_ref) {
        var LBC_USD = _ref.LBC_USD;
        resolve({
          cost: fee.amount / LBC_USD,
          includesData: true
        });
      });
    }
  };
}

/***/ }),
/* 31 */
/***/ (function(module, __webpack_exports__, __webpack_require__) {

"use strict";
__webpack_require__.r(__webpack_exports__);
/* harmony export (binding) */ __webpack_require__.d(__webpack_exports__, "doFetchBlackListedOutpoints", function() { return doFetchBlackListedOutpoints; });
/* harmony export (binding) */ __webpack_require__.d(__webpack_exports__, "doBlackListedOutpointsSubscribe", function() { return doBlackListedOutpointsSubscribe; });
/* harmony import */ var lbryio__WEBPACK_IMPORTED_MODULE_0__ = __webpack_require__(4);
/* harmony import */ var constants_action_types__WEBPACK_IMPORTED_MODULE_1__ = __webpack_require__(1);
function _slicedToArray(arr, i) { return _arrayWithHoles(arr) || _iterableToArrayLimit(arr, i) || _nonIterableRest(); }

function _nonIterableRest() { throw new TypeError("Invalid attempt to destructure non-iterable instance"); }

function _iterableToArrayLimit(arr, i) { var _arr = []; var _n = true; var _d = false; var _e = undefined; try { for (var _i = arr[Symbol.iterator](), _s; !(_n = (_s = _i.next()).done); _n = true) { _arr.push(_s.value); if (i && _arr.length === i) break; } } catch (err) { _d = true; _e = err; } finally { try { if (!_n && _i["return"] != null) _i["return"](); } finally { if (_d) throw _e; } } return _arr; }

function _arrayWithHoles(arr) { if (Array.isArray(arr)) return arr; }



var CHECK_BLACK_LISTED_CONTENT_INTERVAL = 60 * 60 * 1000;
function doFetchBlackListedOutpoints() {
  return function (dispatch) {
    dispatch({
      type: constants_action_types__WEBPACK_IMPORTED_MODULE_1__["FETCH_BLACK_LISTED_CONTENT_STARTED"]
    });

    var success = function success(_ref) {
      var outpoints = _ref.outpoints;
      var splitOutpoints = [];

      if (outpoints) {
        outpoints.forEach(function (outpoint, index) {
          var _outpoint$split = outpoint.split(':'),
              _outpoint$split2 = _slicedToArray(_outpoint$split, 2),
              txid = _outpoint$split2[0],
              nout = _outpoint$split2[1];

          splitOutpoints[index] = {
            txid: txid,
            nout: Number.parseInt(nout, 10)
          };
        });
      }

      dispatch({
        type: constants_action_types__WEBPACK_IMPORTED_MODULE_1__["FETCH_BLACK_LISTED_CONTENT_COMPLETED"],
        data: {
          outpoints: splitOutpoints,
          success: true
        }
      });
    };

    var failure = function failure(_ref2) {
      var error = _ref2.error;
      dispatch({
        type: constants_action_types__WEBPACK_IMPORTED_MODULE_1__["FETCH_BLACK_LISTED_CONTENT_FAILED"],
        data: {
          error: error,
          success: false
        }
      });
    };

    lbryio__WEBPACK_IMPORTED_MODULE_0__["default"].call('file', 'list_blocked').then(success, failure);
  };
}
function doBlackListedOutpointsSubscribe() {
  return function (dispatch) {
    dispatch(doFetchBlackListedOutpoints());
    setInterval(function () {
      return dispatch(doFetchBlackListedOutpoints());
    }, CHECK_BLACK_LISTED_CONTENT_INTERVAL);
  };
}

/***/ }),
/* 32 */
/***/ (function(module, __webpack_exports__, __webpack_require__) {

"use strict";
__webpack_require__.r(__webpack_exports__);
/* harmony export (binding) */ __webpack_require__.d(__webpack_exports__, "doFetchFilteredOutpoints", function() { return doFetchFilteredOutpoints; });
/* harmony export (binding) */ __webpack_require__.d(__webpack_exports__, "doFilteredOutpointsSubscribe", function() { return doFilteredOutpointsSubscribe; });
/* harmony import */ var lbryio__WEBPACK_IMPORTED_MODULE_0__ = __webpack_require__(4);
/* harmony import */ var constants_action_types__WEBPACK_IMPORTED_MODULE_1__ = __webpack_require__(1);
function _slicedToArray(arr, i) { return _arrayWithHoles(arr) || _iterableToArrayLimit(arr, i) || _nonIterableRest(); }

function _nonIterableRest() { throw new TypeError("Invalid attempt to destructure non-iterable instance"); }

function _iterableToArrayLimit(arr, i) { var _arr = []; var _n = true; var _d = false; var _e = undefined; try { for (var _i = arr[Symbol.iterator](), _s; !(_n = (_s = _i.next()).done); _n = true) { _arr.push(_s.value); if (i && _arr.length === i) break; } } catch (err) { _d = true; _e = err; } finally { try { if (!_n && _i["return"] != null) _i["return"](); } finally { if (_d) throw _e; } } return _arr; }

function _arrayWithHoles(arr) { if (Array.isArray(arr)) return arr; }



var CHECK_FILTERED_CONTENT_INTERVAL = 60 * 60 * 1000;
function doFetchFilteredOutpoints() {
  return function (dispatch) {
    dispatch({
      type: constants_action_types__WEBPACK_IMPORTED_MODULE_1__["FETCH_FILTERED_CONTENT_STARTED"]
    });

    var success = function success(_ref) {
      var outpoints = _ref.outpoints;
      var formattedOutpoints = [];

      if (outpoints) {
        formattedOutpoints = outpoints.map(function (outpoint) {
          var _outpoint$split = outpoint.split(':'),
              _outpoint$split2 = _slicedToArray(_outpoint$split, 2),
              txid = _outpoint$split2[0],
              nout = _outpoint$split2[1];

          return {
            txid: txid,
            nout: Number.parseInt(nout, 10)
          };
        });
      }

      dispatch({
        type: constants_action_types__WEBPACK_IMPORTED_MODULE_1__["FETCH_FILTERED_CONTENT_COMPLETED"],
        data: {
          outpoints: formattedOutpoints
        }
      });
    };

    var failure = function failure(_ref2) {
      var error = _ref2.error;
      dispatch({
        type: constants_action_types__WEBPACK_IMPORTED_MODULE_1__["FETCH_FILTERED_CONTENT_FAILED"],
        data: {
          error: error
        }
      });
    };

    lbryio__WEBPACK_IMPORTED_MODULE_0__["default"].call('file', 'list_filtered').then(success, failure);
  };
}
function doFilteredOutpointsSubscribe() {
  return function (dispatch) {
    dispatch(doFetchFilteredOutpoints());
    setInterval(function () {
      return dispatch(doFetchFilteredOutpoints());
    }, CHECK_FILTERED_CONTENT_INTERVAL);
  };
}

/***/ }),
/* 33 */
/***/ (function(module, __webpack_exports__, __webpack_require__) {

"use strict";
__webpack_require__.r(__webpack_exports__);
/* harmony export (binding) */ __webpack_require__.d(__webpack_exports__, "doFetchFeaturedUris", function() { return doFetchFeaturedUris; });
/* harmony export (binding) */ __webpack_require__.d(__webpack_exports__, "doFetchTrendingUris", function() { return doFetchTrendingUris; });
/* harmony import */ var lbryio__WEBPACK_IMPORTED_MODULE_0__ = __webpack_require__(4);
/* harmony import */ var lbry_redux__WEBPACK_IMPORTED_MODULE_1__ = __webpack_require__(5);
/* harmony import */ var lbry_redux__WEBPACK_IMPORTED_MODULE_1___default = /*#__PURE__*/__webpack_require__.n(lbry_redux__WEBPACK_IMPORTED_MODULE_1__);
/* harmony import */ var constants_action_types__WEBPACK_IMPORTED_MODULE_2__ = __webpack_require__(1);
function _toConsumableArray(arr) { return _arrayWithoutHoles(arr) || _iterableToArray(arr) || _nonIterableSpread(); }

function _nonIterableSpread() { throw new TypeError("Invalid attempt to spread non-iterable instance"); }

function _iterableToArray(iter) { if (Symbol.iterator in Object(iter) || Object.prototype.toString.call(iter) === "[object Arguments]") return Array.from(iter); }

function _arrayWithoutHoles(arr) { if (Array.isArray(arr)) { for (var i = 0, arr2 = new Array(arr.length); i < arr.length; i++) { arr2[i] = arr[i]; } return arr2; } }




function doFetchFeaturedUris() {
  var offloadResolve = arguments.length > 0 && arguments[0] !== undefined ? arguments[0] : false;
  return function (dispatch) {
    dispatch({
      type: constants_action_types__WEBPACK_IMPORTED_MODULE_2__["FETCH_FEATURED_CONTENT_STARTED"]
    });

    var success = function success(_ref) {
      var Uris = _ref.Uris;
      var urisToResolve = [];
      Object.keys(Uris).forEach(function (category) {
        urisToResolve = [].concat(_toConsumableArray(urisToResolve), _toConsumableArray(Uris[category]));
      });
      var actions = [{
        type: constants_action_types__WEBPACK_IMPORTED_MODULE_2__["FETCH_FEATURED_CONTENT_COMPLETED"],
        data: {
          uris: Uris,
          success: true
        }
      }];

      if (urisToResolve.length && !offloadResolve) {
        actions.push(Object(lbry_redux__WEBPACK_IMPORTED_MODULE_1__["doResolveUris"])(urisToResolve));
      }

      dispatch(lbry_redux__WEBPACK_IMPORTED_MODULE_1__["batchActions"].apply(void 0, actions));
    };

    var failure = function failure() {
      dispatch({
        type: constants_action_types__WEBPACK_IMPORTED_MODULE_2__["FETCH_FEATURED_CONTENT_COMPLETED"],
        data: {
          uris: {}
        }
      });
    };

    lbryio__WEBPACK_IMPORTED_MODULE_0__["default"].call('file', 'list_homepage').then(success, failure);
  };
}
function doFetchTrendingUris() {
  return function (dispatch) {
    dispatch({
      type: constants_action_types__WEBPACK_IMPORTED_MODULE_2__["FETCH_TRENDING_CONTENT_STARTED"]
    });

    var success = function success(data) {
      var urisToResolve = data.map(function (uri) {
        return uri.url;
      });
      var actions = [Object(lbry_redux__WEBPACK_IMPORTED_MODULE_1__["doResolveUris"])(urisToResolve), {
        type: constants_action_types__WEBPACK_IMPORTED_MODULE_2__["FETCH_TRENDING_CONTENT_COMPLETED"],
        data: {
          uris: data,
          success: true
        }
      }];
      dispatch(lbry_redux__WEBPACK_IMPORTED_MODULE_1__["batchActions"].apply(void 0, actions));
    };

    var failure = function failure() {
      dispatch({
        type: constants_action_types__WEBPACK_IMPORTED_MODULE_2__["FETCH_TRENDING_CONTENT_COMPLETED"],
        data: {
          uris: []
        }
      });
    };

    lbryio__WEBPACK_IMPORTED_MODULE_0__["default"].call('file', 'list_trending').then(success, failure);
  };
}

/***/ }),
/* 34 */
/***/ (function(module, __webpack_exports__, __webpack_require__) {

"use strict";
__webpack_require__.r(__webpack_exports__);
/* harmony export (binding) */ __webpack_require__.d(__webpack_exports__, "doFetchViewCount", function() { return doFetchViewCount; });
/* harmony export (binding) */ __webpack_require__.d(__webpack_exports__, "doFetchSubCount", function() { return doFetchSubCount; });
/* harmony import */ var lbryio__WEBPACK_IMPORTED_MODULE_0__ = __webpack_require__(4);
/* harmony import */ var constants_action_types__WEBPACK_IMPORTED_MODULE_1__ = __webpack_require__(1);


var doFetchViewCount = function doFetchViewCount(claimId) {
  return function (dispatch) {
    dispatch({
      type: constants_action_types__WEBPACK_IMPORTED_MODULE_1__["FETCH_VIEW_COUNT_STARTED"]
    });
    return lbryio__WEBPACK_IMPORTED_MODULE_0__["default"].call('file', 'view_count', {
      claim_id: claimId
    }).then(function (result) {
      var viewCount = result[0];
      dispatch({
        type: constants_action_types__WEBPACK_IMPORTED_MODULE_1__["FETCH_VIEW_COUNT_COMPLETED"],
        data: {
          claimId: claimId,
          viewCount: viewCount
        }
      });
    })["catch"](function (error) {
      dispatch({
        type: constants_action_types__WEBPACK_IMPORTED_MODULE_1__["FETCH_VIEW_COUNT_FAILED"],
        data: error
      });
    });
  };
};
var doFetchSubCount = function doFetchSubCount(claimId) {
  return function (dispatch) {
    dispatch({
      type: constants_action_types__WEBPACK_IMPORTED_MODULE_1__["FETCH_SUB_COUNT_STARTED"]
    });
    return lbryio__WEBPACK_IMPORTED_MODULE_0__["default"].call('subscription', 'sub_count', {
      claim_id: claimId
    }).then(function (result) {
      var subCount = result[0];
      dispatch({
        type: constants_action_types__WEBPACK_IMPORTED_MODULE_1__["FETCH_SUB_COUNT_COMPLETED"],
        data: {
          claimId: claimId,
          subCount: subCount
        }
      });
    })["catch"](function (error) {
      dispatch({
        type: constants_action_types__WEBPACK_IMPORTED_MODULE_1__["FETCH_SUB_COUNT_FAILED"],
        data: error
      });
    });
  };
};

/***/ }),
/* 35 */
/***/ (function(module, __webpack_exports__, __webpack_require__) {

"use strict";
__webpack_require__.r(__webpack_exports__);
/* harmony export (binding) */ __webpack_require__.d(__webpack_exports__, "doSetDefaultAccount", function() { return doSetDefaultAccount; });
/* harmony export (binding) */ __webpack_require__.d(__webpack_exports__, "doSetSync", function() { return doSetSync; });
/* harmony export (binding) */ __webpack_require__.d(__webpack_exports__, "doGetSync", function() { return doGetSync; });
/* harmony export (binding) */ __webpack_require__.d(__webpack_exports__, "doSyncApply", function() { return doSyncApply; });
/* harmony export (binding) */ __webpack_require__.d(__webpack_exports__, "doCheckSync", function() { return doCheckSync; });
/* harmony export (binding) */ __webpack_require__.d(__webpack_exports__, "doResetSync", function() { return doResetSync; });
/* harmony export (binding) */ __webpack_require__.d(__webpack_exports__, "doSyncEncryptAndDecrypt", function() { return doSyncEncryptAndDecrypt; });
/* harmony import */ var constants_action_types__WEBPACK_IMPORTED_MODULE_0__ = __webpack_require__(1);
/* harmony import */ var lbryio__WEBPACK_IMPORTED_MODULE_1__ = __webpack_require__(4);
/* harmony import */ var lbry_redux__WEBPACK_IMPORTED_MODULE_2__ = __webpack_require__(5);
/* harmony import */ var lbry_redux__WEBPACK_IMPORTED_MODULE_2___default = /*#__PURE__*/__webpack_require__.n(lbry_redux__WEBPACK_IMPORTED_MODULE_2__);



function doSetDefaultAccount(success, failure) {
  return function (dispatch) {
    dispatch({
      type: constants_action_types__WEBPACK_IMPORTED_MODULE_0__["SET_DEFAULT_ACCOUNT"]
    });
    lbry_redux__WEBPACK_IMPORTED_MODULE_2__["Lbry"].account_list().then(function (accountList) {
      var accounts = accountList.lbc_mainnet;
      var defaultId;

      for (var i = 0; i < accounts.length; ++i) {
        if (accounts[i].satoshis > 0) {
          defaultId = accounts[i].id;
          break;
        }
      } // In a case where there's no balance on either account
      // assume the second (which is created after sync) as default


      if (!defaultId && accounts.length > 1) {
        defaultId = accounts[1].id;
      } // Set the default account


      if (defaultId) {
        lbry_redux__WEBPACK_IMPORTED_MODULE_2__["Lbry"].account_set({
          account_id: defaultId,
          "default": true
        }).then(function () {
          if (success) {
            success();
          }
        })["catch"](function (err) {
          if (failure) {
            failure(err);
          }
        });
      } else if (failure) {
        // no default account to set
        failure('Could not set a default account'); // fail
      }
    })["catch"](function (err) {
      if (failure) {
        failure(err);
      }
    });
  };
}
function doSetSync(oldHash, newHash, data) {
  return function (dispatch) {
    dispatch({
      type: constants_action_types__WEBPACK_IMPORTED_MODULE_0__["SET_SYNC_STARTED"]
    });
    return lbryio__WEBPACK_IMPORTED_MODULE_1__["default"].call('sync', 'set', {
      old_hash: oldHash,
      new_hash: newHash,
      data: data
    }, 'post').then(function (response) {
      if (!response.hash) {
        throw Error('No hash returned for sync/set.');
      }

      return dispatch({
        type: constants_action_types__WEBPACK_IMPORTED_MODULE_0__["SET_SYNC_COMPLETED"],
        data: {
          syncHash: response.hash
        }
      });
    })["catch"](function (error) {
      dispatch({
        type: constants_action_types__WEBPACK_IMPORTED_MODULE_0__["SET_SYNC_FAILED"],
        data: {
          error: error
        }
      });
    });
  };
}
function doGetSync(passedPassword, callback) {
  var password = passedPassword === null || passedPassword === undefined ? '' : passedPassword;

  function handleCallback(error) {
    if (callback) {
      if (typeof callback !== 'function') {
        throw new Error('Second argument passed to "doGetSync" must be a function');
      }

      callback(error);
    }
  }

  return function (dispatch) {
    dispatch({
      type: constants_action_types__WEBPACK_IMPORTED_MODULE_0__["GET_SYNC_STARTED"]
    });
    var data = {};
    lbry_redux__WEBPACK_IMPORTED_MODULE_2__["Lbry"].wallet_status().then(function (status) {
      if (status.is_locked) {
        return lbry_redux__WEBPACK_IMPORTED_MODULE_2__["Lbry"].wallet_unlock({
          password: password
        });
      } // Wallet is already unlocked


      return true;
    }).then(function (isUnlocked) {
      if (isUnlocked) {
        return lbry_redux__WEBPACK_IMPORTED_MODULE_2__["Lbry"].sync_hash();
      }

      data.unlockFailed = true;
      throw new Error();
    }).then(function (hash) {
      return lbryio__WEBPACK_IMPORTED_MODULE_1__["default"].call('sync', 'get', {
        hash: hash
      }, 'post');
    }).then(function (response) {
      var syncHash = response.hash;
      data.syncHash = syncHash;
      data.syncData = response.data;
      data.hasSyncedWallet = true;

      if (response.changed) {
        return lbry_redux__WEBPACK_IMPORTED_MODULE_2__["Lbry"].sync_apply({
          password: password,
          data: response.data,
          blocking: true
        });
      }
    }).then(function (response) {
      if (!response) {
        dispatch({
          type: constants_action_types__WEBPACK_IMPORTED_MODULE_0__["GET_SYNC_COMPLETED"],
          data: data
        });
        handleCallback();
        return;
      }

      var walletHash = response.hash,
          walletData = response.data;

      if (walletHash !== data.syncHash) {
        // different local hash, need to synchronise
        dispatch(doSetSync(data.syncHash, walletHash, walletData));
      }

      dispatch({
        type: constants_action_types__WEBPACK_IMPORTED_MODULE_0__["GET_SYNC_COMPLETED"],
        data: data
      });
      handleCallback();
    })["catch"](function (syncAttemptError) {
      if (data.unlockFailed) {
        dispatch({
          type: constants_action_types__WEBPACK_IMPORTED_MODULE_0__["GET_SYNC_FAILED"],
          data: {
            error: syncAttemptError
          }
        });

        if (password !== '') {
          dispatch({
            type: constants_action_types__WEBPACK_IMPORTED_MODULE_0__["SYNC_APPLY_BAD_PASSWORD"]
          });
        }

        handleCallback(syncAttemptError);
      } else if (data.hasSyncedWallet) {
        var error = 'Error getting synced wallet';
        dispatch({
          type: constants_action_types__WEBPACK_IMPORTED_MODULE_0__["GET_SYNC_FAILED"],
          data: {
            error: error
          }
        }); // Temp solution until we have a bad password error code
        // Don't fail on blank passwords so we don't show a "password error" message
        // before users have ever entered a password

        if (password !== '') {
          dispatch({
            type: constants_action_types__WEBPACK_IMPORTED_MODULE_0__["SYNC_APPLY_BAD_PASSWORD"]
          });
        }

        handleCallback(error);
      } else {
        // user doesn't have a synced wallet
        dispatch({
          type: constants_action_types__WEBPACK_IMPORTED_MODULE_0__["GET_SYNC_COMPLETED"],
          data: {
            hasSyncedWallet: false,
            syncHash: null
          }
        }); // call sync_apply to get data to sync
        // first time sync. use any string for old hash

        lbry_redux__WEBPACK_IMPORTED_MODULE_2__["Lbry"].sync_apply({
          password: password
        }).then(function (_ref) {
          var walletHash = _ref.hash,
              syncApplyData = _ref.data;
          dispatch(doSetSync('', walletHash, syncApplyData, password));
          handleCallback();
        })["catch"](function (syncApplyError) {
          handleCallback(syncApplyError);
        });
      }
    });
  };
}
function doSyncApply(syncHash, syncData, password) {
  return function (dispatch) {
    dispatch({
      type: constants_action_types__WEBPACK_IMPORTED_MODULE_0__["SYNC_APPLY_STARTED"]
    });
    lbry_redux__WEBPACK_IMPORTED_MODULE_2__["Lbry"].sync_apply({
      password: password,
      data: syncData
    }).then(function (_ref2) {
      var walletHash = _ref2.hash,
          walletData = _ref2.data;
      dispatch({
        type: constants_action_types__WEBPACK_IMPORTED_MODULE_0__["SYNC_APPLY_COMPLETED"]
      });

      if (walletHash !== syncHash) {
        // different local hash, need to synchronise
        dispatch(doSetSync(syncHash, walletHash, walletData));
      }
    })["catch"](function () {
      dispatch({
        type: constants_action_types__WEBPACK_IMPORTED_MODULE_0__["SYNC_APPLY_FAILED"],
        data: {
          error: 'Invalid password specified. Please enter the password for your previously synchronised wallet.'
        }
      });
    });
  };
}
function doCheckSync() {
  return function (dispatch) {
    dispatch({
      type: constants_action_types__WEBPACK_IMPORTED_MODULE_0__["GET_SYNC_STARTED"]
    });
    lbry_redux__WEBPACK_IMPORTED_MODULE_2__["Lbry"].sync_hash().then(function (hash) {
      lbryio__WEBPACK_IMPORTED_MODULE_1__["default"].call('sync', 'get', {
        hash: hash
      }, 'post').then(function (response) {
        var data = {
          hasSyncedWallet: true,
          syncHash: response.hash,
          syncData: response.data,
          hashChanged: response.changed
        };
        dispatch({
          type: constants_action_types__WEBPACK_IMPORTED_MODULE_0__["GET_SYNC_COMPLETED"],
          data: data
        });
      })["catch"](function () {
        // user doesn't have a synced wallet
        dispatch({
          type: constants_action_types__WEBPACK_IMPORTED_MODULE_0__["GET_SYNC_COMPLETED"],
          data: {
            hasSyncedWallet: false,
            syncHash: null
          }
        });
      });
    });
  };
}
function doResetSync() {
  return function (dispatch) {
    return new Promise(function (resolve) {
      dispatch({
        type: constants_action_types__WEBPACK_IMPORTED_MODULE_0__["SYNC_RESET"]
      });
      resolve();
    });
  };
}
function doSyncEncryptAndDecrypt(oldPassword, newPassword, encrypt) {
  return function (dispatch) {
    var data = {};
    return lbry_redux__WEBPACK_IMPORTED_MODULE_2__["Lbry"].sync_hash().then(function (hash) {
      return lbryio__WEBPACK_IMPORTED_MODULE_1__["default"].call('sync', 'get', {
        hash: hash
      }, 'post');
    }).then(function (syncGetResponse) {
      data.oldHash = syncGetResponse.hash;
      return lbry_redux__WEBPACK_IMPORTED_MODULE_2__["Lbry"].sync_apply({
        password: oldPassword,
        data: syncGetResponse.data
      });
    }).then(function () {
      if (encrypt) {
        dispatch(Object(lbry_redux__WEBPACK_IMPORTED_MODULE_2__["doWalletEncrypt"])(newPassword));
      } else {
        dispatch(Object(lbry_redux__WEBPACK_IMPORTED_MODULE_2__["doWalletDecrypt"])());
      }
    }).then(function () {
      return lbry_redux__WEBPACK_IMPORTED_MODULE_2__["Lbry"].sync_apply({
        password: newPassword
      });
    }).then(function (syncApplyResponse) {
      if (syncApplyResponse.hash !== data.oldHash) {
        return dispatch(doSetSync(data.oldHash, syncApplyResponse.hash, syncApplyResponse.data));
      }
    })["catch"](console.error);
  };
}

/***/ }),
/* 36 */
/***/ (function(module, __webpack_exports__, __webpack_require__) {

"use strict";
__webpack_require__.r(__webpack_exports__);
/* harmony export (binding) */ __webpack_require__.d(__webpack_exports__, "doUpdateUploadProgress", function() { return doUpdateUploadProgress; });
/* harmony import */ var constants_action_types__WEBPACK_IMPORTED_MODULE_0__ = __webpack_require__(1);

var doUpdateUploadProgress = function doUpdateUploadProgress(progress, params, xhr) {
  return function (dispatch) {
    return dispatch({
      type: constants_action_types__WEBPACK_IMPORTED_MODULE_0__["UPDATE_UPLOAD_PROGRESS"],
      data: {
        progress: progress,
        params: params,
        xhr: xhr
      }
    });
  };
};

/***/ }),
/* 37 */
/***/ (function(module, __webpack_exports__, __webpack_require__) {

"use strict";
__webpack_require__.r(__webpack_exports__);
/* harmony export (binding) */ __webpack_require__.d(__webpack_exports__, "authReducer", function() { return authReducer; });
/* harmony import */ var constants_action_types__WEBPACK_IMPORTED_MODULE_0__ = __webpack_require__(1);

var reducers = {};
var defaultState = {
  authenticating: false
};

reducers[constants_action_types__WEBPACK_IMPORTED_MODULE_0__["GENERATE_AUTH_TOKEN_FAILURE"]] = function (state) {
  return Object.assign({}, state, {
    authToken: null,
    authenticating: false
  });
};

reducers[constants_action_types__WEBPACK_IMPORTED_MODULE_0__["GENERATE_AUTH_TOKEN_STARTED"]] = function (state) {
  return Object.assign({}, state, {
    authenticating: true
  });
};

reducers[constants_action_types__WEBPACK_IMPORTED_MODULE_0__["GENERATE_AUTH_TOKEN_SUCCESS"]] = function (state, action) {
  return Object.assign({}, state, {
    authToken: action.data.authToken,
    authenticating: false
  });
};

function authReducer() {
  var state = arguments.length > 0 && arguments[0] !== undefined ? arguments[0] : defaultState;
  var action = arguments.length > 1 ? arguments[1] : undefined;
  var handler = reducers[action.type];
  if (handler) return handler(state, action);
  return state;
}

/***/ }),
/* 38 */
/***/ (function(module, __webpack_exports__, __webpack_require__) {

"use strict";
__webpack_require__.r(__webpack_exports__);
/* harmony export (binding) */ __webpack_require__.d(__webpack_exports__, "rewardsReducer", function() { return rewardsReducer; });
/* harmony import */ var lbry_redux__WEBPACK_IMPORTED_MODULE_0__ = __webpack_require__(5);
/* harmony import */ var lbry_redux__WEBPACK_IMPORTED_MODULE_0___default = /*#__PURE__*/__webpack_require__.n(lbry_redux__WEBPACK_IMPORTED_MODULE_0__);
function _toConsumableArray(arr) { return _arrayWithoutHoles(arr) || _iterableToArray(arr) || _nonIterableSpread(); }

function _nonIterableSpread() { throw new TypeError("Invalid attempt to spread non-iterable instance"); }

function _iterableToArray(iter) { if (Symbol.iterator in Object(iter) || Object.prototype.toString.call(iter) === "[object Arguments]") return Array.from(iter); }

function _arrayWithoutHoles(arr) { if (Array.isArray(arr)) { for (var i = 0, arr2 = new Array(arr.length); i < arr.length; i++) { arr2[i] = arr[i]; } return arr2; } }

function _objectSpread(target) { for (var i = 1; i < arguments.length; i++) { var source = arguments[i] != null ? arguments[i] : {}; var ownKeys = Object.keys(source); if (typeof Object.getOwnPropertySymbols === 'function') { ownKeys = ownKeys.concat(Object.getOwnPropertySymbols(source).filter(function (sym) { return Object.getOwnPropertyDescriptor(source, sym).enumerable; })); } ownKeys.forEach(function (key) { _defineProperty(target, key, source[key]); }); } return target; }

function _defineProperty(obj, key, value) { if (key in obj) { Object.defineProperty(obj, key, { value: value, enumerable: true, configurable: true, writable: true }); } else { obj[key] = value; } return obj; }


var reducers = {};
var defaultState = {
  fetching: false,
  claimedRewardsById: {},
  // id => reward
  unclaimedRewards: [],
  claimPendingByType: {},
  claimErrorsByType: {},
  rewardedContentClaimIds: []
};

reducers[lbry_redux__WEBPACK_IMPORTED_MODULE_0__["ACTIONS"].FETCH_REWARDS_STARTED] = function (state) {
  return Object.assign({}, state, {
    fetching: true
  });
};

reducers[lbry_redux__WEBPACK_IMPORTED_MODULE_0__["ACTIONS"].FETCH_REWARDS_COMPLETED] = function (state, action) {
  var userRewards = action.data.userRewards;
  var unclaimedRewards = [];
  var claimedRewards = {};
  userRewards.forEach(function (reward) {
    if (reward.transaction_id) {
      claimedRewards[reward.id] = reward;
    } else {
      unclaimedRewards.push(reward);
    }
  });
  return Object.assign({}, state, {
    claimedRewardsById: claimedRewards,
    unclaimedRewards: unclaimedRewards,
    fetching: false
  });
};

function setClaimRewardState(state, reward, isClaiming) {
  var errorMessage = arguments.length > 3 && arguments[3] !== undefined ? arguments[3] : '';
  var newClaimPendingByType = Object.assign({}, state.claimPendingByType);
  var newClaimErrorsByType = Object.assign({}, state.claimErrorsByType); // Currently, for multiple rewards of the same type, they will both show "claiming" when one is beacuse we track this by `reward_type`
  // To fix this we will need to use `claim_code` instead, and change all selectors to match

  if (isClaiming) {
    newClaimPendingByType[reward.reward_type] = isClaiming;
  } else {
    delete newClaimPendingByType[reward.reward_type];
  }

  if (errorMessage) {
    newClaimErrorsByType[reward.reward_type] = errorMessage;
  } else {
    delete newClaimErrorsByType[reward.reward_type];
  }

  return Object.assign({}, state, {
    claimPendingByType: newClaimPendingByType,
    claimErrorsByType: newClaimErrorsByType
  });
}

reducers[lbry_redux__WEBPACK_IMPORTED_MODULE_0__["ACTIONS"].CLAIM_REWARD_STARTED] = function (state, action) {
  var reward = action.data.reward;
  return setClaimRewardState(state, reward, true, '');
};

reducers[lbry_redux__WEBPACK_IMPORTED_MODULE_0__["ACTIONS"].CLAIM_REWARD_SUCCESS] = function (state, action) {
  var reward = action.data.reward;
  var unclaimedRewards = state.unclaimedRewards;
  var index = unclaimedRewards.findIndex(function (ur) {
    return ur.claim_code === reward.claim_code;
  });
  unclaimedRewards.splice(index, 1);
  var claimedRewardsById = state.claimedRewardsById;
  claimedRewardsById[reward.id] = reward;

  var newState = _objectSpread({}, state, {
    unclaimedRewards: _toConsumableArray(unclaimedRewards),
    claimedRewardsById: _objectSpread({}, claimedRewardsById)
  });

  return setClaimRewardState(newState, reward, false, '');
};

reducers[lbry_redux__WEBPACK_IMPORTED_MODULE_0__["ACTIONS"].CLAIM_REWARD_FAILURE] = function (state, action) {
  var _action$data = action.data,
      reward = _action$data.reward,
      error = _action$data.error;
  return setClaimRewardState(state, reward, false, error ? error.message : '');
};

reducers[lbry_redux__WEBPACK_IMPORTED_MODULE_0__["ACTIONS"].CLAIM_REWARD_CLEAR_ERROR] = function (state, action) {
  var reward = action.data.reward;
  return setClaimRewardState(state, reward, state.claimPendingByType[reward.reward_type], '');
};

reducers[lbry_redux__WEBPACK_IMPORTED_MODULE_0__["ACTIONS"].FETCH_REWARD_CONTENT_COMPLETED] = function (state, action) {
  var claimIds = action.data.claimIds;
  return Object.assign({}, state, {
    rewardedContentClaimIds: claimIds
  });
};

function rewardsReducer() {
  var state = arguments.length > 0 && arguments[0] !== undefined ? arguments[0] : defaultState;
  var action = arguments.length > 1 ? arguments[1] : undefined;
  var handler = reducers[action.type];
  if (handler) return handler(state, action);
  return state;
}

/***/ }),
/* 39 */
/***/ (function(module, __webpack_exports__, __webpack_require__) {

"use strict";
__webpack_require__.r(__webpack_exports__);
/* harmony export (binding) */ __webpack_require__.d(__webpack_exports__, "userReducer", function() { return userReducer; });
/* harmony import */ var constants_action_types__WEBPACK_IMPORTED_MODULE_0__ = __webpack_require__(1);

var reducers = {};
var defaultState = {
  authenticationIsPending: false,
  userIsPending: false,
  emailNewIsPending: false,
  emailNewErrorMessage: '',
  emailToVerify: '',
  emailAlreadyExists: false,
  resendingVerificationEmail: false,
  inviteNewErrorMessage: '',
  inviteNewIsPending: false,
  inviteStatusIsPending: false,
  invitesRemaining: undefined,
  invitees: undefined,
  referralLink: undefined,
  referralCode: undefined,
  user: undefined,
  accessToken: undefined,
  youtubeChannelImportPending: false,
  youtubeChannelImportErrorMessage: '',
  referrerSetIsPending: false,
  referrerSetError: ''
};

reducers[constants_action_types__WEBPACK_IMPORTED_MODULE_0__["AUTHENTICATION_STARTED"]] = function (state) {
  return Object.assign({}, state, {
    authenticationIsPending: true,
    userIsPending: true,
    accessToken: defaultState.accessToken
  });
};

reducers[constants_action_types__WEBPACK_IMPORTED_MODULE_0__["AUTHENTICATION_SUCCESS"]] = function (state, action) {
  return Object.assign({}, state, {
    authenticationIsPending: false,
    userIsPending: false,
    accessToken: action.data.accessToken,
    user: action.data.user
  });
};

reducers[constants_action_types__WEBPACK_IMPORTED_MODULE_0__["AUTHENTICATION_FAILURE"]] = function (state) {
  return Object.assign({}, state, {
    authenticationIsPending: false,
    userIsPending: false,
    user: null
  });
};

reducers[constants_action_types__WEBPACK_IMPORTED_MODULE_0__["USER_FETCH_STARTED"]] = function (state) {
  return Object.assign({}, state, {
    userIsPending: true
  });
};

reducers[constants_action_types__WEBPACK_IMPORTED_MODULE_0__["USER_FETCH_SUCCESS"]] = function (state, action) {
  return Object.assign({}, state, {
    userIsPending: false,
    user: action.data.user,
    emailToVerify: action.data.user.has_verified_email ? null : state.emailToVerify
  });
};

reducers[constants_action_types__WEBPACK_IMPORTED_MODULE_0__["USER_FETCH_FAILURE"]] = function (state) {
  return Object.assign({}, state, {
    userIsPending: true,
    user: null
  });
};

reducers[constants_action_types__WEBPACK_IMPORTED_MODULE_0__["USER_PHONE_NEW_STARTED"]] = function (state, action) {
  var user = Object.assign({}, state.user);
  user.country_code = action.data.country_code;
  return Object.assign({}, state, {
    phoneNewIsPending: true,
    phoneNewErrorMessage: '',
    user: user
  });
};

reducers[constants_action_types__WEBPACK_IMPORTED_MODULE_0__["USER_PHONE_NEW_SUCCESS"]] = function (state, action) {
  return Object.assign({}, state, {
    phoneToVerify: action.data.phone,
    phoneNewIsPending: false
  });
};

reducers[constants_action_types__WEBPACK_IMPORTED_MODULE_0__["USER_PHONE_RESET"]] = function (state) {
  return Object.assign({}, state, {
    phoneToVerify: null
  });
};

reducers[constants_action_types__WEBPACK_IMPORTED_MODULE_0__["USER_PHONE_NEW_FAILURE"]] = function (state, action) {
  return Object.assign({}, state, {
    phoneNewIsPending: false,
    phoneNewErrorMessage: action.data.error
  });
};

reducers[constants_action_types__WEBPACK_IMPORTED_MODULE_0__["USER_PHONE_VERIFY_STARTED"]] = function (state) {
  return Object.assign({}, state, {
    phoneVerifyIsPending: true,
    phoneVerifyErrorMessage: ''
  });
};

reducers[constants_action_types__WEBPACK_IMPORTED_MODULE_0__["USER_PHONE_VERIFY_SUCCESS"]] = function (state, action) {
  return Object.assign({}, state, {
    phoneToVerify: '',
    phoneVerifyIsPending: false,
    user: action.data.user
  });
};

reducers[constants_action_types__WEBPACK_IMPORTED_MODULE_0__["USER_PHONE_VERIFY_FAILURE"]] = function (state, action) {
  return Object.assign({}, state, {
    phoneVerifyIsPending: false,
    phoneVerifyErrorMessage: action.data.error
  });
};

reducers[constants_action_types__WEBPACK_IMPORTED_MODULE_0__["USER_EMAIL_NEW_STARTED"]] = function (state) {
  return Object.assign({}, state, {
    emailNewIsPending: true,
    emailNewErrorMessage: '',
    emailAlreadyExists: false
  });
};

reducers[constants_action_types__WEBPACK_IMPORTED_MODULE_0__["USER_EMAIL_NEW_SUCCESS"]] = function (state, action) {
  var user = Object.assign({}, state.user);
  user.primary_email = action.data.email;
  return Object.assign({}, state, {
    emailToVerify: action.data.email,
    emailNewIsPending: false,
    user: user
  });
};

reducers[constants_action_types__WEBPACK_IMPORTED_MODULE_0__["USER_EMAIL_NEW_EXISTS"]] = function (state) {
  return Object.assign({}, state, {
    emailAlreadyExists: true
  });
};

reducers[constants_action_types__WEBPACK_IMPORTED_MODULE_0__["USER_EMAIL_NEW_FAILURE"]] = function (state, action) {
  return Object.assign({}, state, {
    emailNewIsPending: false,
    emailNewErrorMessage: action.data.error
  });
};

reducers[constants_action_types__WEBPACK_IMPORTED_MODULE_0__["USER_EMAIL_VERIFY_STARTED"]] = function (state) {
  return Object.assign({}, state, {
    emailVerifyIsPending: true,
    emailVerifyErrorMessage: ''
  });
};

reducers[constants_action_types__WEBPACK_IMPORTED_MODULE_0__["USER_EMAIL_VERIFY_SUCCESS"]] = function (state, action) {
  var user = Object.assign({}, state.user);
  user.primary_email = action.data.email;
  return Object.assign({}, state, {
    emailToVerify: '',
    emailVerifyIsPending: false,
    user: user
  });
};

reducers[constants_action_types__WEBPACK_IMPORTED_MODULE_0__["USER_EMAIL_VERIFY_FAILURE"]] = function (state, action) {
  return Object.assign({}, state, {
    emailVerifyIsPending: false,
    emailVerifyErrorMessage: action.data.error
  });
};

reducers[constants_action_types__WEBPACK_IMPORTED_MODULE_0__["USER_EMAIL_VERIFY_SET"]] = function (state, action) {
  return Object.assign({}, state, {
    emailToVerify: action.data.email
  });
};

reducers[constants_action_types__WEBPACK_IMPORTED_MODULE_0__["USER_IDENTITY_VERIFY_STARTED"]] = function (state) {
  return Object.assign({}, state, {
    identityVerifyIsPending: true,
    identityVerifyErrorMessage: ''
  });
};

reducers[constants_action_types__WEBPACK_IMPORTED_MODULE_0__["USER_IDENTITY_VERIFY_SUCCESS"]] = function (state, action) {
  return Object.assign({}, state, {
    identityVerifyIsPending: false,
    identityVerifyErrorMessage: '',
    user: action.data.user
  });
};

reducers[constants_action_types__WEBPACK_IMPORTED_MODULE_0__["USER_IDENTITY_VERIFY_FAILURE"]] = function (state, action) {
  return Object.assign({}, state, {
    identityVerifyIsPending: false,
    identityVerifyErrorMessage: action.data.error
  });
};

reducers[constants_action_types__WEBPACK_IMPORTED_MODULE_0__["FETCH_ACCESS_TOKEN_SUCCESS"]] = function (state, action) {
  var token = action.data.token;
  return Object.assign({}, state, {
    accessToken: token
  });
};

reducers[constants_action_types__WEBPACK_IMPORTED_MODULE_0__["USER_INVITE_STATUS_FETCH_STARTED"]] = function (state) {
  return Object.assign({}, state, {
    inviteStatusIsPending: true
  });
};

reducers[constants_action_types__WEBPACK_IMPORTED_MODULE_0__["USER_INVITE_STATUS_FETCH_SUCCESS"]] = function (state, action) {
  return Object.assign({}, state, {
    inviteStatusIsPending: false,
    invitesRemaining: action.data.invitesRemaining,
    invitees: action.data.invitees,
    referralLink: action.data.referralLink,
    referralCode: action.data.referralCode
  });
};

reducers[constants_action_types__WEBPACK_IMPORTED_MODULE_0__["USER_INVITE_NEW_STARTED"]] = function (state) {
  return Object.assign({}, state, {
    inviteNewIsPending: true,
    inviteNewErrorMessage: ''
  });
};

reducers[constants_action_types__WEBPACK_IMPORTED_MODULE_0__["USER_INVITE_NEW_SUCCESS"]] = function (state) {
  return Object.assign({}, state, {
    inviteNewIsPending: false,
    inviteNewErrorMessage: ''
  });
};

reducers[constants_action_types__WEBPACK_IMPORTED_MODULE_0__["USER_INVITE_NEW_FAILURE"]] = function (state, action) {
  return Object.assign({}, state, {
    inviteNewIsPending: false,
    inviteNewErrorMessage: action.data.error.message
  });
};

reducers[constants_action_types__WEBPACK_IMPORTED_MODULE_0__["USER_INVITE_STATUS_FETCH_FAILURE"]] = function (state) {
  return Object.assign({}, state, {
    inviteStatusIsPending: false,
    invitesRemaining: null,
    invitees: null
  });
};

reducers[constants_action_types__WEBPACK_IMPORTED_MODULE_0__["USER_YOUTUBE_IMPORT_STARTED"]] = function (state) {
  return Object.assign({}, state, {
    youtubeChannelImportPending: true,
    youtubeChannelImportErrorMessage: ''
  });
};

reducers[constants_action_types__WEBPACK_IMPORTED_MODULE_0__["USER_YOUTUBE_IMPORT_SUCCESS"]] = function (state, action) {
  var total = action.data.reduce(function (acc, value) {
    return acc + value.total_published_videos;
  }, 0);
  var complete = action.data.reduce(function (acc, value) {
    return acc + value.total_transferred;
  }, 0);
  return Object.assign({}, state, {
    youtubeChannelImportPending: false,
    youtubeChannelImportErrorMessage: '',
    youtubeChannelImportTotal: total,
    youtubeChannelImportComplete: complete
  });
};

reducers[constants_action_types__WEBPACK_IMPORTED_MODULE_0__["USER_YOUTUBE_IMPORT_FAILURE"]] = function (state, action) {
  return Object.assign({}, state, {
    youtubeChannelImportPending: false,
    youtubeChannelImportErrorMessage: action.data
  });
};

reducers[constants_action_types__WEBPACK_IMPORTED_MODULE_0__["USER_EMAIL_VERIFY_RETRY_STARTED"]] = function (state) {
  return Object.assign({}, state, {
    resendingVerificationEmail: true
  });
};

reducers[constants_action_types__WEBPACK_IMPORTED_MODULE_0__["USER_EMAIL_VERIFY_RETRY_SUCCESS"]] = function (state) {
  return Object.assign({}, state, {
    resendingVerificationEmail: false
  });
};

reducers[constants_action_types__WEBPACK_IMPORTED_MODULE_0__["USER_EMAIL_VERIFY_RETRY_FAILURE"]] = function (state) {
  return Object.assign({}, state, {
    resendingVerificationEmail: false
  });
};

reducers[constants_action_types__WEBPACK_IMPORTED_MODULE_0__["USER_SET_REFERRER_STARTED"]] = function (state) {
  return Object.assign({}, state, {
    referrerSetIsPending: true,
    referrerSetError: defaultState.referrerSetError
  });
};

reducers[constants_action_types__WEBPACK_IMPORTED_MODULE_0__["USER_SET_REFERRER_SUCCESS"]] = function (state) {
  return Object.assign({}, state, {
    referrerSetIsPending: false,
    referrerSetError: defaultState.referrerSetError
  });
};

reducers[constants_action_types__WEBPACK_IMPORTED_MODULE_0__["USER_SET_REFERRER_FAILURE"]] = function (state, action) {
  return Object.assign({}, state, {
    referrerSetIsPending: false,
    referrerSetError: action.data.error.message
  });
};

reducers[constants_action_types__WEBPACK_IMPORTED_MODULE_0__["USER_SET_REFERRER_RESET"]] = function (state) {
  return Object.assign({}, state, {
    referrerSetIsPending: false,
    referrerSetError: defaultState.referrerSetError
  });
};

function userReducer() {
  var state = arguments.length > 0 && arguments[0] !== undefined ? arguments[0] : defaultState;
  var action = arguments.length > 1 ? arguments[1] : undefined;
  var handler = reducers[action.type];
  if (handler) return handler(state, action);
  return state;
}

/***/ }),
/* 40 */
/***/ (function(module, __webpack_exports__, __webpack_require__) {

"use strict";
__webpack_require__.r(__webpack_exports__);
/* harmony export (binding) */ __webpack_require__.d(__webpack_exports__, "costInfoReducer", function() { return costInfoReducer; });
/* harmony import */ var util_redux_utils__WEBPACK_IMPORTED_MODULE_0__ = __webpack_require__(12);
/* harmony import */ var constants_action_types__WEBPACK_IMPORTED_MODULE_1__ = __webpack_require__(1);
var _handleActions;

function _objectSpread(target) { for (var i = 1; i < arguments.length; i++) { var source = arguments[i] != null ? arguments[i] : {}; var ownKeys = Object.keys(source); if (typeof Object.getOwnPropertySymbols === 'function') { ownKeys = ownKeys.concat(Object.getOwnPropertySymbols(source).filter(function (sym) { return Object.getOwnPropertyDescriptor(source, sym).enumerable; })); } ownKeys.forEach(function (key) { _defineProperty(target, key, source[key]); }); } return target; }

function _defineProperty(obj, key, value) { if (key in obj) { Object.defineProperty(obj, key, { value: value, enumerable: true, configurable: true, writable: true }); } else { obj[key] = value; } return obj; }



var defaultState = {
  fetching: {},
  byUri: {}
};
var costInfoReducer = Object(util_redux_utils__WEBPACK_IMPORTED_MODULE_0__["handleActions"])((_handleActions = {}, _defineProperty(_handleActions, constants_action_types__WEBPACK_IMPORTED_MODULE_1__["FETCH_COST_INFO_STARTED"], function (state, action) {
  var uri = action.data.uri;
  var newFetching = Object.assign({}, state.fetching);
  newFetching[uri] = true;
  return _objectSpread({}, state, {
    fetching: newFetching
  });
}), _defineProperty(_handleActions, constants_action_types__WEBPACK_IMPORTED_MODULE_1__["FETCH_COST_INFO_COMPLETED"], function (state, action) {
  var _action$data = action.data,
      uri = _action$data.uri,
      costInfo = _action$data.costInfo;
  var newByUri = Object.assign({}, state.byUri);
  var newFetching = Object.assign({}, state.fetching);
  newByUri[uri] = costInfo;
  delete newFetching[uri];
  return _objectSpread({}, state, {
    byUri: newByUri,
    fetching: newFetching
  });
}), _handleActions), defaultState);

/***/ }),
/* 41 */
/***/ (function(module, __webpack_exports__, __webpack_require__) {

"use strict";
__webpack_require__.r(__webpack_exports__);
/* harmony export (binding) */ __webpack_require__.d(__webpack_exports__, "blacklistReducer", function() { return blacklistReducer; });
/* harmony import */ var constants_action_types__WEBPACK_IMPORTED_MODULE_0__ = __webpack_require__(1);
/* harmony import */ var util_redux_utils__WEBPACK_IMPORTED_MODULE_1__ = __webpack_require__(12);
var _handleActions;

function _objectSpread(target) { for (var i = 1; i < arguments.length; i++) { var source = arguments[i] != null ? arguments[i] : {}; var ownKeys = Object.keys(source); if (typeof Object.getOwnPropertySymbols === 'function') { ownKeys = ownKeys.concat(Object.getOwnPropertySymbols(source).filter(function (sym) { return Object.getOwnPropertyDescriptor(source, sym).enumerable; })); } ownKeys.forEach(function (key) { _defineProperty(target, key, source[key]); }); } return target; }

function _defineProperty(obj, key, value) { if (key in obj) { Object.defineProperty(obj, key, { value: value, enumerable: true, configurable: true, writable: true }); } else { obj[key] = value; } return obj; }



var defaultState = {
  fetchingBlackListedOutpoints: false,
  fetchingBlackListedOutpointsSucceed: undefined,
  blackListedOutpoints: undefined
};
var blacklistReducer = Object(util_redux_utils__WEBPACK_IMPORTED_MODULE_1__["handleActions"])((_handleActions = {}, _defineProperty(_handleActions, constants_action_types__WEBPACK_IMPORTED_MODULE_0__["FETCH_BLACK_LISTED_CONTENT_STARTED"], function (state) {
  return _objectSpread({}, state, {
    fetchingBlackListedOutpoints: true
  });
}), _defineProperty(_handleActions, constants_action_types__WEBPACK_IMPORTED_MODULE_0__["FETCH_BLACK_LISTED_CONTENT_COMPLETED"], function (state, action) {
  var _action$data = action.data,
      outpoints = _action$data.outpoints,
      success = _action$data.success;
  return _objectSpread({}, state, {
    fetchingBlackListedOutpoints: false,
    fetchingBlackListedOutpointsSucceed: success,
    blackListedOutpoints: outpoints
  });
}), _defineProperty(_handleActions, constants_action_types__WEBPACK_IMPORTED_MODULE_0__["FETCH_BLACK_LISTED_CONTENT_FAILED"], function (state, action) {
  var _action$data2 = action.data,
      error = _action$data2.error,
      success = _action$data2.success;
  return _objectSpread({}, state, {
    fetchingBlackListedOutpoints: false,
    fetchingBlackListedOutpointsSucceed: success,
    fetchingBlackListedOutpointsError: error
  });
}), _handleActions), defaultState);

/***/ }),
/* 42 */
/***/ (function(module, __webpack_exports__, __webpack_require__) {

"use strict";
__webpack_require__.r(__webpack_exports__);
/* harmony export (binding) */ __webpack_require__.d(__webpack_exports__, "filteredReducer", function() { return filteredReducer; });
/* harmony import */ var constants_action_types__WEBPACK_IMPORTED_MODULE_0__ = __webpack_require__(1);
/* harmony import */ var util_redux_utils__WEBPACK_IMPORTED_MODULE_1__ = __webpack_require__(12);
var _handleActions;

function _objectSpread(target) { for (var i = 1; i < arguments.length; i++) { var source = arguments[i] != null ? arguments[i] : {}; var ownKeys = Object.keys(source); if (typeof Object.getOwnPropertySymbols === 'function') { ownKeys = ownKeys.concat(Object.getOwnPropertySymbols(source).filter(function (sym) { return Object.getOwnPropertyDescriptor(source, sym).enumerable; })); } ownKeys.forEach(function (key) { _defineProperty(target, key, source[key]); }); } return target; }

function _defineProperty(obj, key, value) { if (key in obj) { Object.defineProperty(obj, key, { value: value, enumerable: true, configurable: true, writable: true }); } else { obj[key] = value; } return obj; }



var defaultState = {
  loading: false,
  filteredOutpoints: undefined
};
var filteredReducer = Object(util_redux_utils__WEBPACK_IMPORTED_MODULE_1__["handleActions"])((_handleActions = {}, _defineProperty(_handleActions, constants_action_types__WEBPACK_IMPORTED_MODULE_0__["FETCH_FILTERED_CONTENT_STARTED"], function (state) {
  return _objectSpread({}, state, {
    loading: true
  });
}), _defineProperty(_handleActions, constants_action_types__WEBPACK_IMPORTED_MODULE_0__["FETCH_FILTERED_CONTENT_COMPLETED"], function (state, action) {
  var outpoints = action.data.outpoints;
  return _objectSpread({}, state, {
    loading: false,
    filteredOutpoints: outpoints
  });
}), _defineProperty(_handleActions, constants_action_types__WEBPACK_IMPORTED_MODULE_0__["FETCH_FILTERED_CONTENT_FAILED"], function (state, action) {
  var error = action.data.error;
  return _objectSpread({}, state, {
    loading: false,
    fetchingFilteredOutpointsError: error
  });
}), _handleActions), defaultState);

/***/ }),
/* 43 */
/***/ (function(module, __webpack_exports__, __webpack_require__) {

"use strict";
__webpack_require__.r(__webpack_exports__);
/* harmony export (binding) */ __webpack_require__.d(__webpack_exports__, "homepageReducer", function() { return homepageReducer; });
/* harmony import */ var util_redux_utils__WEBPACK_IMPORTED_MODULE_0__ = __webpack_require__(12);
/* harmony import */ var constants_action_types__WEBPACK_IMPORTED_MODULE_1__ = __webpack_require__(1);
var _handleActions;

function _objectSpread(target) { for (var i = 1; i < arguments.length; i++) { var source = arguments[i] != null ? arguments[i] : {}; var ownKeys = Object.keys(source); if (typeof Object.getOwnPropertySymbols === 'function') { ownKeys = ownKeys.concat(Object.getOwnPropertySymbols(source).filter(function (sym) { return Object.getOwnPropertyDescriptor(source, sym).enumerable; })); } ownKeys.forEach(function (key) { _defineProperty(target, key, source[key]); }); } return target; }

function _defineProperty(obj, key, value) { if (key in obj) { Object.defineProperty(obj, key, { value: value, enumerable: true, configurable: true, writable: true }); } else { obj[key] = value; } return obj; }



var defaultState = {
  fetchingFeaturedContent: false,
  fetchingFeaturedContentFailed: false,
  featuredUris: undefined,
  fetchingTrendingContent: false,
  fetchingTrendingContentFailed: false,
  trendingUris: undefined
};
var homepageReducer = Object(util_redux_utils__WEBPACK_IMPORTED_MODULE_0__["handleActions"])((_handleActions = {}, _defineProperty(_handleActions, constants_action_types__WEBPACK_IMPORTED_MODULE_1__["FETCH_FEATURED_CONTENT_STARTED"], function (state) {
  return _objectSpread({}, state, {
    fetchingFeaturedContent: true
  });
}), _defineProperty(_handleActions, constants_action_types__WEBPACK_IMPORTED_MODULE_1__["FETCH_FEATURED_CONTENT_COMPLETED"], function (state, action) {
  var _action$data = action.data,
      uris = _action$data.uris,
      success = _action$data.success;
  return _objectSpread({}, state, {
    fetchingFeaturedContent: false,
    fetchingFeaturedContentFailed: !success,
    featuredUris: uris
  });
}), _defineProperty(_handleActions, constants_action_types__WEBPACK_IMPORTED_MODULE_1__["FETCH_TRENDING_CONTENT_STARTED"], function (state) {
  return _objectSpread({}, state, {
    fetchingTrendingContent: true
  });
}), _defineProperty(_handleActions, constants_action_types__WEBPACK_IMPORTED_MODULE_1__["FETCH_TRENDING_CONTENT_COMPLETED"], function (state, action) {
  var _action$data2 = action.data,
      uris = _action$data2.uris,
      success = _action$data2.success;
  return _objectSpread({}, state, {
    fetchingTrendingContent: false,
    fetchingTrendingContentFailed: !success,
    trendingUris: uris
  });
}), _handleActions), defaultState);

/***/ }),
/* 44 */
/***/ (function(module, __webpack_exports__, __webpack_require__) {

"use strict";
__webpack_require__.r(__webpack_exports__);
/* harmony export (binding) */ __webpack_require__.d(__webpack_exports__, "statsReducer", function() { return statsReducer; });
/* harmony import */ var util_redux_utils__WEBPACK_IMPORTED_MODULE_0__ = __webpack_require__(12);
/* harmony import */ var constants_action_types__WEBPACK_IMPORTED_MODULE_1__ = __webpack_require__(1);
var _handleActions;

function _objectSpread(target) { for (var i = 1; i < arguments.length; i++) { var source = arguments[i] != null ? arguments[i] : {}; var ownKeys = Object.keys(source); if (typeof Object.getOwnPropertySymbols === 'function') { ownKeys = ownKeys.concat(Object.getOwnPropertySymbols(source).filter(function (sym) { return Object.getOwnPropertyDescriptor(source, sym).enumerable; })); } ownKeys.forEach(function (key) { _defineProperty(target, key, source[key]); }); } return target; }

function _defineProperty(obj, key, value) { if (key in obj) { Object.defineProperty(obj, key, { value: value, enumerable: true, configurable: true, writable: true }); } else { obj[key] = value; } return obj; }



var defaultState = {
  fetchingViewCount: false,
  viewCountError: undefined,
  viewCountById: {},
  fetchingSubCount: false,
  subCountError: undefined,
  subCountById: {}
};
var statsReducer = Object(util_redux_utils__WEBPACK_IMPORTED_MODULE_0__["handleActions"])((_handleActions = {}, _defineProperty(_handleActions, constants_action_types__WEBPACK_IMPORTED_MODULE_1__["FETCH_VIEW_COUNT_STARTED"], function (state) {
  return _objectSpread({}, state, {
    fetchingViewCount: true
  });
}), _defineProperty(_handleActions, constants_action_types__WEBPACK_IMPORTED_MODULE_1__["FETCH_VIEW_COUNT_FAILED"], function (state, action) {
  return _objectSpread({}, state, {
    viewCountError: action.data
  });
}), _defineProperty(_handleActions, constants_action_types__WEBPACK_IMPORTED_MODULE_1__["FETCH_VIEW_COUNT_COMPLETED"], function (state, action) {
  var _action$data = action.data,
      claimId = _action$data.claimId,
      viewCount = _action$data.viewCount;

  var viewCountById = _objectSpread({}, state.viewCountById, _defineProperty({}, claimId, viewCount));

  return _objectSpread({}, state, {
    fetchingViewCount: false,
    viewCountById: viewCountById
  });
}), _defineProperty(_handleActions, constants_action_types__WEBPACK_IMPORTED_MODULE_1__["FETCH_SUB_COUNT_STARTED"], function (state) {
  return _objectSpread({}, state, {
    fetchingSubCount: true
  });
}), _defineProperty(_handleActions, constants_action_types__WEBPACK_IMPORTED_MODULE_1__["FETCH_SUB_COUNT_FAILED"], function (state, action) {
  return _objectSpread({}, state, {
    subCountError: action.data
  });
}), _defineProperty(_handleActions, constants_action_types__WEBPACK_IMPORTED_MODULE_1__["FETCH_SUB_COUNT_COMPLETED"], function (state, action) {
  var _action$data2 = action.data,
      claimId = _action$data2.claimId,
      subCount = _action$data2.subCount;

  var subCountById = _objectSpread({}, state.subCountById, _defineProperty({}, claimId, subCount));

  return _objectSpread({}, state, {
    fetchingSubCount: false,
    subCountById: subCountById
  });
}), _handleActions), defaultState);

/***/ }),
/* 45 */
/***/ (function(module, __webpack_exports__, __webpack_require__) {

"use strict";
__webpack_require__.r(__webpack_exports__);
/* harmony export (binding) */ __webpack_require__.d(__webpack_exports__, "syncReducer", function() { return syncReducer; });
/* harmony import */ var constants_action_types__WEBPACK_IMPORTED_MODULE_0__ = __webpack_require__(1);

var reducers = {};
var defaultState = {
  hasSyncedWallet: false,
  syncHash: null,
  syncData: null,
  setSyncErrorMessage: null,
  getSyncErrorMessage: null,
  syncApplyErrorMessage: '',
  syncApplyIsPending: false,
  syncApplyPasswordError: false,
  getSyncIsPending: false,
  setSyncIsPending: false,
  hashChanged: false
};

reducers[constants_action_types__WEBPACK_IMPORTED_MODULE_0__["GET_SYNC_STARTED"]] = function (state) {
  return Object.assign({}, state, {
    getSyncIsPending: true,
    getSyncErrorMessage: null
  });
};

reducers[constants_action_types__WEBPACK_IMPORTED_MODULE_0__["GET_SYNC_COMPLETED"]] = function (state, action) {
  return Object.assign({}, state, {
    syncHash: action.data.syncHash,
    syncData: action.data.syncData,
    hasSyncedWallet: action.data.hasSyncedWallet,
    getSyncIsPending: false,
    hashChanged: action.data.hashChanged
  });
};

reducers[constants_action_types__WEBPACK_IMPORTED_MODULE_0__["GET_SYNC_FAILED"]] = function (state, action) {
  return Object.assign({}, state, {
    getSyncIsPending: false,
    getSyncErrorMessage: action.data.error
  });
};

reducers[constants_action_types__WEBPACK_IMPORTED_MODULE_0__["SET_SYNC_STARTED"]] = function (state) {
  return Object.assign({}, state, {
    setSyncIsPending: true,
    setSyncErrorMessage: null
  });
};

reducers[constants_action_types__WEBPACK_IMPORTED_MODULE_0__["SET_SYNC_FAILED"]] = function (state, action) {
  return Object.assign({}, state, {
    setSyncIsPending: false,
    setSyncErrorMessage: action.data.error
  });
};

reducers[constants_action_types__WEBPACK_IMPORTED_MODULE_0__["SET_SYNC_COMPLETED"]] = function (state, action) {
  return Object.assign({}, state, {
    setSyncIsPending: false,
    setSyncErrorMessage: null,
    hasSyncedWallet: true,
    // sync was successful, so the user has a synced wallet at this point
    syncHash: action.data.syncHash
  });
};

reducers[constants_action_types__WEBPACK_IMPORTED_MODULE_0__["SYNC_APPLY_STARTED"]] = function (state) {
  return Object.assign({}, state, {
    syncApplyPasswordError: false,
    syncApplyIsPending: true,
    syncApplyErrorMessage: ''
  });
};

reducers[constants_action_types__WEBPACK_IMPORTED_MODULE_0__["SYNC_APPLY_COMPLETED"]] = function (state) {
  return Object.assign({}, state, {
    syncApplyIsPending: false,
    syncApplyErrorMessage: ''
  });
};

reducers[constants_action_types__WEBPACK_IMPORTED_MODULE_0__["SYNC_APPLY_FAILED"]] = function (state, action) {
  return Object.assign({}, state, {
    syncApplyIsPending: false,
    syncApplyErrorMessage: action.data.error
  });
};

reducers[constants_action_types__WEBPACK_IMPORTED_MODULE_0__["SYNC_APPLY_BAD_PASSWORD"]] = function (state) {
  return Object.assign({}, state, {
    syncApplyPasswordError: true
  });
};

reducers[constants_action_types__WEBPACK_IMPORTED_MODULE_0__["SYNC_RESET"]] = function () {
  return defaultState;
};

function syncReducer() {
  var state = arguments.length > 0 && arguments[0] !== undefined ? arguments[0] : defaultState;
  var action = arguments.length > 1 ? arguments[1] : undefined;
  var handler = reducers[action.type];
  if (handler) return handler(state, action);
  return state;
}

/***/ }),
/* 46 */
/***/ (function(module, __webpack_exports__, __webpack_require__) {

"use strict";
__webpack_require__.r(__webpack_exports__);
/* harmony export (binding) */ __webpack_require__.d(__webpack_exports__, "lbrytvReducer", function() { return lbrytvReducer; });
/* harmony import */ var constants_action_types__WEBPACK_IMPORTED_MODULE_0__ = __webpack_require__(1);
function _objectSpread(target) { for (var i = 1; i < arguments.length; i++) { var source = arguments[i] != null ? arguments[i] : {}; var ownKeys = Object.keys(source); if (typeof Object.getOwnPropertySymbols === 'function') { ownKeys = ownKeys.concat(Object.getOwnPropertySymbols(source).filter(function (sym) { return Object.getOwnPropertyDescriptor(source, sym).enumerable; })); } ownKeys.forEach(function (key) { _defineProperty(target, key, source[key]); }); } return target; }

function _defineProperty(obj, key, value) { if (key in obj) { Object.defineProperty(obj, key, { value: value, enumerable: true, configurable: true, writable: true }); } else { obj[key] = value; } return obj; }


/*
test mock:
  currentUploads: {
    'test#upload': {
      progress: 50,
      params: {
        name: 'steve',
        thumbnail_url: 'https://dev2.spee.ch/4/KMNtoSZ009fawGz59VG8PrID.jpeg',
      },
    },
  },
 */

var reducers = {};
var defaultState = {
  currentUploads: {}
};

reducers[constants_action_types__WEBPACK_IMPORTED_MODULE_0__["UPDATE_UPLOAD_PROGRESS"]] = function (state, action) {
  var _action$data = action.data,
      progress = _action$data.progress,
      params = _action$data.params,
      xhr = _action$data.xhr;
  var key = params.channel ? "".concat(params.name, "#").concat(params.channel) : "".concat(params.name, "#anonymous");
  var currentUploads;

  if (!progress) {
    currentUploads = Object.assign({}, state.currentUploads);
    Object.keys(currentUploads).forEach(function (k) {
      if (k === key) {
        delete currentUploads[key];
      }
    });
  } else {
    currentUploads = Object.assign({}, state.currentUploads);
    currentUploads[key] = {
      progress: progress,
      params: params,
      xhr: xhr
    };
  }

  return _objectSpread({}, state, {
    currentUploads: currentUploads
  });
};

function lbrytvReducer() {
  var state = arguments.length > 0 && arguments[0] !== undefined ? arguments[0] : defaultState;
  var action = arguments.length > 1 ? arguments[1] : undefined;
  var handler = reducers[action.type];
  if (handler) return handler(state, action);
  return state;
}

/***/ }),
/* 47 */
/***/ (function(module, __webpack_exports__, __webpack_require__) {

"use strict";
__webpack_require__.r(__webpack_exports__);
/* harmony export (binding) */ __webpack_require__.d(__webpack_exports__, "selectAuthToken", function() { return selectAuthToken; });
/* harmony export (binding) */ __webpack_require__.d(__webpack_exports__, "selectIsAuthenticating", function() { return selectIsAuthenticating; });
/* harmony import */ var reselect__WEBPACK_IMPORTED_MODULE_0__ = __webpack_require__(15);
/* harmony import */ var reselect__WEBPACK_IMPORTED_MODULE_0___default = /*#__PURE__*/__webpack_require__.n(reselect__WEBPACK_IMPORTED_MODULE_0__);


var selectState = function selectState(state) {
  return state.auth || {};
};

var selectAuthToken = Object(reselect__WEBPACK_IMPORTED_MODULE_0__["createSelector"])(selectState, function (state) {
  return state.authToken;
});
var selectIsAuthenticating = Object(reselect__WEBPACK_IMPORTED_MODULE_0__["createSelector"])(selectState, function (state) {
  return state.authenticating;
});

/***/ }),
/* 48 */
/***/ (function(module, __webpack_exports__, __webpack_require__) {

"use strict";
__webpack_require__.r(__webpack_exports__);
/* harmony export (binding) */ __webpack_require__.d(__webpack_exports__, "selectState", function() { return selectState; });
/* harmony export (binding) */ __webpack_require__.d(__webpack_exports__, "selectAllCostInfoByUri", function() { return selectAllCostInfoByUri; });
/* harmony export (binding) */ __webpack_require__.d(__webpack_exports__, "makeSelectCostInfoForUri", function() { return makeSelectCostInfoForUri; });
/* harmony export (binding) */ __webpack_require__.d(__webpack_exports__, "selectFetchingCostInfo", function() { return selectFetchingCostInfo; });
/* harmony export (binding) */ __webpack_require__.d(__webpack_exports__, "makeSelectFetchingCostInfoForUri", function() { return makeSelectFetchingCostInfoForUri; });
/* harmony import */ var reselect__WEBPACK_IMPORTED_MODULE_0__ = __webpack_require__(15);
/* harmony import */ var reselect__WEBPACK_IMPORTED_MODULE_0___default = /*#__PURE__*/__webpack_require__.n(reselect__WEBPACK_IMPORTED_MODULE_0__);

var selectState = function selectState(state) {
  return state.costInfo || {};
};
var selectAllCostInfoByUri = Object(reselect__WEBPACK_IMPORTED_MODULE_0__["createSelector"])(selectState, function (state) {
  return state.byUri || {};
});
var makeSelectCostInfoForUri = function makeSelectCostInfoForUri(uri) {
  return Object(reselect__WEBPACK_IMPORTED_MODULE_0__["createSelector"])(selectAllCostInfoByUri, function (costInfos) {
    return costInfos && costInfos[uri];
  });
};
var selectFetchingCostInfo = Object(reselect__WEBPACK_IMPORTED_MODULE_0__["createSelector"])(selectState, function (state) {
  return state.fetching || {};
});
var makeSelectFetchingCostInfoForUri = function makeSelectFetchingCostInfoForUri(uri) {
  return Object(reselect__WEBPACK_IMPORTED_MODULE_0__["createSelector"])(selectFetchingCostInfo, function (fetchingByUri) {
    return fetchingByUri && fetchingByUri[uri];
  });
};

/***/ }),
/* 49 */
/***/ (function(module, __webpack_exports__, __webpack_require__) {

"use strict";
__webpack_require__.r(__webpack_exports__);
/* harmony export (binding) */ __webpack_require__.d(__webpack_exports__, "selectState", function() { return selectState; });
/* harmony export (binding) */ __webpack_require__.d(__webpack_exports__, "selectBlackListedOutpoints", function() { return selectBlackListedOutpoints; });
/* harmony import */ var reselect__WEBPACK_IMPORTED_MODULE_0__ = __webpack_require__(15);
/* harmony import */ var reselect__WEBPACK_IMPORTED_MODULE_0___default = /*#__PURE__*/__webpack_require__.n(reselect__WEBPACK_IMPORTED_MODULE_0__);

var selectState = function selectState(state) {
  return state.blacklist || {};
};
var selectBlackListedOutpoints = Object(reselect__WEBPACK_IMPORTED_MODULE_0__["createSelector"])(selectState, function (state) {
  return state.blackListedOutpoints;
});

/***/ }),
/* 50 */
/***/ (function(module, __webpack_exports__, __webpack_require__) {

"use strict";
__webpack_require__.r(__webpack_exports__);
/* harmony export (binding) */ __webpack_require__.d(__webpack_exports__, "selectState", function() { return selectState; });
/* harmony export (binding) */ __webpack_require__.d(__webpack_exports__, "selectFilteredOutpoints", function() { return selectFilteredOutpoints; });
/* harmony import */ var reselect__WEBPACK_IMPORTED_MODULE_0__ = __webpack_require__(15);
/* harmony import */ var reselect__WEBPACK_IMPORTED_MODULE_0___default = /*#__PURE__*/__webpack_require__.n(reselect__WEBPACK_IMPORTED_MODULE_0__);

var selectState = function selectState(state) {
  return state.filtered || {};
};
var selectFilteredOutpoints = Object(reselect__WEBPACK_IMPORTED_MODULE_0__["createSelector"])(selectState, function (state) {
  return state.filteredOutpoints;
});

/***/ }),
/* 51 */
/***/ (function(module, __webpack_exports__, __webpack_require__) {

"use strict";
__webpack_require__.r(__webpack_exports__);
/* harmony export (binding) */ __webpack_require__.d(__webpack_exports__, "selectFeaturedUris", function() { return selectFeaturedUris; });
/* harmony export (binding) */ __webpack_require__.d(__webpack_exports__, "selectFetchingFeaturedUris", function() { return selectFetchingFeaturedUris; });
/* harmony export (binding) */ __webpack_require__.d(__webpack_exports__, "selectTrendingUris", function() { return selectTrendingUris; });
/* harmony export (binding) */ __webpack_require__.d(__webpack_exports__, "selectFetchingTrendingUris", function() { return selectFetchingTrendingUris; });
/* harmony import */ var reselect__WEBPACK_IMPORTED_MODULE_0__ = __webpack_require__(15);
/* harmony import */ var reselect__WEBPACK_IMPORTED_MODULE_0___default = /*#__PURE__*/__webpack_require__.n(reselect__WEBPACK_IMPORTED_MODULE_0__);


var selectState = function selectState(state) {
  return state.homepage || {};
};

var selectFeaturedUris = Object(reselect__WEBPACK_IMPORTED_MODULE_0__["createSelector"])(selectState, function (state) {
  return state.featuredUris;
});
var selectFetchingFeaturedUris = Object(reselect__WEBPACK_IMPORTED_MODULE_0__["createSelector"])(selectState, function (state) {
  return state.fetchingFeaturedContent;
});
var selectTrendingUris = Object(reselect__WEBPACK_IMPORTED_MODULE_0__["createSelector"])(selectState, function (state) {
  return state.trendingUris;
});
var selectFetchingTrendingUris = Object(reselect__WEBPACK_IMPORTED_MODULE_0__["createSelector"])(selectState, function (state) {
  return state.fetchingTrendingContent;
});

/***/ }),
/* 52 */
/***/ (function(module, __webpack_exports__, __webpack_require__) {

"use strict";
__webpack_require__.r(__webpack_exports__);
/* harmony export (binding) */ __webpack_require__.d(__webpack_exports__, "selectViewCount", function() { return selectViewCount; });
/* harmony export (binding) */ __webpack_require__.d(__webpack_exports__, "selectSubCount", function() { return selectSubCount; });
/* harmony export (binding) */ __webpack_require__.d(__webpack_exports__, "makeSelectViewCountForUri", function() { return makeSelectViewCountForUri; });
/* harmony export (binding) */ __webpack_require__.d(__webpack_exports__, "makeSelectSubCountForUri", function() { return makeSelectSubCountForUri; });
/* harmony import */ var reselect__WEBPACK_IMPORTED_MODULE_0__ = __webpack_require__(15);
/* harmony import */ var reselect__WEBPACK_IMPORTED_MODULE_0___default = /*#__PURE__*/__webpack_require__.n(reselect__WEBPACK_IMPORTED_MODULE_0__);
/* harmony import */ var lbry_redux__WEBPACK_IMPORTED_MODULE_1__ = __webpack_require__(5);
/* harmony import */ var lbry_redux__WEBPACK_IMPORTED_MODULE_1___default = /*#__PURE__*/__webpack_require__.n(lbry_redux__WEBPACK_IMPORTED_MODULE_1__);



var selectState = function selectState(state) {
  return state.stats || {};
};

var selectViewCount = Object(reselect__WEBPACK_IMPORTED_MODULE_0__["createSelector"])(selectState, function (state) {
  return state.viewCountById;
});
var selectSubCount = Object(reselect__WEBPACK_IMPORTED_MODULE_0__["createSelector"])(selectState, function (state) {
  return state.subCountById;
});
var makeSelectViewCountForUri = function makeSelectViewCountForUri(uri) {
  return Object(reselect__WEBPACK_IMPORTED_MODULE_0__["createSelector"])(Object(lbry_redux__WEBPACK_IMPORTED_MODULE_1__["makeSelectClaimForUri"])(uri), selectViewCount, function (claim, viewCountById) {
    return claim ? viewCountById[claim.claim_id] || 0 : 0;
  });
};
var makeSelectSubCountForUri = function makeSelectSubCountForUri(uri) {
  return Object(reselect__WEBPACK_IMPORTED_MODULE_0__["createSelector"])(Object(lbry_redux__WEBPACK_IMPORTED_MODULE_1__["makeSelectClaimForUri"])(uri), selectSubCount, function (claim, subCountById) {
    return claim ? subCountById[claim.claim_id] || 0 : 0;
  });
};

/***/ }),
/* 53 */
/***/ (function(module, __webpack_exports__, __webpack_require__) {

"use strict";
__webpack_require__.r(__webpack_exports__);
/* harmony export (binding) */ __webpack_require__.d(__webpack_exports__, "selectHasSyncedWallet", function() { return selectHasSyncedWallet; });
/* harmony export (binding) */ __webpack_require__.d(__webpack_exports__, "selectSyncHash", function() { return selectSyncHash; });
/* harmony export (binding) */ __webpack_require__.d(__webpack_exports__, "selectSyncData", function() { return selectSyncData; });
/* harmony export (binding) */ __webpack_require__.d(__webpack_exports__, "selectSetSyncErrorMessage", function() { return selectSetSyncErrorMessage; });
/* harmony export (binding) */ __webpack_require__.d(__webpack_exports__, "selectGetSyncErrorMessage", function() { return selectGetSyncErrorMessage; });
/* harmony export (binding) */ __webpack_require__.d(__webpack_exports__, "selectGetSyncIsPending", function() { return selectGetSyncIsPending; });
/* harmony export (binding) */ __webpack_require__.d(__webpack_exports__, "selectSetSyncIsPending", function() { return selectSetSyncIsPending; });
/* harmony export (binding) */ __webpack_require__.d(__webpack_exports__, "selectHashChanged", function() { return selectHashChanged; });
/* harmony export (binding) */ __webpack_require__.d(__webpack_exports__, "selectSyncApplyIsPending", function() { return selectSyncApplyIsPending; });
/* harmony export (binding) */ __webpack_require__.d(__webpack_exports__, "selectSyncApplyErrorMessage", function() { return selectSyncApplyErrorMessage; });
/* harmony export (binding) */ __webpack_require__.d(__webpack_exports__, "selectSyncApplyPasswordError", function() { return selectSyncApplyPasswordError; });
/* harmony import */ var reselect__WEBPACK_IMPORTED_MODULE_0__ = __webpack_require__(15);
/* harmony import */ var reselect__WEBPACK_IMPORTED_MODULE_0___default = /*#__PURE__*/__webpack_require__.n(reselect__WEBPACK_IMPORTED_MODULE_0__);


var selectState = function selectState(state) {
  return state.sync || {};
};

var selectHasSyncedWallet = Object(reselect__WEBPACK_IMPORTED_MODULE_0__["createSelector"])(selectState, function (state) {
  return state.hasSyncedWallet;
});
var selectSyncHash = Object(reselect__WEBPACK_IMPORTED_MODULE_0__["createSelector"])(selectState, function (state) {
  return state.syncHash;
});
var selectSyncData = Object(reselect__WEBPACK_IMPORTED_MODULE_0__["createSelector"])(selectState, function (state) {
  return state.syncData;
});
var selectSetSyncErrorMessage = Object(reselect__WEBPACK_IMPORTED_MODULE_0__["createSelector"])(selectState, function (state) {
  return state.setSyncErrorMessage;
});
var selectGetSyncErrorMessage = Object(reselect__WEBPACK_IMPORTED_MODULE_0__["createSelector"])(selectState, function (state) {
  return state.getSyncErrorMessage;
});
var selectGetSyncIsPending = Object(reselect__WEBPACK_IMPORTED_MODULE_0__["createSelector"])(selectState, function (state) {
  return state.getSyncIsPending;
});
var selectSetSyncIsPending = Object(reselect__WEBPACK_IMPORTED_MODULE_0__["createSelector"])(selectState, function (state) {
  return state.setSyncIsPending;
});
var selectHashChanged = Object(reselect__WEBPACK_IMPORTED_MODULE_0__["createSelector"])(selectState, function (state) {
  return state.hashChanged;
});
var selectSyncApplyIsPending = Object(reselect__WEBPACK_IMPORTED_MODULE_0__["createSelector"])(selectState, function (state) {
  return state.syncApplyIsPending;
});
var selectSyncApplyErrorMessage = Object(reselect__WEBPACK_IMPORTED_MODULE_0__["createSelector"])(selectState, function (state) {
  return state.syncApplyErrorMessage;
});
var selectSyncApplyPasswordError = Object(reselect__WEBPACK_IMPORTED_MODULE_0__["createSelector"])(selectState, function (state) {
  return state.syncApplyPasswordError;
});

/***/ }),
/* 54 */
/***/ (function(module, __webpack_exports__, __webpack_require__) {

"use strict";
__webpack_require__.r(__webpack_exports__);
/* harmony export (binding) */ __webpack_require__.d(__webpack_exports__, "selectCurrentUploads", function() { return selectCurrentUploads; });
/* harmony export (binding) */ __webpack_require__.d(__webpack_exports__, "selectUploadCount", function() { return selectUploadCount; });
/* harmony import */ var reselect__WEBPACK_IMPORTED_MODULE_0__ = __webpack_require__(15);
/* harmony import */ var reselect__WEBPACK_IMPORTED_MODULE_0___default = /*#__PURE__*/__webpack_require__.n(reselect__WEBPACK_IMPORTED_MODULE_0__);


var selectState = function selectState(state) {
  return state.lbrytv || {};
};

var selectCurrentUploads = Object(reselect__WEBPACK_IMPORTED_MODULE_0__["createSelector"])(selectState, function (state) {
  return state.currentUploads;
});
var selectUploadCount = Object(reselect__WEBPACK_IMPORTED_MODULE_0__["createSelector"])(selectCurrentUploads, function (currentUploads) {
  return currentUploads && Object.keys(currentUploads).length;
});

/***/ })
/******/ ]);
});<|MERGE_RESOLUTION|>--- conflicted
+++ resolved
@@ -4952,12 +4952,9 @@
 function doAuthenticate(appVersion) {
   var os = arguments.length > 1 && arguments[1] !== undefined ? arguments[1] : null;
   var firebaseToken = arguments.length > 2 && arguments[2] !== undefined ? arguments[2] : null;
-<<<<<<< HEAD
-  var callInstall = arguments.length > 3 && arguments[3] !== undefined ? arguments[3] : true;
-=======
   var shareUsageData = arguments.length > 3 && arguments[3] !== undefined ? arguments[3] : true;
   var callbackForUsersWhoAreSharingData = arguments.length > 4 ? arguments[4] : undefined;
->>>>>>> f82ef0e5
+  var callInstall = arguments.length > 5 && arguments[5] !== undefined ? arguments[5] : true;
   return function (dispatch) {
     dispatch({
       type: constants_action_types__WEBPACK_IMPORTED_MODULE_1__["AUTHENTICATION_STARTED"]
@@ -4971,19 +4968,14 @@
             accessToken: token
           }
         });
-<<<<<<< HEAD
-        dispatch(Object(redux_actions_rewards__WEBPACK_IMPORTED_MODULE_2__["doRewardList"])());
-        dispatch(doFetchInviteStatus());
-
-        if (callInstall) {
-          doInstallNew(appVersion, os, firebaseToken);
-=======
 
         if (shareUsageData) {
           dispatch(Object(redux_actions_rewards__WEBPACK_IMPORTED_MODULE_2__["doRewardList"])());
           dispatch(doFetchInviteStatus());
-          doInstallNew(appVersion, os, firebaseToken, callbackForUsersWhoAreSharingData);
->>>>>>> f82ef0e5
+
+          if (callInstall) {
+            doInstallNew(appVersion, os, firebaseToken, callbackForUsersWhoAreSharingData);
+          }
         }
       });
     })["catch"](function (error) {
