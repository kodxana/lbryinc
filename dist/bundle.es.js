--- conflicted
+++ resolved
@@ -1316,11 +1316,7 @@
   Lbryio.call('install', 'new', payload);
 } // TODO: Call doInstallNew separately so we don't have to pass appVersion and os_system params?
 
-<<<<<<< HEAD
-function doAuthenticate(appVersion, os = null, firebaseToken = null, callInstall = true) {
-=======
-function doAuthenticate(appVersion, os = null, firebaseToken = null, shareUsageData = true, callbackForUsersWhoAreSharingData) {
->>>>>>> f82ef0e5
+function doAuthenticate(appVersion, os = null, firebaseToken = null, shareUsageData = true, callbackForUsersWhoAreSharingData, callInstall = true) {
   return dispatch => {
     dispatch({
       type: AUTHENTICATION_STARTED
@@ -1334,19 +1330,14 @@
             accessToken: token
           }
         });
-<<<<<<< HEAD
-        dispatch(doRewardList());
-        dispatch(doFetchInviteStatus());
-
-        if (callInstall) {
-          doInstallNew(appVersion, os, firebaseToken);
-=======
 
         if (shareUsageData) {
           dispatch(doRewardList());
           dispatch(doFetchInviteStatus());
-          doInstallNew(appVersion, os, firebaseToken, callbackForUsersWhoAreSharingData);
->>>>>>> f82ef0e5
+
+          if (callInstall) {
+            doInstallNew(appVersion, os, firebaseToken, callbackForUsersWhoAreSharingData);
+          }
         }
       });
     }).catch(error => {
